<p align="center">
    <img src="./res/candle_vllm_logo.png" alt="candle vLLM" width=55%/>
</p>

[![Continuous integration](https://github.com/EricLBuehler/candle-vllm/actions/workflows/ci.yml/badge.svg)](https://github.com/EricLBuehler/candle-vllm/actions/workflows/ci.yml)

Efficient, easy-to-use platform for inference and serving local LLMs including an OpenAI compatible API server.

## Features
- OpenAI compatible API server provided for serving LLMs.
- Highly extensible trait-based system to allow rapid implementation of new module pipelines,
- Streaming support in generation.
- Efficient management of key-value cache with PagedAttention.
- Continuous batching.
- `In-situ` quantization (and `In-situ` marlin format conversion)
- `GPTQ/Marlin` format quantization (4-bit)
- Support `Mac/Metal` devices
- Support `Multi-GPU` inference

## Develop Status

Currently, candle-vllm supports chat serving for the following models.

| Model ID | Model Type | Supported | Speed (A100, `BF16`) | Throughput (`BF16`, `bs=16`) | Quantized (A100, `Q4K` or `Marlin`) | Throughput (`GTPQ/Marlin`, `bs=16`) |
|--|--|--|--|--|--|--|
| #1 | **LLAMA** |✅|65 tks/s (LLaMa3.1 8B) | 553 tks/s (LLaMa3.1 8B) | 75 tks/s (LLaMa3.1 8B), **115 tks/s (LLaMa3.1 8B, Marlin)** |**968 tks/s (LLaMa3.1 8B)**|
| #2 | **Mistral** |✅|70 tks/s (7B)| 585 tks/s (7B) | 96 tks/s (7B), **115 tks/s (7B, Marlin)** |**981 tks/s (7B)**|
| #3 | **Phi (v1, v1.5, v2)** |✅|97 tks/s (2.7B, F32+BF16)|TBD|-|TBD|
| #4 | **Phi-3 （3.8B, 7B）** |✅|107 tks/s (3.8B)| 744 tks/s (3.8B)|135 tks/s (3.8B)|TBD|
| #5 | **Yi** |✅|75 tks/s (6B)| 566 tks/s (6B) | 105 tks/s (6B)|TBD|
| #6 | **StableLM** |✅|99 tks/s (3B)|TBD|-|TBD|
| #7 | BigCode/StarCode |TBD|TBD|TBD |-|TBD|
| #8 | ChatGLM |TBD|TBD|TBD |-|TBD|
| #9 | **QWen2 (1.8B, 7B)** |✅|148 tks/s (1.8B)|784 tks/s (1.8B) |-|TBD|
| #10 | **Google Gemma** |✅|130 tks/s (2B)|TBD |**73 tks/s (Gemma2-9B, Marlin)** |**587 tks/s (Gemma2-9B)**|
| #11 | **DeepSeek-R1-Distill-QWen** |TBD|TBD|TBD|**62 tks (QWen 14B)**|TBD|
| #12 | **DeepSeek-R1-Distill-LLaMa** |TBD|TBD|TBD|**108 tks (LLaMa3.1 8B)**|TBD|
| #13 | Moondream-2 (Multimodal LLM) |TBD|TBD|TBD |-|TBD|


## Demo Chat with candle-vllm (~110 tokens/s, LLaMa3.1 8B, 4-bit Marlin, on A100)

https://github.com/user-attachments/assets/66b5b90e-e2ca-4f0b-82d7-99aa9f85568c

## Usage
See [this folder](examples/) for some examples.

<<<<<<< HEAD
### Step 1: Run Candle-VLLM service
=======
### Step 1: Start Candle-vLLM service by selecting the running method
>>>>>>> dfe6c194

Install dependencies
```
curl --proto '=https' --tlsv1.2 -sSf https://sh.rustup.rs | sh
sudo apt install libssl-dev
sudo apt install pkg-config
git clone git@github.com:EricLBuehler/candle-vllm.git
cd candle-vllm
```
Note: assume Llama-3.1-8B model weights downloaded in folder `/home/Meta-Llama-3.1-8B-Instruct/`

Run **Uncompressed** models
```shell
cargo run --release --features cuda -- --port 2000 --weight-path /home/DeepSeek-R1-Distill-Llama-8B/ llama3 --temperature 0. --penalty 1.0
```
Note: assume model weights downloaded in folder `/home/DeepSeek-R1-Distill-Llama-8B/`

Run **Marlin-compatible models**, e.g., **DeepSeek-R1-Distill-QWen-14B** (Suggested, fastest approach)
```shell
#model format (4-bit GPTQ, 128-group, desc_act=False)
cargo run --release --features cuda -- --dtype bf16 --port 2000 --weight-path /home/DeepSeek-R1-Distill-Qwen-14B-GPTQ_4bit-128g qwen2 --quant gptq --temperature 0. --penalty 1.0

# If you don't have such model, you can convert Uncompressed model to Marlin-compatible format using the given script
python3 examples/convert_marlin.py --src /home/DeepSeek-R1-Distill-Qwen-14B/ --dst /home/DeepSeek-R1-Distill-Qwen-14B-GPTQ_4bit-128g
```
**Note:** Candle-vLLM will repack the GPTQ model into Marlin format during model loading

Run **Marlin-format models**,
```shell
# If you have Marlin-format model, run it with (--quant marlin)
cargo run --release --features cuda -- --dtype bf16 --port 2000 --weight-path /home/DeepSeek-R1-Distill-Qwen-14B-GPTQ-Marlin/ qwen2 --quant marlin --penalty 1.0 --temperature 0.
```

You may also run specific model using **Huggingface model-id**, e.g.,
```shell
cargo run --release --features cuda -- --port 2000 --model-id meta-llama/Llama-2-7b-chat-hf llama
```

```shell
cargo run --release --features cuda -- --port 2000 --model-id avoroshilov/DeepSeek-R1-Distill-Qwen-14B-GPTQ_4bit-128g --quant gptq --penalty 1.0 --temperature 0.
```

Run **GGUF/GGML** models on **Mac/Metal** devices (assume gguf model downloaded in `/Users/Downloads`)
```shell
cargo run --release --features metal -- --port 2000 --dtype bf16 --weight-path /Users/Downloads --weight-file Phi-3.5-mini-instruct-Q4_K_M.gguf phi3 --quant gguf --temperature 0. --penalty 1.0
```
**Note:** `dtype` in gguf/ggml mode is used for kv cache and attention, you may choose `f32` or `bf16`, while, `f16` is not recommended.

Run **Multi-GPU** inference with NCCL feature (LLaMa structure at the moment)

```shell
cargo run --release --features cuda,nccl -- --port 2000 --device-ids "0,1" --weight-path /home/Meta-Llama-3.1-8B-Instruct/ llama3 --temperature 0. --penalty 1.0
```

If you encountered problems under Multi-GPU settings, you may:
```shell
export NCCL_P2P_LEVEL=LOC # use local devices (multiple cards within a server, PCIE, etc.)
export NCCL_P2P_DISABLE=1 # disable p2p cause this feature can cause illegal memory access in certain environments
export NCCL_IB_DISABLE=1 # disable ibnet/infiniband (optional)
```
**Note:** quantized models are not supported yet under multi-gpu setting.

Run `Multi-GPU` inference with NCCL feature

```shell
cargo run --release --features cuda,nccl -- --port 2000 --device-ids "0,1" --weight-path /home/Meta-Llama-3.1-8B-Instruct/ llama3 --temperature 0. --penalty 1.0
```

If you encountered problems under Multi-GPU settings, you may:
```shell
export NCCL_P2P_LEVEL=LOC # use local devices (multiple cards within a server, PCIE, etc.)
export NCCL_P2P_DISABLE=1 # disable p2p cause this feature can cause illegal memory access in certain environments
export NCCL_IB_DISABLE=1 # disable ibnet/infiniband (optional)
```
**Note:** quantized models are not supported yet under multi-gpu setting.

### Step 2:
#### Option 1: Chat with Chat.py (for simple tests)
Install API and chatbot dependencies (openai package is only used for local chat with candle-vllm)

```shell
python3 -m pip install openai
python3 -m pip install rich
python3 -m pip install click
```

Chat with the mini chatbot
```shell
python3 examples/chat.py
```

Chat demo on GPU (A100, LLaMa3.1 8B)

<img src="res/LLaMa3.1-8B-Chatbot-A100.gif" width="75%" height="75%" >

Chat demo on Apple M4 (Phi3 3.8B)

<img src="res/Phi3-3.8B-Chatbot-Apple-M4.gif" width="75%" height="75%" >

#### Option 2: Chat with ChatUI (recommended)
Install ChatUI and its dependencies:

```
git clone git@github.com:guoqingbao/candle-vllm-demo.git
cd candle-vllm-demo
apt install npm #install npm if needed
npm install n -g #update node js if needed
n stable #update node js if needed
npm i -g pnpm #install pnpm manager
pnpm install #install ChatUI dependencies
```

Launching the ChatUI:
```
pnpm run dev # run the ChatUI
```

#### Trouble shooting for Nodejs error
`ENOSPC: System limit for number of file watchers reached`
```
echo fs.inotify.max_user_watches=524288 | sudo tee -a /etc/sysctl.conf && sudo sysctl -p
```

#### Option 3: Chat completion request with HTTP post

``` shell
curl -X POST "http://127.0.0.1:2000/v1/chat/completions" \
     -H "Content-Type: application/json" \
     -H "Authorization: Bearer YOUR_API_KEY" \
     -d '{
           "model": "llama7b",
           "messages": [
               {"role": "user", "content": "Explain how to best learn Rust."}
           ],
           "temperature": 0.7,
          "max_tokens": 128,
          "stop": {"Single":"</s>"}
       }'
```
Sample response:

```
{"id":"cmpl-53092967-c9cf-40e0-ae26-d7ac786d59e8","choices":[{"message":{"content":" Learning any programming language requires a combination of theory, practice, and dedication. Here are some steps and resources to help you learn Rust effectively:\n\n1. Start with the basics:\n\t* Understand the syntax and basic structure of Rust programs.\n\t* Learn about variables, data types, loops, and control structures.\n\t* Familiarize yourself with Rust's ownership system and borrowing mechanism.\n2. Read the Rust book:\n\t* The Rust book is an official resource that provides a comprehensive introduction to the language.\n\t* It covers topics such","role":"[INST]"},"finish_reason":"length","index":0,"logprobs":null}],"created":1718784498,"model":"llama7b","object":"chat.completion","usage":{"completion_tokens":129,"prompt_tokens":29,"total_tokens":158}}
```

#### Option 4: Chat completion with with openai package

In your terminal, install the `openai` Python package by running `pip install openai`. I use version `1.3.5`.

Then, create a new Python file and write the following code:
```python
import openai

openai.api_key = "EMPTY"

openai.base_url = "http://localhost:2000/v1/"

completion = openai.chat.completions.create(
    model="llama",
    messages=[
        {
            "role": "user",
            "content": "Explain how to best learn Rust.",
        },
    ],
    max_tokens = 64,
)
print(completion.choices[0].message.content)
```
After the `candle-vllm` service is running, run the Python script and enjoy efficient inference with an OpenAI compatible API server!


## Batched requests

Install openai API first
```
python3 -m pip install openai
```

Run the benchmark test
``` shell
python3 examples/benchmark.py --batch 16 --max_tokens 1024
```
Refer to `examples/benchmark.py`

``` python
async def benchmark():
    model = "mistral7b"
    max_tokens = 1024
    # 16 requests
    prompts = ["Explain how to best learn Rust.", 
               "Please talk about deep learning in 100 words.", 
               "Do you know the capital city of China? Talk the details of you known.", 
               "Who is the best female actor in the world? Explain why.",
               "How to dealing with depression?",
               "How to make money in short time?",
               "What is the future trend of large language model?",
               "The famous tech companies in the world.",
               "Explain how to best learn Rust.", 
               "Please talk about deep learning in 100 words.", 
               "Do you know the capital city of China? Talk the details of you known.", 
               "Who is the best female actor in the world? Explain why.",
               "How to dealing with depression?",
               "How to make money in short time?",
               "What is the future trend of large language model?",
               "The famous tech companies in the world."]
    
    # send 16 chat requests at the same time
    tasks: List[asyncio.Task] = []
    for i in range(len(prompts)):
        tasks.append(
            asyncio.create_task(
                chat_completion(model, max_tokens, prompts[i]))
        )

    # obtain the corresponding stream object for each request
    outputs: List[Stream[ChatCompletionChunk]] = await asyncio.gather(*tasks)

    # tasks for streaming chat responses
    tasks_stream: List[asyncio.Task] = []
    for i in range(len(outputs)):
        tasks_stream.append(
            asyncio.create_task(
                stream_response(i, outputs[i]))
        )

    # gathering the response texts
    outputs: List[(int, str)] = await asyncio.gather(*tasks_stream)

    # print the results, you may find chat completion statistics in the backend server (i.e., candle-vllm)
    for idx, output in outputs:
        print("\n\n Response {}: \n\n {}".format(idx, output))


asyncio.run(benchmark())
```

## GPTQ/Marlin 4-bit quantization
Candle-vllm now supports GPTQ (Marlin kernel), you may supply the `quant` (marlin) parameter if you have `Marlin` format quantized weights, such as:

```
cargo run --release --features cuda -- --port 2000 --dtype f16 --weight-path /home/Meta-Llama-3.1-8B-Instruct-GPTQ-INT4-Marlin/ llama3 --quant marlin --temperature 0. --penalty 1.
```
You may also use `GPTQModel` to transform a model to marlin-compatible format using the given script `examples/convert_marlin.py`. 

**Note:** for using Marlin fast kernel, only 4-bit GPTQ quantization supported at the moment, and the input data type should be `bf16` (--dtype bf16) or `f16` (--dtype f16). 

## In-situ quantization (or in-situ marlin conversion)

Candle-vllm now supports in-situ quantization, allowing the transformation of default weights (F32/F16/BF16) or `4-bit GPTQ` weights into any GGML format (or `marlin format`) during model loading. This feature helps conserve GPU memory (or speedup inference performance through marlin kernel), making it more efficient for consumer-grade GPUs (e.g., RTX 4090). To use this feature, simply supply the quant parameter when running candle-vllm.

For unquantized models:

```
cargo run --release --features cuda -- --port 2000 --weight-path /home/Meta-Llama-3.1-8B-Instruct/ llama3 --quant q4k
```

For quantized 4-bit GPTQ model:

```
cargo run --release --features cuda -- --port 2000 --weight-path /home/mistral_7b-int4/ mistral --quant marlin
```

Options for `quant` parameters: ["q4_0", "q4_1", "q5_0", "q5_1", "q8_0", "q2k", "q3k","q4k","q5k","q6k", "marlin", "gguf", "ggml"]

**Please note**:

1) It may takes few minutes to load F32/F16/BF16 models into quantized;

2) Marlin format in-situ conversion only support 4-bit GPTQ (with `sym=True`, `groupsize=128` or -1, `desc_act=False`);

3) Marlin format only supported in CUDA platform.

## Usage Help
For general configuration help, run `cargo run -- --help`.

For model-specific help, run `cargo run --<MODE> --features <PLATFORM> -- --port 2000 <MODEL_TYPE> --help`

For local model weights, run `cargo run --release --features cuda -- --port 2000 --weight-path /home/llama2_7b/ llama`, change the path when needed.

`MODE`=["debug", "release"]

`PLATFORM`=["cuda", "metal"]

`MODEL_TYPE` = ["llama", "llama3", "mistral", "phi2", "phi3", "qwen2", "gemma", "yi", "stable-lm"]

`WEIGHT_FILE_PATH` = Corresponding weight path for the given model type

```
cargo run --release --features cuda -- --port 2000 --weight-path <WEIGHT_FILE_PATH> <MODEL_TYPE>
```

or

`MODEL_ID` = Huggingface model id

```
cargo run --release --features cuda -- --port 2000 --model-id <MODEL_ID> <MODEL_TYPE>
```

For kvcache configuration, set `kvcache_mem_cpu` and `kvcache_mem_gpu`, default 4GB CPU memory and 4GB GPU memory for kvcache. 

For chat history settings, set `record_conversation` to `true` to let candle-vllm remember chat history. By `default`, candle-vllm `does not` record chat history; instead, the client sends both the messages and the contextual history to candle-vllm. If record_conversation is set to `true`, the client sends only new chat messages to candle-vllm, and candle-vllm is responsible for recording the previous chat messages. However, this approach requires per-session chat recording, which is not yet implemented, so the default approach `record_conversation=false` is recommended.

For chat streaming, the `stream` flag in chat request need to be set to `True`.

You may supply `penalty` and `temperature` to the model to **prevent potential repetitions**, for example:

```
cargo run --release --features cuda -- --port 2000 --weight-path /home/mistral_7b/ mistral --repeat-last-n 64 --penalty 1.1 --temperature 0.7
```

`--max-gen-tokens` parameter is used to control the maximum output tokens per chat response. The value will be set to 1/5 of max_sequence_len by default.

For `consumer GPUs`, it is suggested to run the models under GGML formats (or Marlin format), e.g.,

```
cargo run --release --features cuda -- --port 2000 --weight-path /home/Meta-Llama-3.1-8B-Instruct/ llama3 --quant q4k
```

where `quant` is one of ["q4_0", "q4_1", "q5_0", "q5_1", "q8_0", "q2k", "q3k","q4k","q5k","q6k", "marlin", "gguf", "ggml"].

## Report issue
Installing `candle-vllm` is as simple as the following steps. If you have any problems, please create an
[issue](https://github.com/EricLBuehler/candle-lora/issues).


## Contributing
The following features are planned to be implemented, but contributions are especially welcome:
- Sampling methods:
  - Beam search ([huggingface/candle#1319](https://github.com/huggingface/candle/issues/1319))
- More pipelines (from `candle-transformers`)

## Resources
- Python implementation: [`vllm-project`](https://github.com/vllm-project/vllm)
- [`vllm` paper](https://arxiv.org/abs/2309.06180)<|MERGE_RESOLUTION|>--- conflicted
+++ resolved
@@ -45,11 +45,7 @@
 ## Usage
 See [this folder](examples/) for some examples.
 
-<<<<<<< HEAD
-### Step 1: Run Candle-VLLM service
-=======
 ### Step 1: Start Candle-vLLM service by selecting the running method
->>>>>>> dfe6c194
 
 Install dependencies
 ```
