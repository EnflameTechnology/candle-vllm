--- conflicted
+++ resolved
@@ -19,26 +19,15 @@
 
 | Model ID | Model Type | Supported | Speed (A100, BF16)
 |--|--|--|--|
-<<<<<<< HEAD
-| #1 | **LLAMA/LLAMA2/LLaMa3** |✅|71 tks/s (7B)|
-| #2 | Mistral |TBD|TBD|
-| #3 | Phi (v1, v1.5, v2) |TBD|TBD|
-| #4 | **Phi-3 （3.8B, 7B）** |✅|99 tks/s (3.8B)|
-=======
 | #1 | **LLAMA/LLAMA2/LLaMa3** |✅|73 tks/s (7B)|
 | #2 | Mistral |TBD|TBD|
 | #3 | Phi (v1, v1.5, v2) |TBD|TBD|
 | #4 | **Phi-3 （3.8B, 7B）** |✅|102 tks/s (3.8B)|
->>>>>>> 11de1f4b
 | #5 | Yi |TBD|TBD|
 | #6 | StableLM |TBD|TBD|
 | #7 | BigCode/StarCode |TBD|TBD|
 | #8 | ChatGLM |TBD|TBD|
-<<<<<<< HEAD
-| #9 | QWen |TBD|TBD|
-=======
 | #9 | **QWen2 (1.8B, 7B)** |✅|148 tks/s (1.8B)|
->>>>>>> 11de1f4b
 | #10 | Google Gemma |TBD|TBD|
 | #11 | Blip-large (Multimodal) |TBD|TBD|
 | #12 | Moondream-2 (Multimodal LLM) |TBD|TBD|
