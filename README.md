<p align="center">
    <img src="./res/candle_vllm_logo.png" alt="candle vLLM" width=55%/>
</p>

<p align="center">
  <a href="./README.md">English</a> |
  <a href="./README-CN.md">简体中文</a> |
</p>

[![Continuous integration](https://github.com/EricLBuehler/candle-vllm/actions/workflows/ci.yml/badge.svg)](https://github.com/EricLBuehler/candle-vllm/actions/workflows/ci.yml)

Efficient, easy-to-use platform for inference and serving local LLMs including an OpenAI compatible API server.

## Features
- OpenAI compatible API server provided for serving LLMs.
- Highly extensible trait-based system to allow rapid implementation of new module pipelines,
- Streaming support in generation.
- Efficient management of key-value cache with PagedAttention.
- Continuous batching (batched decoding for incoming requests over time).
- `In-situ` quantization (and `In-situ` marlin format conversion)
- `GPTQ/Marlin` format quantization (4-bit)
- Support `Mac/Metal` devices
- Support `Multi-GPU` inference (both `multi-process` and  `multi-threaded` mode)
- Support `Multi-node` inference with MPI runner

## Supported Models
<<<<<<< HEAD
- Currently, candle-vllm supports chat serving for the following model structures.
  <details>
    <summary>Show supported model architectures</summary>
=======

  <details>
    <summary>Show supported model architectures</summary>
    Currently, candle-vllm supports chat serving for the following model structures.
>>>>>>> 0c7d482f

    | Model ID | Model Type | Supported | Speed (A100, `BF16`) | Throughput (`BF16`, `bs=16`) | Quantized (A100, `Q4K` or `Marlin`) | Throughput (`GTPQ/Marlin`, `bs=16`) |
    |--|--|--|--|--|--|--|
    | #1 | **LLAMA** |✅|65 tks/s (8B) | 553 tks/s (8B) | 75 tks/s (8B), 115 tks/s (8B, **Marlin**) |968 tks/s (8B)|
    | #2 | **Mistral** |✅|70 tks/s (7B)| 585 tks/s (7B) | 96 tks/s (7B), 115 tks/s (7B, **Marlin**) |981 tks/s (7B)|
    | #3 | **Phi** |✅|107 tks/s (3.8B)| 744 tks/s (3.8B)|135 tks/s (3.8B)|TBD|
    | #4 | **QWen2/Qwen3** |✅|81 tks/s (8B)|831 tks/s (8B) |-|TBD|S
    | #4 | **Yi** |✅|75 tks/s (6B)| 566 tks/s (6B) | 105 tks/s (6B)|TBD|
    | #5 | **StableLM** |✅|99 tks/s (3B)|TBD|-|TBD|
    | #6 | **Gemma-2/Gemma-3** |✅|60 tks/s (9B)|TBD |73 tks/s (9B, **Marlin**) |587 tks/s (9B)|
    | #7 | **DeepSeek-R1-Distill-QWen** |✅|48 tks (14B)|TBD|62 tks (14B)|TBD|
    | #8 | **DeepSeek-R1-Distill-LLaMa** |✅|65 tks (8B)|TBD|108 tks (8B)|TBD|
    | #9 | **DeepSeek V2/V3/R1** |✅|TBD|TBD|~20 tks **(AWQ 671B, tp=8, offloading)**|TBD|
    | #10 | **QwQ-32B** |✅|30 tks/s **(32B, tp=2)**|TBD |36 tks/s **(32B, Q4K, GGUF)**|TBD|
    | #11 | **GLM4** |✅|55 tks/s **(9B)**|TBD |92 tks/s **(9B, Q4K, GGUF)**|TBD|
  </details>

### Demo Video
<<<<<<< HEAD
- Nvidia GPU and Apple Silicon

  <details>
    <summary>Show Demo Video</summary>
    Chat demo on **GPU** (A100, BF16, QWen3-8B Reasoning Model)
=======
  <details>
    <summary>Show Demo Video</summary>
    Chat demo on GPU (A100, BF16, QWen3-8B Reasoning Model)
>>>>>>> 0c7d482f
    <img src="res/Qwen3-8B-Reasoning-A100.gif" width="85%" height="85%" >

    Chat demo on **Apple Silicon** (M4 with 16GB unified memory, Q2K, QWen3-8B)
    <img src="res/Qwen3-8B-Apple-M4.gif" width="85%" height="85%" >
  </details>

## General Usage
### Build Candle-vLLM

```shell
curl --proto '=https' --tlsv1.2 -sSf https://sh.rustup.rs | sh #install rust, 1.83.0+ required
sudo apt install libssl-dev pkg-config -y
git clone git@github.com:EricLBuehler/candle-vllm.git
cd candle-vllm

#Make sure the CUDA Toolkit can be found in the system PATH
export PATH=$PATH:/usr/local/cuda/bin/

#single-node compilation (single gpu, or multi-gpus on single machine)
cargo build --release --features cuda,nccl

#multinode compilation (multi-gpus, multiple machines)
sudo apt update
sudo apt install libopenmpi-dev openmpi-bin -y #install mpi
sudo apt install clang libclang-dev
cargo build --release --features cuda,nccl,mpi #build with mpi feature
```

### Build/Run Parameters

<<<<<<< HEAD
- [`ENV_PARAM`] cargo run [`BUILD_PARAM`] -- [`PROGRAM_PARAM`] [`MODEL_ID/MODEL_WEIGHT_PATH`] [`MODEL_TYPE`] [`MODEL_PARAM`]  
  <details>
    <summary>Show details</summary>

    **Example:**

    ```shell
    [RUST_LOG=warn] cargo run [--release --features cuda,nccl] -- [--multi-process --log --dtype bf16 --port 2000 --device-ids "0,1" --kvcache-mem-gpu 8192] [--weight-path /home/weights/Qwen3-27B-GPTQ-4Bit] [qwen3] [--quant gptq --temperature 0.7 --penalty 1.0 --top-k 32 --top-p 0.95 --thinking]
    ```

    `ENV_PARAM`: RUST_LOG=warn

    `BUILD_PARAM`: --release --features cuda,nccl

    `PROGRAM_PARAM`：--multi-process --log --dtype bf16 --port 2000 --device-ids "0,1" --kvcache-mem-gpu 8192

    `MODEL_WEIGHT_PATH`: --weight-path /home/weights/Qwen3-27B-GPTQ-4Bit

    `MODEL_TYPE`: qwen3

    `MODEL_PARAM`: --quant gptq --temperature 0.7 --penalty 1.0 --top-k 32 --top-p 0.95 --thinking

    where, `--kvcache-mem-gpu` is the key parameter to control KV cache usage (increase this for large batch); `MODEL_TYPE` in ["llama", "llama3", "mistral", "phi2", "phi3", "qwen2", "qwen3", "glm4", "gemma", "gemma3", "yi", "stable-lm", "deep-seek"]
  </details>



## How to run?

- Run **Uncompressed** models 
  <details>
    <summary>Show command</summary>

    **Local Path**

    ```shell
    target/release/candle-vllm --port 2000 --weight-path /home/DeepSeek-R1-Distill-Llama-8B/ llama3 --temperature 0. --penalty 1.0
    ```

    **Model-ID (download from Huggingface)**

    ```shell
    target/release/candle-vllm --model-id deepseek-ai/DeepSeek-R1-0528-Qwen3-8B qwen3
    ```

  </details>

- Run **GGUF** models 
  <details>
    <summary>Show command</summary>

    **Local Path (with port, dtype, sampling parameter specified)**

    ```shell
    target/release/candle-vllm --port 2000 --dtype bf16 --weight-file /home/data/DeepSeek-R1-0528-Qwen3-8B-Q2_K.gguf qwen3 --quant gguf --temperature 0.7 --penalty 1.1
    ```

    **Model-ID (download from Huggingface)**

    ```shell
    target/release/candle-vllm --model-id unsloth/DeepSeek-R1-0528-Qwen3-8B-GGUF --weight-file DeepSeek-R1-0528-Qwen3-8B-Q2_K.gguf qwen3 --quant gguf
    ```

  </details>

- Run **GGUF** models on **Apple Silicon**
  <details>
    <summary>Show command</summary>

    **Local Path (assume model downloaded in /home)**

    ```shell
    cargo run --release --features metal -- --port 2000 --dtype bf16 --weight-file /home/qwq-32b-q4_k_m.gguf qwen2 --quant gguf --temperature 0. --penalty 1.0
    ```

    **Model-ID (download from Huggingface)**

    ```shell
    cargo run --release --features metal -- --port 2000 --dtype bf16 --model-id Qwen/QwQ-32B-GGUF --weight-file qwq-32b-q4_k_m.gguf qwen2 --quant gguf --temperature 0. --penalty 1.0
    ```

  </details>

- Run **Any uncompressed models as quantized with in-situ quantization**
  <details>
    <summary>Show command</summary>

    **Simply add `quant` parameter when running unquantized models**

    ```shell
    target/release/candle-vllm --port 2000 --weight-path /home/DeepSeek-R1-Distill-Llama-8B/ llama3 --quant q4k --temperature 0. --penalty 1.0
    ```

    Options for in-site `quant` parameters: ["q4_0", "q4_1", "q5_0", "q5_1", "q8_0", "q2k", "q3k","q4k","q5k","q6k"]

  </details>

- Run **Marlin-compatible GPTQ models** models (4-bit GPTQ, 128-group, desc_act=False)
  <details>
    <summary>Show command</summary>

    **Local Path**

    ```shell
    target/release/candle-vllm --dtype bf16 --port 2000 --weight-path /home/DeepSeek-R1-Distill-Qwen-14B-GPTQ_4bit-128g qwen2 --quant gptq --temperature 0. --penalty 1.0
    ```

    **Model-ID (download from Huggingface)**

    ```shell
    target/release/candle-vllm --model-id thesven/Llama-3-8B-GPTQ-4bit llama3 --quant gptq
    ```

    **Convert Any uncompressed model to marlin-compatible format**
    ```shell
    python3 examples/convert_marlin.py --src /home/DeepSeek-R1-Distill-Qwen-14B/ --dst /home/DeepSeek-R1-Distill-Qwen-14B-GPTQ_4bit-128g
    target/release/candle-vllm --dtype bf16 --port 2000 --weight-path /home/DeepSeek-R1-Distill-Qwen-14B-GPTQ_4bit-128g qwen2 --quant gptq --temperature 0. --penalty 1.0
    ```

  </details>

- Run **Marlin-compatible AWQ models** models
  <details>
    <summary>Show command</summary>

    **Convert AWQ model to Marlin-compatible format**
    ```shell
    python3 examples/convert_awq_marlin.py --src /home/Meta-Llama-3.1-8B-Instruct-AWQ-INT4/ --dst /home/Meta-Llama-3.1-8B-Instruct-AWQ-INT4-Marlin/ --bits 4 --method awq --group 128 --nk False
    ```

    **Run the converted AWQ model**
    ```shell
    target/release/candle-vllm --multi-process --dtype f16 --port 2000 --device-ids "0" --weight-path /home/Meta-Llama-3.1-8B-Instruct-AWQ-INT4-Marlin/ llama3 --quant awq --temperature 0. --penalty 1.0
    ```

  </details>

- Run **Marlin-format** models
  <details>
    <summary>Show command</summary>

    ```shell
    target/release/candle-vllm --dtype bf16 --port 2000 --weight-path /home/DeepSeek-R1-Distill-Qwen-14B-GPTQ-Marlin/ qwen2 --quant marlin --penalty 1.0 --temperature 0.
    ```

  </details>


- Run **Large models using multi-process mode (Multi-GPU)**
  <details>
    <summary>Show command</summary>

=======


- [`ENV_PARAM`] cargo run [`BUILD_PARAM`] -- [`PROGRAM_PARAM`] [`MODEL_ID/MODEL_WEIGHT_PATH`] [`MODEL_TYPE`] [`MODEL_PARAM`]  
  <details>
    <summary>Show details</summary>

    **Example:**

    ```shell
    [RUST_LOG=warn] cargo run [--release --features cuda,nccl] -- [--multi-process --log --dtype bf16 --port 2000 --device-ids "0,1" --kvcache-mem-gpu 8192] [--weight-path /home/weights/Qwen3-27B-GPTQ-4Bit] [qwen3] [--quant gptq --temperature 0.7 --penalty 1.0 --top-k 32 --top-p 0.95 --thinking]
    ```

    `ENV_PARAM`: RUST_LOG=warn

    `BUILD_PARAM`: --release --features cuda,nccl

    `PROGRAM_PARAM`：--multi-process --log --dtype bf16 --port 2000 --device-ids "0,1" --kvcache-mem-gpu 8192

    `MODEL_WEIGHT_PATH`: --weight-path /home/weights/Qwen3-27B-GPTQ-4Bit

    `MODEL_TYPE`: qwen3

    `MODEL_PARAM`: --quant gptq --temperature 0.7 --penalty 1.0 --top-k 32 --top-p 0.95 --thinking

    where, `MODEL_TYPE` in ["llama", "llama3", "mistral", "phi2", "phi3", "qwen2", "qwen3", "glm4", "gemma", "gemma3", "yi", "stable-lm", "deep-seek"]
  </details>



## How to run?

- Run **Uncompressed** models 
  <details>
    <summary>Show command</summary>

    **Local Path**

    ```shell
    target/release/candle-vllm --port 2000 --weight-path /home/DeepSeek-R1-Distill-Llama-8B/ llama3 --temperature 0. --penalty 1.0
    ```

    **Model-ID (download from Huggingface)**

    ```shell
    target/release/candle-vllm --model-id deepseek-ai/DeepSeek-R1-0528-Qwen3-8B qwen3
    ```

  </details>

- Run **GGUF** models 
  <details>
    <summary>Show command</summary>

    **Local Path (with port, dtype, sampling parameter specified)**

    ```shell
    target/release/candle-vllm --port 2000 --dtype bf16 --weight-file /home/data/DeepSeek-R1-0528-Qwen3-8B-Q2_K.gguf qwen3 --quant gguf --temperature 0.7 --penalty 1.1
    ```

    **Model-ID (download from Huggingface)**

    ```shell
    target/release/candle-vllm --model-id unsloth/DeepSeek-R1-0528-Qwen3-8B-GGUF --weight-file DeepSeek-R1-0528-Qwen3-8B-Q2_K.gguf qwen3 --quant gguf
    ```

  </details>

- Run **GGUF** models on **Apple Silicon**
  <details>
    <summary>Show command</summary>

    **Local Path (assume model downloaded in /home)**

    ```shell
    cargo run --release --features metal -- --port 2000 --dtype bf16 --weight-file /home/qwq-32b-q4_k_m.gguf qwen2 --quant gguf --temperature 0. --penalty 1.0
    ```

    **Model-ID (download from Huggingface)**

    ```shell
    cargo run --release --features metal -- --port 2000 --dtype bf16 --model-id Qwen/QwQ-32B-GGUF --weight-file qwq-32b-q4_k_m.gguf qwen2 --quant gguf --temperature 0. --penalty 1.0
    ```

  </details>

- Run **Any uncompressed models as quantized with in-situ quantization**
  <details>
    <summary>Show command</summary>

    **Simply add `quant` parameter when running unquantized models**

    ```shell
    target/release/candle-vllm --port 2000 --weight-path /home/DeepSeek-R1-Distill-Llama-8B/ llama3 --quant q4k --temperature 0. --penalty 1.0
    ```

    Options for in-site `quant` parameters: ["q4_0", "q4_1", "q5_0", "q5_1", "q8_0", "q2k", "q3k","q4k","q5k","q6k"]

  </details>

- Run **Marlin-compatible GPTQ models** models (4-bit GPTQ, 128-group, desc_act=False)
  <details>
    <summary>Show command</summary>

    **Local Path**

    ```shell
    target/release/candle-vllm --dtype bf16 --port 2000 --weight-path /home/DeepSeek-R1-Distill-Qwen-14B-GPTQ_4bit-128g qwen2 --quant gptq --temperature 0. --penalty 1.0
    ```

    **Model-ID (download from Huggingface)**

    ```shell
    target/release/candle-vllm --model-id thesven/Llama-3-8B-GPTQ-4bit llama3 --quant gptq
    ```

    **Convert Any uncompressed model to marlin-compatible format**
    ```shell
    python3 examples/convert_marlin.py --src /home/DeepSeek-R1-Distill-Qwen-14B/ --dst /home/DeepSeek-R1-Distill-Qwen-14B-GPTQ_4bit-128g
    target/release/candle-vllm --dtype bf16 --port 2000 --weight-path /home/DeepSeek-R1-Distill-Qwen-14B-GPTQ_4bit-128g qwen2 --quant gptq --temperature 0. --penalty 1.0
    ```

  </details>

- Run **Marlin-compatible AWQ models** models
  <details>
    <summary>Show command</summary>

    **Convert AWQ model to Marlin-compatible format**
    ```shell
    python3 examples/convert_awq_marlin.py --src /home/Meta-Llama-3.1-8B-Instruct-AWQ-INT4/ --dst /home/Meta-Llama-3.1-8B-Instruct-AWQ-INT4-Marlin/ --bits 4 --method awq --group 128 --nk False
    ```

    **Run the converted AWQ model**
    ```shell
    target/release/candle-vllm --multi-process --dtype f16 --port 2000 --device-ids "0" --weight-path /home/Meta-Llama-3.1-8B-Instruct-AWQ-INT4-Marlin/ llama3 --quant awq --temperature 0. --penalty 1.0
    ```

  </details>

- Run **Marlin-format models** models
  <details>
    <summary>Show command</summary>

    ```shell
    target/release/candle-vllm --dtype bf16 --port 2000 --weight-path /home/DeepSeek-R1-Distill-Qwen-14B-GPTQ-Marlin/ qwen2 --quant marlin --penalty 1.0 --temperature 0.
    ```

  </details>


- Run **Large models using multi-process mode (Multi-GPU)**
  <details>
    <summary>Show command</summary>

>>>>>>> 0c7d482f
    **QwQ-32B BF16 model on two GPUs**
    ```shell
    cargo run --release --features cuda,nccl -- --multi-process --dtype bf16 --port 2000 --device-ids "0,1" --weight-path /home/QwQ-32B/ qwen2 --penalty 1.0 --temperature 0.
    ```

    **QwQ-32B 4-bit AWQ model on two GPUs**

    1) Convert AWQ model to Marlin-compatible format
    ```shell
    python3 examples/convert_awq_marlin.py --src /home/QwQ-32B-AWQ/ --dst /home/QwQ-32B-AWQ-Marlin/ --bits 4 --method awq --group 128 --nk False
    ```

    2) Run the converted AWQ model
    ```shell
    cargo run --release --features cuda,nccl -- --multi-process --dtype bf16 --port 2000 --device-ids "0,1" --weight-path /home/QwQ-32B-AWQ-Marlin/ qwen2 --quant awq --penalty 1.0 --temperature 0.
    ```

    **Note:** number of GPUs (`--device-ids`) used must be aligned to 2^n (e.g., 2, 4, or 8).
  </details>

- Run **Large models using multi-threaded mode (Multi-GPU, for debug purpose)**
  <details>
    <summary>Show command</summary>

    Simply remove the `--multi-process` parameter

    **QwQ-32B BF16 model on two GPUs**
    ```shell
    cargo run --release --features cuda,nccl -- --dtype bf16 --port 2000 --device-ids "0,1" --weight-path /home/QwQ-32B/ qwen2 --penalty 1.0 --temperature 0.
    ```

    If you encountered problems under Multi-threaded Multi-GPU mode, you may:
    ```shell
    export NCCL_P2P_DISABLE=1 # disable p2p cause this feature can cause illegal memory access in certain environments
    ```

  </details>

- Run **DeepSeek-R1 (671B/685B) on Lower GPU Memories (CPU offloading)**
  <details>
    <summary>Show command</summary>

    **1. Convert DeepSeek-R1-AWQ model to Marlin-compatible format**
    ```shell
    python3 examples/convert_awq_marlin.py --src /data/DeepSeek-R1-AWQ/ --dst /data/DeepSeek-R1-AWQ-Marlin/ 
    ```

    **2. Run DeepSeek-R1 model on 8 x A100(40GB)**
    ```shell
    cargo run --release --features cuda,nccl -- --log --multi-process --dtype bf16 --port 2000 --device-ids "0,1,2,3,4,5,6,7" --weight-path /data/DeepSeek-R1-AWQ-Marlin/ deep-seek --quant awq --temperature 0. --penalty 1.0 --num-experts-offload-per-rank 15
    ```

    **Note:** This setup offloads 15 experts per rank (a total of 120 out of 256 experts) to the CPU (around 150GB additional host memory required). During inference, these offloaded experts are swapped back into GPU memory as needed. If you have even less GPU memory, consider increasing the `--num-experts-offload-per-rank` parameter (up to a maximum of 32 experts per rank in this case).

  </details>

- Run **DeepSeek-R1 (671B/685B) on Multi-node**
  <details>
    <summary>Show command</summary>

    **1. Install MPI and build with MPI feature**
    ```shell
    sudo apt update
    sudo apt install libopenmpi-dev openmpi-bin -y #install mpi
    sudo apt install clang libclang-dev
    #clone the repo on the same directory of the two node and build
    cargo build --release --features cuda,nccl,mpi #build with mpi feature
    ```

    **2. Convert AWQ deepseek to Marlin-compatible format**
    ```shell
    python3 examples/convert_awq_marlin.py --src /data/DeepSeek-R1-AWQ/ --dst /data/DeepSeek-R1-AWQ-Marlin/ 
    ```

    **3. Config Multi-node Environment**

    MPI Runner requires `identical` hardware and software configurations for all nodes, please ensure weights and candle-vllm binaries located in the identical folders in difference nodes. The the nodes need to be ssh (port 22 in this case) passwordless for each other (root user if `--allow-run-as-root`). `%NET_INTERFACE%` is the active network interface obtained through command 'ifconfig -a'. You may disable InfiniBand if it's not available in the nodes by insert env "-x NCCL_IB_DISABLE=1". Where, `hostfile` can be defined as:

    Example (two nodes, each with 8 GPUs)
    ```
    192.168.1.100 slots=8
    192.168.1.101 slots=8
    ```

    **4. Run the model on two nodes with MPI runner**
    ```shell
    sudo mpirun -np 16 -x RUST_LOG=info -hostfile ./hostfile --allow-run-as-root -bind-to none -map-by slot --mca plm_rsh_args "-p 22" --mca btl_tcp_if_include %NET_INTERFACE% target/release/candle-vllm --log --multi-process --dtype bf16 --port 2000 --device-ids "0,1,2,3,4,5,6,7" --weight-path /data/DeepSeek-R1-AWQ-Marlin/ deep-seek --quant awq --temperature 0. --penalty 1.0
    ```
  </details>

## How to send request(s) to the backend?

**Run chat frontend after starting the backend service**

Chat frontend (any frontend compatible with openai API, simple options available below):

- **Option 1: Chat with Chat.py (for simple tests)**
  <details>
    <summary>Show Option 1</summary>
    
<<<<<<< HEAD
=======
    ****
>>>>>>> 0c7d482f
    Install API and chatbot dependencies (openai package is only used for local chat with candle-vllm)

    ```shell
    python3 -m pip install openai rich click
    ```

    Chat with the mini chatbot (plain text)
    ```shell
    python3 examples/chat.py
    ```

    Pass generation parameters (to reasoning models with `--thinking True`)
    ```shell
    python3 examples/chat.py --temperature 0.7 --top_k 64 --top_p 0.9 --thinking True --system_prompt "Thinking big!"
    ```

    Chat with the mini chatbot (live update with Markdown, may cause flick)
    ```shell
    python3 examples/chat.py --live
    ```
  <details>

- **Option 2: Chat with naive ChatUI (or popular dify frontend)**
  <details>
    <summary>Show Option 2</summary>

    Install naive ChatUI and its dependencies:

    ```
    git clone git@github.com:guoqingbao/candle-vllm-demo.git
    cd candle-vllm-demo
    apt install npm #install npm if needed
    npm install n -g #update node js if needed
    n stable #update node js if needed
    npm i -g pnpm #install pnpm manager
    pnpm install #install ChatUI dependencies
    ```

    Launching the ChatUI:
    ```
    pnpm run dev # run the ChatUI
    ```

    **Trouble shooting for Nodejs error**
    `ENOSPC: System limit for number of file watchers reached`
    ```
    echo fs.inotify.max_user_watches=524288 | sudo tee -a /etc/sysctl.conf && sudo sysctl -p
    ```
  </details>

- **Option 3: Chat completion request with HTTP post**
  <details>
    <summary>Show Option 3</summary>

    ``` shell
    curl -X POST "http://127.0.0.1:2000/v1/chat/completions" \
        -H "Content-Type: application/json" \
        -H "Authorization: Bearer YOUR_API_KEY" \
        -d '{
            "model": "llama7b",
            "messages": [
                {"role": "user", "content": "Explain how to best learn Rust."}
            ],
            "temperature": 0.7,
            "max_tokens": 128,
            "stop": {"Single":"</s>"}
        }'
    ```
    Sample response:

    ```
    {"id":"cmpl-53092967-c9cf-40e0-ae26-d7ac786d59e8","choices":[{"message":{"content":" Learning any programming language requires a combination of theory, practice, and dedication. Here are some steps and resources to help you learn Rust effectively:\n\n1. Start with the basics:\n\t* Understand the syntax and basic structure of Rust programs.\n\t* Learn about variables, data types, loops, and control structures.\n\t* Familiarize yourself with Rust's ownership system and borrowing mechanism.\n2. Read the Rust book:\n\t* The Rust book is an official resource that provides a comprehensive introduction to the language.\n\t* It covers topics such","role":"[INST]"},"finish_reason":"length","index":0,"logprobs":null}],"created":1718784498,"model":"llama7b","object":"chat.completion","usage":{"completion_tokens":129,"prompt_tokens":29,"total_tokens":158}}
    ```
  </details>

- **Option 4: Chat completion with with openai package**
  <details>
    <summary>Show Option 4</summary>

    In your terminal, install the `openai` Python package by running `pip install openai`. I use version `1.3.5`.

    Then, create a new Python file and write the following code:
    ```python
    import openai

    openai.api_key = "EMPTY"

    openai.base_url = "http://localhost:2000/v1/"

    completion = openai.chat.completions.create(
        model="llama",
        messages=[
            {
                "role": "user",
                "content": "Explain how to best learn Rust.",
            },
        ],
        max_tokens = 64,
    )
    print(completion.choices[0].message.content)
    ```
    After the `candle-vllm` service is running, run the Python script and enjoy efficient inference with an OpenAI compatible API server!


    **Batched requests**

    Install openai API first
    ```
    python3 -m pip install openai
    ```

    Run the benchmark test
    ``` shell
    python3 examples/benchmark.py --batch 16 --max_tokens 1024
    ```
    Refer to `examples/benchmark.py`

    ``` python
    async def benchmark():
        model = "mistral7b"
        max_tokens = 1024
        # 16 requests
        prompts = ["Explain how to best learn Rust.", 
                "Please talk about deep learning in 100 words.", 
                "Do you know the capital city of China? Talk the details of you known.", 
                "Who is the best female actor in the world? Explain why.",
                "How to dealing with depression?",
                "How to make money in short time?",
                "What is the future trend of large language model?",
                "The famous tech companies in the world.",
                "Explain how to best learn Rust.", 
                "Please talk about deep learning in 100 words.", 
                "Do you know the capital city of China? Talk the details of you known.", 
                "Who is the best female actor in the world? Explain why.",
                "How to dealing with depression?",
                "How to make money in short time?",
                "What is the future trend of large language model?",
                "The famous tech companies in the world."]
        
        # send 16 chat requests at the same time
        tasks: List[asyncio.Task] = []
        for i in range(len(prompts)):
            tasks.append(
                asyncio.create_task(
                    chat_completion(model, max_tokens, prompts[i]))
            )

        # obtain the corresponding stream object for each request
        outputs: List[Stream[ChatCompletionChunk]] = await asyncio.gather(*tasks)

        # tasks for streaming chat responses
        tasks_stream: List[asyncio.Task] = []
        for i in range(len(outputs)):
            tasks_stream.append(
                asyncio.create_task(
                    stream_response(i, outputs[i]))
            )

        # gathering the response texts
        outputs: List[(int, str)] = await asyncio.gather(*tasks_stream)

        # print the results, you may find chat completion statistics in the backend server (i.e., candle-vllm)
        for idx, output in outputs:
            print("\n\n Response {}: \n\n {}".format(idx, output))
<<<<<<< HEAD


    asyncio.run(benchmark())
    ```
  </details>

## In-situ quantization
- **Loading unquantized models as gguf quantized or marlin format**
  <details>
    <summary>Show quantization config</summary>

    Candle-vllm supports in-situ quantization, allowing the transformation of default weights (F32/F16/BF16) into any GGML/GGUF format, or `4-bit GPTQ/AWQ` weights into `marlin format` during model loading. This feature helps conserve GPU memory and speedup inference performance, making it more efficient for consumer-grade GPUs (e.g., RTX 4090). To use this feature, simply supply the `quant` parameter when running candle-vllm.

    **For unquantized models:**

    ```
    cargo run --release --features cuda -- --port 2000 --weight-path /home/Meta-Llama-3.1-8B-Instruct/ llama3 --quant q4k
    ```

    Options for `quant` parameters: ["q4_0", "q4_1", "q5_0", "q5_1", "q8_0", "q2k", "q3k","q4k","q5k","q6k"]

    **For quantized 4-bit GPTQ model:**

    ```
    cargo run --release --features cuda -- --port 2000 --weight-path /home/mistral_7b-int4/ mistral --quant marlin
    ```

    **Please note for marlin**:

    1) It may takes few minutes to load F32/F16/BF16 models into quantized;

    2) Marlin format in-situ conversion only support 4-bit GPTQ (with `sym=True`, `groupsize=128` or -1, `desc_act=False`) and 4-bit AWQ (after conversion using the given script, refer to `Other Usage`);

    3) Marlin format only supported in CUDA platform.
  </details>

## Other Usage
- KV Cache config, sampling parameter, etc.
  <details>
    <summary>Show details</summary>
    The `kvcache-mem-gpu` parameter is used to control kv cache, default 4GB GPU memory, increase this for large batch and long-context inference. 

    For chat history settings, set `record_conversation` to `true` to let candle-vllm remember chat history. By `default`, candle-vllm `does not` record chat history; instead, the client sends both the messages and the contextual history to candle-vllm. If record_conversation is set to `true`, the client sends only new chat messages to candle-vllm, and candle-vllm is responsible for recording the previous chat messages. However, this approach requires per-session chat recording, which is not yet implemented, so the default approach `record_conversation=false` is recommended.

    For chat streaming, the `stream` flag in chat request need to be set to `True`.

    You may supply `penalty` and `temperature` to the model to **prevent potential repetitions**, for example:

    ```
    cargo run --release --features cuda -- --port 2000 --weight-path /home/mistral_7b/ mistral --repeat-last-n 64 --penalty 1.1 --temperature 0.7
    ```

    `--max-gen-tokens` parameter is used to control the maximum output tokens per chat response. The value will be set to 1/5 of max_sequence_len by default.

    For `consumer GPUs`, it is suggested to run the models under GGML formats (or Marlin format), e.g.,

    ```
    cargo run --release --features cuda -- --port 2000 --weight-path /home/Meta-Llama-3.1-8B-Instruct/ llama3 --quant q4k
    ```

    where `quant` is one of ["q4_0", "q4_1", "q5_0", "q5_1", "q8_0", "q2k", "q3k","q4k","q5k","q6k", "awq", "gptq", "marlin", "gguf", "ggml"].
  </details>

- **Use Marlin kernel to speedup GPTQ/AWQ models**
  <details>
    <summary>Show details</summary>

    Candle-vllm now supports GPTQ/AWQ Marlin kernel, you may supply the `quant` (marlin) parameter if you have `Marlin` format quantized weights, such as:

    ```shell
    cargo run --release --features cuda -- --port 2000 --dtype f16 --weight-path /home/Meta-Llama-3.1-8B-Instruct-GPTQ-INT4-Marlin/ llama3 --quant marlin --temperature 0. --penalty 1.
    ```

    or, convert existing AWQ 4bit model to marlin compatible format

    ```shell
    python3 examples/convert_awq_marlin.py --src /home/Meta-Llama-3.1-8B-Instruct-AWQ-INT4/ --dst /home/Meta-Llama-3.1-8B-Instruct-AWQ-INT4-Marlin/ --bits 4 --method awq --group 128 --nk False
    cargo run --release --features cuda,nccl -- --multi-process --dtype f16 --port 2000 --device-ids "0" --weight-path /home/Meta-Llama-3.1-8B-Instruct-AWQ-INT4-Marlin/ llama3 --quant awq --temperature 0. --penalty 1.0
    ```

    You may also use `GPTQModel` to transform a model to marlin-compatible format using the given script `examples/convert_marlin.py`. 

    **Note:** for using Marlin fast kernel, only 4-bit GPTQ quantization supported at the moment. 
=======


    asyncio.run(benchmark())
    ```
  </details>

## GPTQ/AWQ/Marlin 4-bit quantization
- **Candle-vllm supports GPTQ/AWQ (Marlin kernel)**
  <details>
    <summary>Show details</summary>

    Candle-vllm now supports GPTQ/AWQ (Marlin kernel), you may supply the `quant` (marlin) parameter if you have `Marlin` format quantized weights, such as:

    ```shell
    cargo run --release --features cuda -- --port 2000 --dtype f16 --weight-path /home/Meta-Llama-3.1-8B-Instruct-GPTQ-INT4-Marlin/ llama3 --quant marlin --temperature 0. --penalty 1.
    ```
    or, convert existing AWQ 4bit model to marlin compatible format
    ```shell
    python3 examples/convert_awq_marlin.py --src /home/Meta-Llama-3.1-8B-Instruct-AWQ-INT4/ --dst /home/Meta-Llama-3.1-8B-Instruct-AWQ-INT4-Marlin/ --bits 4 --method awq --group 128 --nk False
    cargo run --release --features cuda,nccl -- --multi-process --dtype f16 --port 2000 --device-ids "0" --weight-path /home/Meta-Llama-3.1-8B-Instruct-AWQ-INT4-Marlin/ llama3 --quant awq --temperature 0. --penalty 1.0
    ```

    You may also use `GPTQModel` to transform a model to marlin-compatible format using the given script `examples/convert_marlin.py`. 

    **Note:** for using Marlin fast kernel, only 4-bit GPTQ quantization supported at the moment. 
  </details>

## In-situ quantization
- **Candle-vllm supports in-situ quantization and in-situ marlin conversion**
  <details>
    <summary>Show quantization config</summary>

    Candle-vllm now supports in-situ quantization, allowing the transformation of default weights (F32/F16/BF16) or `4-bit GPTQ/AWQ` weights into any GGML format (or `marlin format`) during model loading. This feature helps conserve GPU memory (or speedup inference performance through marlin kernel), making it more efficient for consumer-grade GPUs (e.g., RTX 4090). To use this feature, simply supply the quant parameter when running candle-vllm.

    **For unquantized models:**

    ```
    cargo run --release --features cuda -- --port 2000 --weight-path /home/Meta-Llama-3.1-8B-Instruct/ llama3 --quant q4k
    ```

    Options for `quant` parameters: ["q4_0", "q4_1", "q5_0", "q5_1", "q8_0", "q2k", "q3k","q4k","q5k","q6k"]

    **For quantized 4-bit GPTQ model:**

    ```
    cargo run --release --features cuda -- --port 2000 --weight-path /home/mistral_7b-int4/ mistral --quant marlin
    ```

    **Please note for marlin**:

    1) It may takes few minutes to load F32/F16/BF16 models into quantized;

    2) Marlin format in-situ conversion only support 4-bit GPTQ (with `sym=True`, `groupsize=128` or -1, `desc_act=False`) and 4-bit AWQ (after conversion using the given script);

    3) Marlin format only supported in CUDA platform.
  </details>

## Other Usage
- KV Cache config, sampling parameter, etc.
  <details>
    <summary>Show details</summary>
    For kvcache configuration, set `kvcache_mem_cpu` and `kvcache_mem_gpu`, default 4GB CPU memory and 4GB GPU memory for kvcache. 

    For chat history settings, set `record_conversation` to `true` to let candle-vllm remember chat history. By `default`, candle-vllm `does not` record chat history; instead, the client sends both the messages and the contextual history to candle-vllm. If record_conversation is set to `true`, the client sends only new chat messages to candle-vllm, and candle-vllm is responsible for recording the previous chat messages. However, this approach requires per-session chat recording, which is not yet implemented, so the default approach `record_conversation=false` is recommended.

    For chat streaming, the `stream` flag in chat request need to be set to `True`.

    You may supply `penalty` and `temperature` to the model to **prevent potential repetitions**, for example:

    ```
    cargo run --release --features cuda -- --port 2000 --weight-path /home/mistral_7b/ mistral --repeat-last-n 64 --penalty 1.1 --temperature 0.7
    ```

    `--max-gen-tokens` parameter is used to control the maximum output tokens per chat response. The value will be set to 1/5 of max_sequence_len by default.

    For `consumer GPUs`, it is suggested to run the models under GGML formats (or Marlin format), e.g.,

    ```
    cargo run --release --features cuda -- --port 2000 --weight-path /home/Meta-Llama-3.1-8B-Instruct/ llama3 --quant q4k
    ```

    where `quant` is one of ["q4_0", "q4_1", "q5_0", "q5_1", "q8_0", "q2k", "q3k","q4k","q5k","q6k", "awq", "gptq", "marlin", "gguf", "ggml"].
>>>>>>> 0c7d482f
  </details>

## Report issue
Installing `candle-vllm` is as simple as the following steps. If you have any problems, please create an
[issue](https://github.com/EricLBuehler/candle-vllm/issues).


## Contributing
The following features are planned to be implemented, but contributions are especially welcome:
- Sampling methods:
  - Beam search ([huggingface/candle#1319](https://github.com/huggingface/candle/issues/1319))
- More pipelines (from `candle-transformers`)

## Resources
- Python implementation: [`vllm-project`](https://github.com/vllm-project/vllm)
- [`vllm` paper](https://arxiv.org/abs/2309.06180)<|MERGE_RESOLUTION|>--- conflicted
+++ resolved
@@ -24,16 +24,9 @@
 - Support `Multi-node` inference with MPI runner
 
 ## Supported Models
-<<<<<<< HEAD
 - Currently, candle-vllm supports chat serving for the following model structures.
   <details>
     <summary>Show supported model architectures</summary>
-=======
-
-  <details>
-    <summary>Show supported model architectures</summary>
-    Currently, candle-vllm supports chat serving for the following model structures.
->>>>>>> 0c7d482f
 
     | Model ID | Model Type | Supported | Speed (A100, `BF16`) | Throughput (`BF16`, `bs=16`) | Quantized (A100, `Q4K` or `Marlin`) | Throughput (`GTPQ/Marlin`, `bs=16`) |
     |--|--|--|--|--|--|--|
@@ -52,17 +45,11 @@
   </details>
 
 ### Demo Video
-<<<<<<< HEAD
 - Nvidia GPU and Apple Silicon
 
   <details>
     <summary>Show Demo Video</summary>
     Chat demo on **GPU** (A100, BF16, QWen3-8B Reasoning Model)
-=======
-  <details>
-    <summary>Show Demo Video</summary>
-    Chat demo on GPU (A100, BF16, QWen3-8B Reasoning Model)
->>>>>>> 0c7d482f
     <img src="res/Qwen3-8B-Reasoning-A100.gif" width="85%" height="85%" >
 
     Chat demo on **Apple Silicon** (M4 with 16GB unified memory, Q2K, QWen3-8B)
@@ -93,7 +80,6 @@
 
 ### Build/Run Parameters
 
-<<<<<<< HEAD
 - [`ENV_PARAM`] cargo run [`BUILD_PARAM`] -- [`PROGRAM_PARAM`] [`MODEL_ID/MODEL_WEIGHT_PATH`] [`MODEL_TYPE`] [`MODEL_PARAM`]  
   <details>
     <summary>Show details</summary>
@@ -246,162 +232,6 @@
   <details>
     <summary>Show command</summary>
 
-=======
-
-
-- [`ENV_PARAM`] cargo run [`BUILD_PARAM`] -- [`PROGRAM_PARAM`] [`MODEL_ID/MODEL_WEIGHT_PATH`] [`MODEL_TYPE`] [`MODEL_PARAM`]  
-  <details>
-    <summary>Show details</summary>
-
-    **Example:**
-
-    ```shell
-    [RUST_LOG=warn] cargo run [--release --features cuda,nccl] -- [--multi-process --log --dtype bf16 --port 2000 --device-ids "0,1" --kvcache-mem-gpu 8192] [--weight-path /home/weights/Qwen3-27B-GPTQ-4Bit] [qwen3] [--quant gptq --temperature 0.7 --penalty 1.0 --top-k 32 --top-p 0.95 --thinking]
-    ```
-
-    `ENV_PARAM`: RUST_LOG=warn
-
-    `BUILD_PARAM`: --release --features cuda,nccl
-
-    `PROGRAM_PARAM`：--multi-process --log --dtype bf16 --port 2000 --device-ids "0,1" --kvcache-mem-gpu 8192
-
-    `MODEL_WEIGHT_PATH`: --weight-path /home/weights/Qwen3-27B-GPTQ-4Bit
-
-    `MODEL_TYPE`: qwen3
-
-    `MODEL_PARAM`: --quant gptq --temperature 0.7 --penalty 1.0 --top-k 32 --top-p 0.95 --thinking
-
-    where, `MODEL_TYPE` in ["llama", "llama3", "mistral", "phi2", "phi3", "qwen2", "qwen3", "glm4", "gemma", "gemma3", "yi", "stable-lm", "deep-seek"]
-  </details>
-
-
-
-## How to run?
-
-- Run **Uncompressed** models 
-  <details>
-    <summary>Show command</summary>
-
-    **Local Path**
-
-    ```shell
-    target/release/candle-vllm --port 2000 --weight-path /home/DeepSeek-R1-Distill-Llama-8B/ llama3 --temperature 0. --penalty 1.0
-    ```
-
-    **Model-ID (download from Huggingface)**
-
-    ```shell
-    target/release/candle-vllm --model-id deepseek-ai/DeepSeek-R1-0528-Qwen3-8B qwen3
-    ```
-
-  </details>
-
-- Run **GGUF** models 
-  <details>
-    <summary>Show command</summary>
-
-    **Local Path (with port, dtype, sampling parameter specified)**
-
-    ```shell
-    target/release/candle-vllm --port 2000 --dtype bf16 --weight-file /home/data/DeepSeek-R1-0528-Qwen3-8B-Q2_K.gguf qwen3 --quant gguf --temperature 0.7 --penalty 1.1
-    ```
-
-    **Model-ID (download from Huggingface)**
-
-    ```shell
-    target/release/candle-vllm --model-id unsloth/DeepSeek-R1-0528-Qwen3-8B-GGUF --weight-file DeepSeek-R1-0528-Qwen3-8B-Q2_K.gguf qwen3 --quant gguf
-    ```
-
-  </details>
-
-- Run **GGUF** models on **Apple Silicon**
-  <details>
-    <summary>Show command</summary>
-
-    **Local Path (assume model downloaded in /home)**
-
-    ```shell
-    cargo run --release --features metal -- --port 2000 --dtype bf16 --weight-file /home/qwq-32b-q4_k_m.gguf qwen2 --quant gguf --temperature 0. --penalty 1.0
-    ```
-
-    **Model-ID (download from Huggingface)**
-
-    ```shell
-    cargo run --release --features metal -- --port 2000 --dtype bf16 --model-id Qwen/QwQ-32B-GGUF --weight-file qwq-32b-q4_k_m.gguf qwen2 --quant gguf --temperature 0. --penalty 1.0
-    ```
-
-  </details>
-
-- Run **Any uncompressed models as quantized with in-situ quantization**
-  <details>
-    <summary>Show command</summary>
-
-    **Simply add `quant` parameter when running unquantized models**
-
-    ```shell
-    target/release/candle-vllm --port 2000 --weight-path /home/DeepSeek-R1-Distill-Llama-8B/ llama3 --quant q4k --temperature 0. --penalty 1.0
-    ```
-
-    Options for in-site `quant` parameters: ["q4_0", "q4_1", "q5_0", "q5_1", "q8_0", "q2k", "q3k","q4k","q5k","q6k"]
-
-  </details>
-
-- Run **Marlin-compatible GPTQ models** models (4-bit GPTQ, 128-group, desc_act=False)
-  <details>
-    <summary>Show command</summary>
-
-    **Local Path**
-
-    ```shell
-    target/release/candle-vllm --dtype bf16 --port 2000 --weight-path /home/DeepSeek-R1-Distill-Qwen-14B-GPTQ_4bit-128g qwen2 --quant gptq --temperature 0. --penalty 1.0
-    ```
-
-    **Model-ID (download from Huggingface)**
-
-    ```shell
-    target/release/candle-vllm --model-id thesven/Llama-3-8B-GPTQ-4bit llama3 --quant gptq
-    ```
-
-    **Convert Any uncompressed model to marlin-compatible format**
-    ```shell
-    python3 examples/convert_marlin.py --src /home/DeepSeek-R1-Distill-Qwen-14B/ --dst /home/DeepSeek-R1-Distill-Qwen-14B-GPTQ_4bit-128g
-    target/release/candle-vllm --dtype bf16 --port 2000 --weight-path /home/DeepSeek-R1-Distill-Qwen-14B-GPTQ_4bit-128g qwen2 --quant gptq --temperature 0. --penalty 1.0
-    ```
-
-  </details>
-
-- Run **Marlin-compatible AWQ models** models
-  <details>
-    <summary>Show command</summary>
-
-    **Convert AWQ model to Marlin-compatible format**
-    ```shell
-    python3 examples/convert_awq_marlin.py --src /home/Meta-Llama-3.1-8B-Instruct-AWQ-INT4/ --dst /home/Meta-Llama-3.1-8B-Instruct-AWQ-INT4-Marlin/ --bits 4 --method awq --group 128 --nk False
-    ```
-
-    **Run the converted AWQ model**
-    ```shell
-    target/release/candle-vllm --multi-process --dtype f16 --port 2000 --device-ids "0" --weight-path /home/Meta-Llama-3.1-8B-Instruct-AWQ-INT4-Marlin/ llama3 --quant awq --temperature 0. --penalty 1.0
-    ```
-
-  </details>
-
-- Run **Marlin-format models** models
-  <details>
-    <summary>Show command</summary>
-
-    ```shell
-    target/release/candle-vllm --dtype bf16 --port 2000 --weight-path /home/DeepSeek-R1-Distill-Qwen-14B-GPTQ-Marlin/ qwen2 --quant marlin --penalty 1.0 --temperature 0.
-    ```
-
-  </details>
-
-
-- Run **Large models using multi-process mode (Multi-GPU)**
-  <details>
-    <summary>Show command</summary>
-
->>>>>>> 0c7d482f
     **QwQ-32B BF16 model on two GPUs**
     ```shell
     cargo run --release --features cuda,nccl -- --multi-process --dtype bf16 --port 2000 --device-ids "0,1" --weight-path /home/QwQ-32B/ qwen2 --penalty 1.0 --temperature 0.
@@ -502,10 +332,6 @@
   <details>
     <summary>Show Option 1</summary>
     
-<<<<<<< HEAD
-=======
-    ****
->>>>>>> 0c7d482f
     Install API and chatbot dependencies (openai package is only used for local chat with candle-vllm)
 
     ```shell
@@ -670,8 +496,6 @@
         # print the results, you may find chat completion statistics in the backend server (i.e., candle-vllm)
         for idx, output in outputs:
             print("\n\n Response {}: \n\n {}".format(idx, output))
-<<<<<<< HEAD
-
 
     asyncio.run(benchmark())
     ```
@@ -754,90 +578,6 @@
     You may also use `GPTQModel` to transform a model to marlin-compatible format using the given script `examples/convert_marlin.py`. 
 
     **Note:** for using Marlin fast kernel, only 4-bit GPTQ quantization supported at the moment. 
-=======
-
-
-    asyncio.run(benchmark())
-    ```
-  </details>
-
-## GPTQ/AWQ/Marlin 4-bit quantization
-- **Candle-vllm supports GPTQ/AWQ (Marlin kernel)**
-  <details>
-    <summary>Show details</summary>
-
-    Candle-vllm now supports GPTQ/AWQ (Marlin kernel), you may supply the `quant` (marlin) parameter if you have `Marlin` format quantized weights, such as:
-
-    ```shell
-    cargo run --release --features cuda -- --port 2000 --dtype f16 --weight-path /home/Meta-Llama-3.1-8B-Instruct-GPTQ-INT4-Marlin/ llama3 --quant marlin --temperature 0. --penalty 1.
-    ```
-    or, convert existing AWQ 4bit model to marlin compatible format
-    ```shell
-    python3 examples/convert_awq_marlin.py --src /home/Meta-Llama-3.1-8B-Instruct-AWQ-INT4/ --dst /home/Meta-Llama-3.1-8B-Instruct-AWQ-INT4-Marlin/ --bits 4 --method awq --group 128 --nk False
-    cargo run --release --features cuda,nccl -- --multi-process --dtype f16 --port 2000 --device-ids "0" --weight-path /home/Meta-Llama-3.1-8B-Instruct-AWQ-INT4-Marlin/ llama3 --quant awq --temperature 0. --penalty 1.0
-    ```
-
-    You may also use `GPTQModel` to transform a model to marlin-compatible format using the given script `examples/convert_marlin.py`. 
-
-    **Note:** for using Marlin fast kernel, only 4-bit GPTQ quantization supported at the moment. 
-  </details>
-
-## In-situ quantization
-- **Candle-vllm supports in-situ quantization and in-situ marlin conversion**
-  <details>
-    <summary>Show quantization config</summary>
-
-    Candle-vllm now supports in-situ quantization, allowing the transformation of default weights (F32/F16/BF16) or `4-bit GPTQ/AWQ` weights into any GGML format (or `marlin format`) during model loading. This feature helps conserve GPU memory (or speedup inference performance through marlin kernel), making it more efficient for consumer-grade GPUs (e.g., RTX 4090). To use this feature, simply supply the quant parameter when running candle-vllm.
-
-    **For unquantized models:**
-
-    ```
-    cargo run --release --features cuda -- --port 2000 --weight-path /home/Meta-Llama-3.1-8B-Instruct/ llama3 --quant q4k
-    ```
-
-    Options for `quant` parameters: ["q4_0", "q4_1", "q5_0", "q5_1", "q8_0", "q2k", "q3k","q4k","q5k","q6k"]
-
-    **For quantized 4-bit GPTQ model:**
-
-    ```
-    cargo run --release --features cuda -- --port 2000 --weight-path /home/mistral_7b-int4/ mistral --quant marlin
-    ```
-
-    **Please note for marlin**:
-
-    1) It may takes few minutes to load F32/F16/BF16 models into quantized;
-
-    2) Marlin format in-situ conversion only support 4-bit GPTQ (with `sym=True`, `groupsize=128` or -1, `desc_act=False`) and 4-bit AWQ (after conversion using the given script);
-
-    3) Marlin format only supported in CUDA platform.
-  </details>
-
-## Other Usage
-- KV Cache config, sampling parameter, etc.
-  <details>
-    <summary>Show details</summary>
-    For kvcache configuration, set `kvcache_mem_cpu` and `kvcache_mem_gpu`, default 4GB CPU memory and 4GB GPU memory for kvcache. 
-
-    For chat history settings, set `record_conversation` to `true` to let candle-vllm remember chat history. By `default`, candle-vllm `does not` record chat history; instead, the client sends both the messages and the contextual history to candle-vllm. If record_conversation is set to `true`, the client sends only new chat messages to candle-vllm, and candle-vllm is responsible for recording the previous chat messages. However, this approach requires per-session chat recording, which is not yet implemented, so the default approach `record_conversation=false` is recommended.
-
-    For chat streaming, the `stream` flag in chat request need to be set to `True`.
-
-    You may supply `penalty` and `temperature` to the model to **prevent potential repetitions**, for example:
-
-    ```
-    cargo run --release --features cuda -- --port 2000 --weight-path /home/mistral_7b/ mistral --repeat-last-n 64 --penalty 1.1 --temperature 0.7
-    ```
-
-    `--max-gen-tokens` parameter is used to control the maximum output tokens per chat response. The value will be set to 1/5 of max_sequence_len by default.
-
-    For `consumer GPUs`, it is suggested to run the models under GGML formats (or Marlin format), e.g.,
-
-    ```
-    cargo run --release --features cuda -- --port 2000 --weight-path /home/Meta-Llama-3.1-8B-Instruct/ llama3 --quant q4k
-    ```
-
-    where `quant` is one of ["q4_0", "q4_1", "q5_0", "q5_1", "q8_0", "q2k", "q3k","q4k","q5k","q6k", "awq", "gptq", "marlin", "gguf", "ggml"].
->>>>>>> 0c7d482f
   </details>
 
 ## Report issue
