--- conflicted
+++ resolved
@@ -22,11 +22,7 @@
 | Model ID | Model Type | Supported | Speed (A100, `BF16`) | Throughput (`BF16`, `bs=16`) | Quantized (A100, `Q4K` or `Marlin`) | Throughput (`GTPQ/Marlin`, `bs=16`) |
 |--|--|--|--|--|--|--|
 | #1 | **LLAMA** |✅|65 tks/s (LLaMa3.1 8B) | 553 tks/s (LLaMa3.1 8B) | 75 tks/s (LLaMa3.1 8B), **115 tks/s (LLaMa3.1 8B, Marlin)** |**755 tks/s (LLaMa3.1 8B)**|
-<<<<<<< HEAD
-| #2 | **Mistral** |✅|70 tks/s (7B)| 585 tks/s (7B) | 96 tks/s (7B) |TBD|
-=======
 | #2 | **Mistral** |✅|70 tks/s (7B)| 585 tks/s (7B) | 96 tks/s (7B), **113 tks/s (7B, Marlin)** |**764 tks/s (7B)**|
->>>>>>> 08b5e8a8
 | #3 | **Phi (v1, v1.5, v2)** |✅|97 tks/s (2.7B, F32+BF16)|TBD|-|TBD|
 | #4 | **Phi-3 （3.8B, 7B）** |✅|107 tks/s (3.8B)| 744 tks/s (3.8B)|135 tks/s (3.8B)|TBD|
 | #5 | **Yi** |✅|75 tks/s (6B)| 566 tks/s (6B) | 105 tks/s (6B)|TBD|
@@ -34,11 +30,7 @@
 | #7 | BigCode/StarCode |TBD|TBD|TBD |-|TBD|
 | #8 | ChatGLM |TBD|TBD|TBD |-|TBD|
 | #9 | **QWen2 (1.8B, 7B)** |✅|148 tks/s (1.8B)|784 tks/s (1.8B) |-|TBD|
-<<<<<<< HEAD
-| #10 | **Google Gemma** |✅|130 tks/s (2B)|TBD |-|TBD|
-=======
 | #10 | **Google Gemma** |✅|130 tks/s (2B)|TBD |**73 tks/s (Gemma2-9B, Marlin)** |**512 tks/s (Gemma2-9B)**|
->>>>>>> 08b5e8a8
 | #11 | Blip-large (Multimodal) |TBD|TBD|TBD |-|TBD|
 | #12 | Moondream-2 (Multimodal LLM) |TBD|TBD|TBD |-|TBD|
 
