--- conflicted
+++ resolved
@@ -13,38 +13,22 @@
 rand = "0.9.0"
 rayon="1.10.0"
 hyper = { version = "0.14", features = ["full"] }
-<<<<<<< HEAD
 candle-core = { path = "../candle-gcu/candle/candle-core/", version = "0.8.1" }
 candle-examples = { path = "../candle-gcu/candle/candle-examples/", version = "0.8.1" }
 candle-nn = { path = "../candle-gcu/candle/candle-nn/", version = "0.8.1" }
-=======
-candle-core = { git = "https://github.com/guoqingbao/candle.git", version = "0.8.3", rev = "42c9b42" }
-candle-examples = { git = "https://github.com/guoqingbao/candle.git", version = "0.8.3", rev = "42c9b42" }
-candle-nn = { git = "https://github.com/guoqingbao/candle.git", version = "0.8.3", rev = "42c9b42" }
-candle-transformers = { git = "https://github.com/guoqingbao/candle.git", version = "0.8.3", rev = "42c9b42" }
-candle-flash-attn = { git = "https://github.com/guoqingbao/candle.git", version = "0.8.3", optional = true, rev = "42c9b42" }
->>>>>>> 64897456
+candle-transformers = { path = "../candle-gcu/candle/candle-transformers/", version = "0.8.1" }
+candle-flash-attn = { path = "../candle-gcu/candle/candle-flash-attn/", version = "0.8.1", optional = true }
 dyn-fmt = "0.4.0"
 serde = { version = "1.0.190", features = ["serde_derive"] }
 tokenizers = "0.21.2"
 uuid = { version = "1.5.0", features = ["v4"] }
-<<<<<<< HEAD
-candle-transformers = { path = "../candle-gcu/candle/candle-transformers/", version = "0.8.1" }
-=======
->>>>>>> 64897456
 hf-hub = "0.4.1"
 serde_json = "1.0.108"
 derive_more = "0.99.17"
 accelerate-src = { version = "0.3.2", optional = true }
 intel-mkl-src = { version = "0.8.1", features = ["mkl-static-lp64-iomp"], optional = true }
-<<<<<<< HEAD
-cudarc = {git = "https://github.com/guoqingbao/cudarc.git", version = "0.13.9", features = ["f16", "cuda-version-from-build-system"], optional = true, rev="cc13092" }
-half = { version = "2.5.0", features = ["num-traits", "use-intrinsics", "rand_distr"] }
-candle-flash-attn = { path = "../candle-gcu/candle/candle-flash-attn/", version = "0.8.1", optional = true }
-=======
 #cudarc = {git = "https://github.com/guoqingbao/cudarc.git", version = "0.13.9", features = ["f16", "cuda-version-from-build-system"], optional = true, rev="cc13092" }
 half = { version = "2.5.0", features = ["num-traits", "use-intrinsics", "rand_distr"] }
->>>>>>> 64897456
 clap = { version = "4.4.7", features = ["derive"] }
 futures = "0.3.29"
 tokio = { version = "1.38.0", features = ["sync"] }
@@ -56,7 +40,7 @@
 minijinja = { version = "2.10.2", features = ["builtins", "json"] }
 minijinja-contrib = { version = "2.10.2", features = ["pycompat"] }
 thiserror = "1.0.58"
-attention-rs = { git = "https://github.com/guoqingbao/attention.rs", version="0.1.2", rev = "c2d7ad8" }
+#attention-rs = { git = "https://github.com/guoqingbao/attention.rs", version="0.1.2", rev = "c2d7ad8" }
 metal = { version = "0.27.0", features = ["mps"], optional = true }
 #kernels = {path = "./kernels", version="0.1.0", optional = true}
 #metal-kernels = {path = "./metal-kernels", version="0.1.0", optional = true}
@@ -79,23 +63,13 @@
 
 [features]
 accelerate = ["dep:accelerate-src", "candle-core/accelerate", "candle-nn/accelerate", "candle-transformers/accelerate"]
-<<<<<<< HEAD
-cuda = ["candle-core/cuda", "candle-nn/cuda", "candle-transformers/cuda", "dep:kernels"]
+cuda = ["candle-core/cuda", "candle-nn/cuda", "candle-transformers/cuda"]
 gcu = ["candle-core/gcu", "candle-core/async", "candle-nn/gcu", "candle-transformers/gcu", "candle-examples/gcu"]
-metal = ["candle-core/metal", "candle-nn/metal", "candle-transformers/metal", "dep:metal-kernels", "dep:metal"]
-=======
-cuda = ["candle-core/cuda", "candle-nn/cuda", "candle-transformers/cuda", "attention-rs/cuda"]
-metal = ["candle-core/metal", "candle-nn/metal", "candle-transformers/metal", "dep:metal", "attention-rs/metal"]
->>>>>>> 64897456
+metal = ["candle-core/metal", "candle-nn/metal", "candle-transformers/metal", "dep:metal"]
 cudnn = ["candle-core/cudnn"]
-flash-attn = ["cuda", "candle-transformers/flash-attn", "dep:candle-flash-attn", "attention-rs/flash-attn"]
+flash-attn = ["cuda", "candle-transformers/flash-attn", "dep:candle-flash-attn"]
 mkl = ["dep:intel-mkl-src", "candle-core/mkl", "candle-nn/mkl", "candle-transformers/mkl"]
-<<<<<<< HEAD
-nccl = ["cuda", "cudarc/nccl"]
-eccl = ["gcu", "candle-core/eccl", "candle-nn/eccl"]
-mpi = ["gcu", "candle-core/eccl", "candle-nn/eccl", "dep:mpi"]
-=======
 nccl = ["candle-core/nccl"]
-mpi = ["candle-core/nccl", "dep:mpi"]
-graph = ["attention-rs/graph", "candle-core/graph"]
->>>>>>> 64897456
+eccl = ["candle-core/eccl", "candle-nn/eccl"]
+mpi = ["candle-core/eccl", "candle-nn/eccl", "dep:mpi"]
+graph = []