--- conflicted
+++ resolved
@@ -15,41 +15,22 @@
 rand = "0.9.0"
 rayon="1.10.0"
 hyper = { version = "0.14", features = ["full"] }
-<<<<<<< HEAD
 candle-core = { path = "../candle-gcu/candle-gcu/candle-core/", version = "0.8.1" }
 candle-examples = { path = "../candle-gcu/candle-gcu/candle-examples/", version = "0.8.1" }
 candle-nn = { path = "../candle-gcu/candle-gcu/candle-nn/", version = "0.8.1" }
-=======
-candle-core = { git = "https://github.com/huggingface/candle.git", version = "0.8.4" }
-candle-examples = { git = "https://github.com/huggingface/candle.git", version = "0.8.4" }
-#candle-lora = { git = "https://github.com/EricLBuehler/candle-lora.git", version = "0.2.0" }
-#candle-lora-macro = { git = "https://github.com/EricLBuehler/candle-lora.git", version = "0.2.0" }
-#candle-lora-transformers = { git = "https://github.com/EricLBuehler/candle-lora.git", version = "0.2.0" }
-candle-nn = { git = "https://github.com/huggingface/candle.git", version = "0.8.4" }
->>>>>>> 98128dfa
 dyn-fmt = "0.4.0"
 serde = { version = "1.0.190", features = ["serde_derive"] }
-tokenizers = "0.21.1"
+tokenizers = "0.19.1"
 uuid = { version = "1.5.0", features = ["v4"] }
-<<<<<<< HEAD
 candle-transformers = { path = "../candle-gcu/candle-gcu/candle-transformers/", version = "0.8.1" }
-=======
-candle-transformers = { git = "https://github.com/huggingface/candle.git", version = "0.8.4" }
->>>>>>> 98128dfa
 hf-hub = "0.3.2"
 serde_json = "1.0.108"
 derive_more = "0.99.17"
 accelerate-src = { version = "0.3.2", optional = true }
 intel-mkl-src = { version = "0.8.1", features = ["mkl-static-lp64-iomp"], optional = true }
-<<<<<<< HEAD
 cudarc = {version = "0.12.2", features = ["f16"], optional = true }
 half = { version = "2.5.0", features = ["num-traits", "use-intrinsics", "rand_distr"] }
 candle-flash-attn = { path = "../candle-gcu/candle-gcu/candle-flash-attn/", version = "0.8.1", optional = true }
-=======
-cudarc = {version = "0.13.5", features = ["f16", "cuda-version-from-build-system"], optional = true }
-half = { version = "2.5.0", features = ["num-traits", "use-intrinsics", "rand_distr"] }
-candle-flash-attn = { git = "https://github.com/huggingface/candle.git", version = "0.8.4", optional = true }
->>>>>>> 98128dfa
 clap = { version = "4.4.7", features = ["derive"] }
 #candle-sampling = { git = "https://github.com/EricLBuehler/candle-sampling.git", version = "0.2.0" }
 futures = "0.3.29"
@@ -65,10 +46,7 @@
 kernels = {path = "./kernels", version="0.1.0", optional = true}
 metal-kernels = {path = "./metal-kernels", version="0.1.0", optional = true}
 lazy_static = {version = "1.4.0"}
-<<<<<<< HEAD
 once_cell = "1.20.2"
-=======
->>>>>>> 98128dfa
 interprocess = "2.2.2"
 serde-big-array = "0.5.1"
 bincode = { version = "1.3.1" }
