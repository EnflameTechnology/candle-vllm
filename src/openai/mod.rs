--- conflicted
+++ resolved
@@ -5,10 +5,6 @@
 
 use self::{pipelines::llm_engine::LLMEngine, responses::APIError};
 
-<<<<<<< HEAD
-#[cfg(feature = "eccl")]
-=======
->>>>>>> 11f2554c
 pub mod distributed;
 pub mod requests;
 pub mod responses;
