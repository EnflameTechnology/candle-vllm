--- conflicted
+++ resolved
@@ -5,12 +5,8 @@
 use std::sync::Arc;
 use std::time::SystemTime;
 use tokenizers::{EncodeInput, Encoding, Tokenizer};
-<<<<<<< HEAD
 
 #[cfg(feature = "eccl")]
-=======
-#[cfg(feature = "nccl")]
->>>>>>> 6b2320b4
 pub mod communicator;
 pub mod distributed;
 pub mod requests;
