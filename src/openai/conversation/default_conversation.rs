use dyn_fmt::AsStrFormatExt;

use super::Conversation;

pub const ROLES: (&str, &str) = ("USER", "ASSISTANT");
pub const SYSTEM_TEMPLATE: &str = "{}";
pub const DEFAULT_SEP: &str = "\n";

/// Separator style for default conversation.
#[derive(Default)]
pub enum SeparatorStyle {
    #[default]
    AddColonSingle,
    AddColonTwo,
    AddColonSpaceSingle,
    NoColonSingle,
    NoColonTwo,
    AddNewLineSingle,
    Llama,
    Phi,
    Qwen2,
<<<<<<< HEAD
=======
    Gemma,
>>>>>>> 54c634d0
    ChatGLM,
    ChatML,
    ChatIntern,
    Dolly,
    RWKV,
    Phoenix,
    Robin,
    FalconChat,
}

/// A struct for managing prompt templates and conversation history.
#[allow(dead_code)]
pub struct DefaultConversation {
    name: String,
    system_message: String,
    system_template: String,
    messages: Vec<Message>,
    offset: usize,
    sep_style: SeparatorStyle,
    stop_criteria: String,
    stop_token_ids: Vec<usize>,
    roles: (String, String),
    sep: String,
    sep2: Option<String>,
}

/// Default conversion separators
pub struct DefaultConversationSeparators {
    pub sep: String,
    pub sep2: Option<String>,
}

/// A message in a conversation
pub struct Message((String, Option<String>));

impl Message {
    pub fn new(message: (String, String)) -> Message {
        Message((message.0, Some(message.1)))
    }
}

impl DefaultConversation {
    #[allow(clippy::too_many_arguments)]
    pub fn new(
        name: String,
        system_template: String,
        messages: Vec<Message>,
        offset: usize,
        sep_style: SeparatorStyle,
        stop_criteria: String,
        stop_token_ids: Vec<usize>,
        roles: (String, String),
        seps: DefaultConversationSeparators,
    ) -> Self {
        Self {
            name,
            system_message: "".to_string(),
            system_template,
            messages,
            offset,
            sep_style,
            stop_criteria,
            stop_token_ids,
            roles,
            sep: seps.sep,
            sep2: seps.sep2,
        }
    }
}

impl Conversation for DefaultConversation {
    /// Set the system message.
    fn set_system_message(&mut self, system_message: String) {
        self.system_message = system_message;
    }

    /// Append a new message.
    fn append_message(&mut self, role: String, message: String) {
        self.messages.push(Message((role, Some(message))));
    }

    /// Append a new `None` message.
    fn append_none_message(&mut self, role: String) {
        self.messages.push(Message((role, None)));
    }

    /// Set the last message to `None`.
    fn update_last_message(&mut self) {
        self.messages.last_mut().unwrap().0 .1 = None;
    }

    fn get_roles(&self) -> &(String, String) {
        &self.roles
    }

    fn clear_message(&mut self) {
        self.messages.clear()
    }
    /// Convert this conversation to a String prompt
    fn get_prompt(&mut self) -> String {
        let system_prompt = self.system_template.format(&[self.system_message.clone()]);
        match self.sep_style {
            SeparatorStyle::AddColonSingle => {
                let mut accum = system_prompt + &self.sep;
                for message in &self.messages {
                    let Message((role, message)) = message;
                    if let Some(message) = message {
                        accum += &format!("{role}: {message}{}", self.sep);
                    } else {
                        accum += &format!("{role}:");
                    }
                }
                accum
            }

            SeparatorStyle::AddColonTwo => {
                let seps = [&self.sep, &self.sep2.clone().unwrap_or("".to_string())];
                let mut accum = system_prompt + &self.sep;
                for (i, message) in self.messages.iter().enumerate() {
                    let Message((role, message)) = message;
                    if let Some(message) = message {
                        accum += &format!("{role}: {message}{}", seps[i % 2]);
                    } else {
                        accum += &format!("{role}:");
                    }
                }
                accum
            }

            SeparatorStyle::AddColonSpaceSingle => {
                let mut accum = system_prompt + &self.sep;
                for message in &self.messages {
                    let Message((role, message)) = message;
                    if let Some(message) = message {
                        accum += &format!("{role}: {message}{}", self.sep);
                    } else {
                        accum += &format!("{role}: "); //must end with space
                    }
                }
                accum
            }

            SeparatorStyle::AddNewLineSingle => {
                let mut accum = if system_prompt.is_empty() {
                    "".to_string()
                } else {
                    system_prompt.clone() + &self.sep
                };
                for message in &self.messages {
                    let Message((role, message)) = message;
                    if let Some(message) = message {
                        accum += &format!("{role}\n{message}{}", self.sep);
                    } else {
                        accum += &format!("{role}\n");
                    }
                }
                accum
            }

            SeparatorStyle::NoColonSingle => {
                let mut accum = system_prompt.clone();
                for message in &self.messages {
                    let Message((role, message)) = message;
                    if let Some(message) = message {
                        accum += &format!("{role}{message}{}", self.sep);
                    } else {
                        accum += role;
                    }
                }
                accum
            }

            SeparatorStyle::NoColonTwo => {
                let seps = [&self.sep, &self.sep2.clone().unwrap_or("".to_string())];
                let mut accum = system_prompt.clone();
                for (i, message) in self.messages.iter().enumerate() {
                    let Message((role, message)) = message;
                    if let Some(message) = message {
                        accum += &format!("{role}{message}{}", seps[i % 2]);
                    } else {
                        accum += role;
                    }
                }
                accum
            }

            SeparatorStyle::RWKV => {
                let mut accum = system_prompt.clone() + &self.sep;
                for message in &self.messages {
                    let Message((role, message)) = message;
                    if let Some(message) = message {
                        accum += &format!(
                            "{role}: {}\n\n",
                            message.replace("\r\n", "\n").replace("\n\n", "\n")
                        );
                    } else {
                        accum += &format!("{role}:");
                    }
                }
                accum
            }

            SeparatorStyle::Llama => {
                let mut accum = "".to_string();
                for (i, message) in self.messages.iter().enumerate() {
                    let Message((_role, message)) = message;
                    if _role.clone() == self.roles.0 {
                        //user message
                        if let Some(message) = message {
                            accum += &format!("[INST] {message} [/INST]");
                        } else {
                            accum += &format!("[INST] [/INST]");
                        }
                    } else if _role.clone() == self.roles.1 {
                        //assistant message
                        if let Some(message) = message {
                            accum += &format!("{message} \n");
                        }
                    } else if i == 0 && !system_prompt.is_empty() {
                        accum += &system_prompt;
                    }
                }
                accum
            }

            SeparatorStyle::Phi => {
                let mut accum = "".to_string();
                for (i, message) in self.messages.iter().enumerate() {
                    let Message((_role, message)) = message;
                    if _role.clone() == self.roles.0 {
                        //user message
                        if let Some(message) = message {
                            accum += &format!("<|user|> {message}<|end|>");
                        } else {
                            accum += &format!("<|user|> <|end|");
                        }
                    } else if _role.clone() == self.roles.1 {
                        //assistant message
                        if let Some(message) = message {
                            accum += &format!("<|assistant|>{message}<|end|>");
                        }
                    } else if i == 0 && !system_prompt.is_empty() {
                        accum += &system_prompt;
                    }
                }
                accum
            }

            SeparatorStyle::Qwen2 => {
                let mut accum = "".to_string();
                for (i, message) in self.messages.iter().enumerate() {
                    let Message((_role, message)) = message;
                    if _role.clone() == self.roles.0 {
                        //user message
                        if let Some(message) = message {
                            accum += &format!("<|im_start|>user\n {message} <|im_end|>");
                        } else {
                            accum += &format!("<|im_start|> <|im_end|>");
                        }
                    } else if _role.clone() == self.roles.1 {
                        //assistant message
                        if let Some(message) = message {
                            accum += &format!("<|im_start|>assistant\n {message} <|im_end|>");
                        }
                    } else if i == 0 && !system_prompt.is_empty() {
                        accum += &system_prompt;
                    }
                }
                accum
            }

<<<<<<< HEAD
=======
            SeparatorStyle::Gemma => {
                let mut accum = "".to_string();
                for (_, message) in self.messages.iter().enumerate() {
                    let Message((_role, message)) = message;
                    if let Some(message) = message {
                        accum +=
                            &format!("<bos><start_of_turn>{_role}\n {message} <end_of_turn>\n");
                    } else {
                        accum += &format!("<start_of_turn>{_role}\n <end_of_turn>\n");
                    }
                }
                accum += "<start_of_turn>model\n";
                accum
            }

>>>>>>> 54c634d0
            SeparatorStyle::ChatGLM => {
                let round_add_n = if self.name == "chatglm2" { 1 } else { 0 };

                let mut accum = if !system_prompt.is_empty() {
                    system_prompt.clone()
                } else {
                    "".to_string()
                };

                for (i, message) in self.messages.iter().enumerate() {
                    if i % 2 == 0 {
                        accum += &format!("[Round {}]{}", i / 2 + round_add_n, self.sep);
                    }
                    let Message((role, message)) = message;
                    if let Some(message) = message {
                        accum += &format!("{role}: {message}{}", self.sep);
                    } else {
                        accum += &format!("{role}: ");
                    }
                }
                accum
            }

            SeparatorStyle::ChatML => {
                let mut accum = if !system_prompt.is_empty() {
                    format!("{}{}\n", system_prompt, self.sep)
                } else {
                    "".to_string()
                };
                for message in &self.messages {
                    let Message((role, message)) = message;
                    if let Some(message) = message {
                        accum += &format!("{role}\n{message}{}\n", self.sep);
                    } else {
                        accum += &format!("{role}\n");
                    }
                }
                accum
            }

            SeparatorStyle::ChatIntern => {
                let seps = [&self.sep, &self.sep2.clone().unwrap_or("".to_string())];
                let mut accum = system_prompt.clone();
                for (i, message) in self.messages.iter().enumerate() {
                    if i % 2 == 0 {
                        accum += "<s>";
                    }

                    let Message((role, message)) = message;

                    if let Some(message) = message {
                        accum += &format!("{role}:{message}{}\n", seps[i % 2]);
                    } else {
                        accum += &format!("{role}:");
                    }
                }
                accum
            }

            SeparatorStyle::Dolly => {
                let seps = [&self.sep, &self.sep2.clone().unwrap_or("".to_string())];
                let mut accum = system_prompt.clone();
                for (i, message) in self.messages.iter().enumerate() {
                    let Message((role, message)) = message;

                    if let Some(message) = message {
                        accum += &format!("{role}:\n{message}{}", seps[i % 2]);
                        if i % 2 == 1 {
                            accum += "\n\n";
                        }
                    } else {
                        accum += &format!("{role}:\n");
                    }
                }
                accum
            }

            SeparatorStyle::Phoenix => {
                let mut accum = system_prompt.clone() + &self.sep;
                for message in &self.messages {
                    let Message((role, message)) = message;
                    if let Some(message) = message {
                        accum += &format!("{role}: <s>{message}</s>");
                    } else {
                        accum += &format!("{role}: <s>");
                    }
                }
                accum
            }

            SeparatorStyle::Robin => {
                let mut accum = system_prompt.clone() + &self.sep;
                for message in &self.messages {
                    let Message((role, message)) = message;
                    if let Some(message) = message {
                        accum += &format!("{role}:\n{message}{}", self.sep);
                    } else {
                        accum += &format!("{role}:\n");
                    }
                }
                accum
            }

            SeparatorStyle::FalconChat => {
                let mut accum = "".to_string();
                if !system_prompt.is_empty() {
                    accum += &format!("{}{}", system_prompt, self.sep)
                }
                for message in &self.messages {
                    let Message((role, message)) = message;
                    if let Some(message) = message {
                        accum += &format!("{role}: {message}{}", self.sep);
                    } else {
                        accum += &format!("{role}:");
                    }
                }
                accum
            }
        }
    }
}<|MERGE_RESOLUTION|>--- conflicted
+++ resolved
@@ -19,10 +19,7 @@
     Llama,
     Phi,
     Qwen2,
-<<<<<<< HEAD
-=======
     Gemma,
->>>>>>> 54c634d0
     ChatGLM,
     ChatML,
     ChatIntern,
@@ -294,8 +291,6 @@
                 accum
             }
 
-<<<<<<< HEAD
-=======
             SeparatorStyle::Gemma => {
                 let mut accum = "".to_string();
                 for (_, message) in self.messages.iter().enumerate() {
@@ -311,7 +306,6 @@
                 accum
             }
 
->>>>>>> 54c634d0
             SeparatorStyle::ChatGLM => {
                 let round_add_n = if self.name == "chatglm2" { 1 } else { 0 };
 
