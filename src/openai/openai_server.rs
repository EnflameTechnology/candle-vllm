use super::requests::ChatCompletionRequest;
use super::requests::Messages;
use super::responses::{APIError, ChatCompletionResponse, ChatResponder};
use super::sampling_params::{EarlyStoppingCondition, SamplingParams};
use super::streaming::{Streamer, StreamingStatus};
use super::OpenAIServerData;
use axum::response::sse::KeepAlive;
use axum::{
    extract::{Json, State},
    response::Sse,
};
use flume;
use std::env;
use std::sync::Arc;
use std::time::SystemTime;
use tokenizers::Encoding;
use tokio::sync::Notify;
use tokio::time::Duration;
use tracing::debug;
use uuid::Uuid;

// Get prompt, roles
async fn get_gen_prompt(
    data: &OpenAIServerData,
    request: &ChatCompletionRequest,
) -> Result<String, APIError> {
    let mut model = data.model.write();
    let pipeline = model
        .get_mut_pipeline(0)
        .ok_or(APIError::new("Missing pipeline".to_string()))?;
    let conversation = pipeline.0.get_conversation(data.record_conversation);

    match &request.messages {
        Messages::Literal(msg) => {
            return Ok(msg.clone());
        }
        Messages::Map(messages) => {
            for message in messages {
                let role = message
                    .get("role")
                    .ok_or(APIError::new("Message key `role` not found.".to_string()))?;
                let content = message
                    .get("content")
                    .ok_or(APIError::new(
                        "Message key `content` not found.".to_string(),
                    ))?
                    .clone();

                if role == "system" {
                    tracing::info!("system prompt found: {}", content);
                    conversation.set_system_message(Some(content.clone()));
                }
                conversation.append_message(role.to_string(), content)
            }
        }
    }

    Ok(conversation.get_prompt(
        request
            .thinking
            .unwrap_or(data.pipeline_config.thinking.unwrap_or(false)),
    ))
}

async fn check_length(
    request: &ChatCompletionRequest,
    prompt: String,
    data: &OpenAIServerData,
) -> Result<Encoding, APIError> {
    let token_ids = {
        let model = data.model.read();
        let pipeline = model
            .get_pipeline(0)
            .ok_or(APIError::new("Missing pipeline".to_string()))?;
        pipeline
            .0
            .tokenizer()
            .encode_fast(prompt, false)
            .map_err(APIError::from)?
    };

    let max_gen_tokens = request
        .max_tokens
        .unwrap_or(data.pipeline_config.default_max_tokens);

    if token_ids.len() > data.pipeline_config.max_model_len {
        Err(APIError::new(format!(
            "This model's maximum context length is {} tokens. \
            However, you requested {} tokens ({} in the messages, \
            {} in the completion). \nPlease clear the chat history or reduce the length of the \
            messages.",
            data.pipeline_config.max_model_len,
            max_gen_tokens + token_ids.len(),
            token_ids.len(),
            max_gen_tokens
        )))
    } else {
        Ok(token_ids)
    }
}

#[utoipa::path(
    post,
    tag = "candle-vllm",
    path = "/v1/chat/completions",
    request_body = ChatCompletionRequest,
    responses((status = 200, description = "Chat completions"))
)]
pub async fn chat_completions(
    State(data): State<Arc<OpenAIServerData>>,
    request: Json<ChatCompletionRequest>,
) -> ChatResponder {
<<<<<<< HEAD
    // let model_name = &request.model;
    // let res = verify_model(&data, model_name);
    // if res.is_err() {
    //     return Either::Left(Err(res.err().unwrap()));
    // }

    #[cfg(feature = "eccl")]
=======
    #[cfg(feature = "nccl")]
>>>>>>> d57b33ee
    use crate::openai::communicator::DaemonManager;
    #[cfg(feature = "eccl")]
    if !DaemonManager::is_master_rank() {
        return ChatResponder::ModelError(APIError::from(
            "Daemon process unable to generate response, please request server port of the main process!",
        ));
    }

    if request.logit_bias.as_ref().is_some()
        && request.logit_bias.as_ref().is_some_and(|x| !x.is_empty())
    {
        return ChatResponder::ValidationError(APIError::new_str(
            "`logit_bias` is not currently supported.",
        ));
    }

    let prompt = match get_gen_prompt(&data, &request).await {
        Ok(p) => p,
        Err(e) => return ChatResponder::ValidationError(e),
    };

    let token_ids: Encoding = match check_length(&request, prompt.clone(), &data).await {
        Ok(ids) => ids,
        Err(e) => return ChatResponder::ValidationError(e),
    };

    debug!("\n\n\nPrompt {:?}", prompt);

    let request_id = format!("cmpl-{}", Uuid::new_v4());

    let sampling_params = match SamplingParams::new(
        request.n.unwrap_or(1),
        request.best_of,
        request.presence_penalty.unwrap_or(0.0),
        request.frequency_penalty.unwrap_or(0.0),
        request
            .repetition_penalty
            .unwrap_or(data.pipeline_config.penalty),
        request.temperature.or(data.pipeline_config.temperature),
        request.top_p.or(data.pipeline_config.top_p),
        request.top_k.or(data.pipeline_config.top_k),
        request.use_beam_search.unwrap_or(false),
        1.0,
        EarlyStoppingCondition::UnlikelyBetterCandidates,
        request.stop.clone(),
        request.stop_token_ids.clone().unwrap_or_default(),
        request.ignore_eos.unwrap_or(false),
        request
            .max_tokens
            .unwrap_or(data.pipeline_config.default_max_tokens),
        None,
        None,
        request.skip_special_tokens.unwrap_or(true),
        request.thinking.or(data.pipeline_config.thinking),
    ) {
        Ok(params) => params,
        Err(e) => return ChatResponder::ValidationError(e),
    };

    let (response_tx, rx) = flume::unbounded();
    tracing::info!("{:?}", sampling_params);

    let data_clone = data.clone();
    let request_id_clone = request_id.clone();
    let stream_request = request.stream.is_some_and(|x| x);
    let model_name = request.model.clone();
    let sync_notify = Arc::new(Notify::new());
    let sync_completion_notify = if stream_request {
        None
    } else {
        Some(Arc::clone(&sync_notify))
    };

    let _ = tokio::task::spawn_blocking(move || {
        tokio::runtime::Handle::current().block_on(async move {
            {
                //send completion request to inference engine
                let mut model = data.model.write();
                model.add_request(
                    token_ids,
                    request_id.clone(),
                    SystemTime::now(),
                    sampling_params,
                    request.logprobs.unwrap_or(false),
                    if stream_request {
                        Some(Arc::new(response_tx))
                    } else {
                        None
                    },
                    sync_completion_notify,
                );
                model.notify.notify_one();
            }
        });
    });

    if stream_request {
        ChatResponder::Streamer(
            Sse::new(Streamer {
                rx,
                status: StreamingStatus::Uninitialized,
            })
            .keep_alive(
                KeepAlive::new()
                    .interval(Duration::from_millis(
                        env::var("KEEP_ALIVE_INTERVAL")
                            .map(|val| val.parse::<u64>().unwrap_or(100))
                            .unwrap_or(100),
                    ))
                    .text("keep-alive-text"),
            ),
        )
    } else {
        // wait until current response finished
        tracing::warn!("waiting response for sync request {}", request_id_clone);
        sync_notify.as_ref().notified().await;
        let model = data_clone.model.read();
        if !model.completion_records.contains_key(&request_id_clone) {
            return ChatResponder::ModelError(APIError::from(format!(
                "Unable to generate response for request {request_id_clone}"
            )));
        }

        let choices = &model.completion_records[&request_id_clone].0;
        let usage = &model.completion_records[&request_id_clone].1;

        ChatResponder::Completion(ChatCompletionResponse {
            id: request_id_clone,
            choices: choices.to_vec(),
            created: usage.created,
            model: model_name,
            object: "chat.completion",
            usage: usage.clone(),
        })
    }
}<|MERGE_RESOLUTION|>--- conflicted
+++ resolved
@@ -110,17 +110,7 @@
     State(data): State<Arc<OpenAIServerData>>,
     request: Json<ChatCompletionRequest>,
 ) -> ChatResponder {
-<<<<<<< HEAD
-    // let model_name = &request.model;
-    // let res = verify_model(&data, model_name);
-    // if res.is_err() {
-    //     return Either::Left(Err(res.err().unwrap()));
-    // }
-
     #[cfg(feature = "eccl")]
-=======
-    #[cfg(feature = "nccl")]
->>>>>>> d57b33ee
     use crate::openai::communicator::DaemonManager;
     #[cfg(feature = "eccl")]
     if !DaemonManager::is_master_rank() {
