--- conflicted
+++ resolved
@@ -198,49 +198,8 @@
         );
         model.notify.notify_one();
     }
-<<<<<<< HEAD
-    let result = {
-        let mut model = data.model.lock().await;
-        let model_res = model
-            .generate(
-                token_ids,
-                request_id.clone(),
-                created,
-                sampling_params,
-                request.logprobs.unwrap_or(false),
-                None,
-            )
-            .await;
-        if model_res.is_err() {
-            return Either::Left(Err(model_res.err().unwrap()));
-        }
-        model_res.unwrap()
-    };
-
-    let choices = result
-        .iter()
-        .flat_map(|(choices, _)| choices.clone())
-        .collect::<Vec<_>>();
-    let usage = ChatCompletionUsageResponse {
-        completion_tokens: result
-            .iter()
-            .map(|(_, usage)| usage.completion_tokens)
-            .sum(),
-        prompt_tokens: result.iter().map(|(_, usage)| usage.prompt_tokens).sum(),
-        total_tokens: result.iter().map(|(_, usage)| usage.total_tokens).sum(),
-        prompt_time_costs: result
-            .iter()
-            .map(|(_, usage)| usage.prompt_time_costs)
-            .sum(),
-        completion_time_costs: result
-            .iter()
-            .map(|(_, usage)| usage.completion_time_costs)
-            .sum(),
-    };
-=======
 
     // println!("{:?}", sampling_params);
->>>>>>> 117586b8
 
     if request.stream.is_some_and(|x| x) {
         ChatResponder::Streamer(
