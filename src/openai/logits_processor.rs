#[cfg(feature = "cuda")]
use crate::backend::custom_ops::sort::ArgSortOp; //Use our custom sort kernel, fix kernel crash on A100
use crate::candle::D;
<<<<<<< HEAD
use crate::candle::{DType, Error, IndexOp, Result, Tensor};
use candle_core::Device;
=======
use crate::candle::{DType, Error, Result, Tensor};
>>>>>>> 2a6f3703
use rand::{distributions::Distribution, SeedableRng};
use rayon::iter::IntoParallelIterator;
use rayon::iter::ParallelIterator;
use std::sync::Arc;
use std::sync::Mutex;
#[derive(Clone, PartialEq, Debug)]
pub enum Sampling {
    ArgMax,
    All { temperature: f64 },
    TopK { k: usize, temperature: f64 },
    TopP { p: f64, temperature: f64 },
    TopKThenTopP { k: usize, p: f64, temperature: f64 },
}

pub struct LogitsProcessor {
    rng: Arc<Mutex<rand::rngs::StdRng>>,
    pub sampling: Sampling,
}

impl LogitsProcessor {
    pub fn from_sampling(seed: u64, sampling: Sampling) -> Self {
        let rng = rand::rngs::StdRng::seed_from_u64(seed);
        Self {
            rng: Arc::new(Mutex::new(rng)),
            sampling,
        }
    }

    pub fn new(seed: u64, temperature: Option<f64>, top_p: Option<f64>) -> Self {
        let temperature = temperature.and_then(|v| if v < 1e-7 { None } else { Some(v) });
        let sampling = match temperature {
            None => Sampling::ArgMax,
            Some(temperature) => match top_p {
                None => Sampling::All { temperature },
                Some(p) => Sampling::TopP { p, temperature },
            },
        };
        Self::from_sampling(seed, sampling)
    }

    fn sample_argmax(&self, logits: &Tensor) -> Result<Vec<u32>> {
        let next_tokens = logits.argmax(D::Minus1)?.to_vec1::<u32>()?;
        Ok(next_tokens)
    }

    fn sample_multinomial(&self, prs: &Vec<f32>) -> Result<u32> {
        let distr = rand::distributions::WeightedIndex::new(prs).map_err(Error::wrap)?;
        let mut rng = self.rng.lock().unwrap();
        let next_token = distr.sample(&mut *rng) as u32;
        Ok(next_token)
    }

    /// top-p sampling (or "nucleus sampling") samples from the smallest set of tokens that exceed
    /// probability top_p. This way we never sample tokens that have very low probabilities and are
    /// less likely to go "off the rails".
<<<<<<< HEAD
    fn sample_topp(&self, logits: &Tensor, top_p: f32) -> Result<u32> {
        #[cfg(feature = "gcu")]
        let logits = logits.to_device(&Device::Cpu)?;
        let mut prs: Vec<f32> = logits.to_vec1()?;
=======
    fn sample_topp(&self, logits: &Tensor, top_p: f32) -> Result<Vec<u32>> {
>>>>>>> 2a6f3703
        #[cfg(feature = "cuda")]
        let asort = logits.arg_sort(false)?;
        #[cfg(not(feature = "cuda"))]
        let asort = logits.arg_sort_last_dim(false)?;
        let asort: Vec<Vec<u32>> = asort.to_vec2()?;
        let sorted: Vec<Vec<f32>> = logits.to_vec2()?;
        let batch = logits.layout().dims()[0];
        let vec_ret: Vec<u32> = (0..batch)
            .into_par_iter()
            .map(|b| {
                let indices: Vec<u32> = asort[b].to_vec();
                let mut prs: Vec<f32> = sorted[b].to_vec();
                // Clamp smaller probabilities to zero.
                let mut cumsum = 0.;
                for index in &indices {
                    if cumsum >= top_p {
                        prs[*index as usize] = 0.0;
                    } else {
                        cumsum += prs[*index as usize];
                    }
                }
                // Sample with clamped probabilities.
                self.sample_multinomial(&prs).unwrap()
            })
            .collect();
        Ok(vec_ret)
    }

    // top-k sampling samples from the k tokens with the largest probabilities.
<<<<<<< HEAD
    fn sample_topk(&self, logits: &Tensor, top_k: usize) -> Result<u32> {
        #[cfg(feature = "gcu")]
        let (sorted, asort) = candle_nn::ops::topk(logits, top_k)?;
        #[cfg(feature = "cuda")]
        let (sorted, asort) = logits.sort(false)?;

        if top_k >= *logits.layout().dims().last().unwrap() {
            let prs: Vec<f32> = sorted.to_vec1()?;
            self.sample_multinomial(&prs)
        } else {
            let prs: Vec<f32> = sorted.to_vec1()?;
            let indices: Vec<u32> = asort.to_vec1()?;

            #[cfg(not(feature = "gcu"))]
            let prs = prs[0..top_k].to_vec();
            #[cfg(not(feature = "gcu"))]
            let indices = indices[0..top_k].to_vec();

            let index = self.sample_multinomial(&prs)?;
            Ok(indices[index as usize] as u32)
        }
=======
    fn sample_topk(&self, logits: &Tensor, top_k: usize) -> Result<Vec<u32>> {
        #[cfg(feature = "cuda")]
        let (sorted, asort) = logits.sort(false)?;
        #[cfg(not(feature = "cuda"))]
        let (sorted, asort) = logits.sort_last_dim(false)?;
        let asort: Vec<Vec<u32>> = asort.to_vec2()?;
        let sorted: Vec<Vec<f32>> = sorted.to_vec2()?;
        let batch = logits.layout().dims()[0];
        let vec_ret: Vec<u32> = (0..batch)
            .into_par_iter()
            .map(|b| {
                let indices: Vec<u32> = asort[b][0..top_k].to_vec();
                let prs: Vec<f32> = sorted[b][0..top_k].to_vec();
                let index = self.sample_multinomial(&prs).unwrap();
                indices[index as usize] as u32
            })
            .collect();
        Ok(vec_ret)
>>>>>>> 2a6f3703
    }

    // top-k sampling samples from the k tokens with the largest probabilities.
    // then top-p sampling.
<<<<<<< HEAD
    fn sample_topk_topp(&self, logits: &Tensor, top_k: usize, top_p: f32) -> Result<u32> {
        #[cfg(feature = "gcu")]
        let (sorted, asort) = candle_nn::ops::topk(logits, top_k)?;
        #[cfg(feature = "cuda")]
        let (sorted, asort) = logits.sort(false)?;
        if top_k >= *logits.layout().dims().last().unwrap() {
            let prs: Vec<f32> = sorted.to_vec1()?;
            self.sample_multinomial(&prs)
        } else {
            let indices: Vec<u32> = asort.to_vec1()?;
            let mut prs: Vec<f32> = sorted.to_vec1()?;

            #[cfg(not(feature = "gcu"))]
            let indices = indices[0..top_k].to_vec();
            #[cfg(not(feature = "gcu"))]
            let mut prs = prs[0..top_k].to_vec();

            let sum_p = prs.iter().sum::<f32>();
            let index = if top_p <= 0.0 || top_p >= sum_p {
                self.sample_multinomial(&prs)?
            } else {
                let mut cumsum = 0.;
                for i in 0..prs.len() {
                    if cumsum >= top_p {
                        prs[i] = 0.0;
                    } else {
                        cumsum += prs[i];
                    }
                }
                // Sample with clamped probabilities.
                self.sample_multinomial(&prs)?
            };
            Ok(indices[index as usize] as u32)
        }
    }

    pub fn sample(&self, logits: &Tensor) -> Result<u32> {
        self.sample_f(logits)
    }

    pub fn sample_f_batch(&self, logits: &Tensor) -> Result<Vec<u32>> {
        let logits = logits.to_dtype(DType::F32)?;
        let tokens = match &self.sampling {
            Sampling::ArgMax => self.sample_argmax_batch(&logits),
            Sampling::All { temperature }
            | Sampling::TopP { temperature, .. }
            | Sampling::TopK { temperature, .. }
            | Sampling::TopKThenTopP { temperature, .. } => {
                let temper = if *temperature > 0. { *temperature } else { 1.0 };
                let logits = (&logits / temper)?;
                let prs_tensor = candle_nn::ops::softmax_last_dim(&logits)?;
                let batch = *prs_tensor.layout().dims().first().unwrap();
                let mut vec_ret = Vec::<u32>::new();
                for idx in 0..batch {
                    let next_token = match &self.sampling {
                        Sampling::All { .. } => {
                            let prs = prs_tensor.i((idx, ..))?.to_vec1()?;
                            self.sample_multinomial(&prs)?
                        }
                        Sampling::TopP { p, .. } => {
                            if *p <= 0.0 || *p >= 1.0 {
                                // simply sample from the predicted probability distribution
                                let prs = prs_tensor.i((idx, ..))?.to_vec1()?;
                                self.sample_multinomial(&prs)?
                            } else {
                                // top-p (nucleus) sampling, clamping the least likely tokens to zero
                                let prs = prs_tensor.i((idx, ..))?;
                                self.sample_topp(&prs, *p as f32)?
                            }
                        }
                        Sampling::TopK { k, .. } => {
                            let prs = prs_tensor.i((idx, ..))?;
                            self.sample_topk(&prs, *k)?
                        }
                        Sampling::TopKThenTopP { k, p, .. } => {
                            let prs = prs_tensor.i((idx, ..))?;
                            self.sample_topk_topp(&prs, *k, *p as f32)?
                        }
                        _ => {
                            unreachable!();
=======
    fn sample_topk_topp(&self, logits: &Tensor, top_k: usize, top_p: f32) -> Result<Vec<u32>> {
        #[cfg(feature = "cuda")]
        let (sorted, asort) = logits.sort(false)?;
        #[cfg(not(feature = "cuda"))]
        let (sorted, asort) = logits.sort_last_dim(false)?;
        let asort: Vec<Vec<u32>> = asort.to_vec2()?;
        let sorted: Vec<Vec<f32>> = sorted.to_vec2()?;
        let batch = logits.layout().dims()[0];
        let vec_ret: Vec<u32> = (0..batch)
            .into_par_iter()
            .map(|b| {
                let indices: Vec<u32> = asort[b][0..top_k].to_vec();
                let mut prs: Vec<f32> = sorted[b][0..top_k].to_vec();
                let sum_p = prs.iter().sum::<f32>();
                let index = if top_p <= 0.0 || top_p >= sum_p {
                    self.sample_multinomial(&prs).unwrap()
                } else {
                    let mut cumsum = 0.;
                    for i in 0..prs.len() {
                        if cumsum >= top_p {
                            prs[i] = 0.0;
                        } else {
                            cumsum += prs[i];
>>>>>>> 2a6f3703
                        }
                    }
                    // Sample with clamped probabilities.
                    self.sample_multinomial(&prs).unwrap()
                };
                indices[index as usize] as u32
            })
            .collect();
        Ok(vec_ret)
    }

    pub fn sample(&self, logits: &Tensor) -> Result<Vec<u32>> {
        let logits = logits.to_dtype(DType::F32)?;
        let batch = logits.layout().dims()[0];
        let prs = |temperature: f64| -> Result<Tensor> {
            let logits = (&logits / temperature)?;
            let prs = candle_nn::ops::softmax_last_dim(&logits)?;
            Ok(prs)
        };

        let next_tokens = match &self.sampling {
            Sampling::ArgMax => self.sample_argmax(&logits)?,
            Sampling::All { temperature } => {
                let prs = prs(*temperature)?.to_vec2()?;
                (0..batch)
                    .into_iter()
                    .map(|b| self.sample_multinomial(&prs[b]).unwrap())
                    .collect()
            }
            Sampling::TopP { p, temperature } => {
                let prs = prs(*temperature)?;
                if *p <= 0.0 || *p >= 1.0 {
                    // simply sample from the predicted probability distribution
                    let prs = prs.to_vec2()?;
                    (0..batch)
                        .into_iter()
                        .map(|b| self.sample_multinomial(&prs[b]).unwrap())
                        .collect()
                } else {
                    // top-p (nucleus) sampling, clamping the least likely tokens to zero
                    self.sample_topp(&prs, *p as f32)?
                }
            }
            Sampling::TopK { k, temperature } => {
                let prs = prs(*temperature)?;
                self.sample_topk(&prs, *k)?
            }
            Sampling::TopKThenTopP { k, p, temperature } => {
                let prs = prs(*temperature)?;
                self.sample_topk_topp(&prs, *k, *p as f32)?
            }
        };
        Ok(next_tokens)
    }

    pub fn apply_batch_repeat_penalty(
        &self,
        logits: &Tensor,
        penalties: Vec<f32>,
        context: Vec<Vec<u32>>,
    ) -> Result<Tensor> {
        let device = logits.device();
        let batch = logits.layout().dims()[0];
        let logits_len = logits.layout().dims()[1];
        let logits: Vec<Vec<f32>> = logits.to_dtype(candle_core::DType::F32)?.to_vec2::<f32>()?;
        let vec_ret: Vec<Vec<f32>> = (0..batch)
            .into_par_iter()
            .map(|b| {
                let mut logits = logits[b].to_vec();
                let mut already_seen = std::collections::HashSet::new();
                if penalties[b] != 1.0 && penalties[b] != 0. && context[b].len() > 1 {
                    for token_id in &context[b] {
                        if already_seen.contains(&token_id) {
                            continue;
                        }
                        already_seen.insert(token_id);
                        if let Some(logit) = logits.get_mut(*token_id as usize) {
                            if *logit >= 0. {
                                *logit /= penalties[b]
                            } else {
                                *logit *= penalties[b]
                            }
                        }
                    }
                }
                logits
            })
            .collect();

        let logits = vec_ret.into_iter().flatten().collect();
        Tensor::from_vec(logits, (batch, logits_len), device)
    }
}<|MERGE_RESOLUTION|>--- conflicted
+++ resolved
@@ -1,12 +1,7 @@
 #[cfg(feature = "cuda")]
 use crate::backend::custom_ops::sort::ArgSortOp; //Use our custom sort kernel, fix kernel crash on A100
 use crate::candle::D;
-<<<<<<< HEAD
-use crate::candle::{DType, Error, IndexOp, Result, Tensor};
-use candle_core::Device;
-=======
 use crate::candle::{DType, Error, Result, Tensor};
->>>>>>> 2a6f3703
 use rand::{distributions::Distribution, SeedableRng};
 use rayon::iter::IntoParallelIterator;
 use rayon::iter::ParallelIterator;
@@ -62,18 +57,11 @@
     /// top-p sampling (or "nucleus sampling") samples from the smallest set of tokens that exceed
     /// probability top_p. This way we never sample tokens that have very low probabilities and are
     /// less likely to go "off the rails".
-<<<<<<< HEAD
-    fn sample_topp(&self, logits: &Tensor, top_p: f32) -> Result<u32> {
-        #[cfg(feature = "gcu")]
-        let logits = logits.to_device(&Device::Cpu)?;
-        let mut prs: Vec<f32> = logits.to_vec1()?;
-=======
     fn sample_topp(&self, logits: &Tensor, top_p: f32) -> Result<Vec<u32>> {
->>>>>>> 2a6f3703
         #[cfg(feature = "cuda")]
         let asort = logits.arg_sort(false)?;
         #[cfg(not(feature = "cuda"))]
-        let asort = logits.arg_sort_last_dim(false)?;
+        let asort = logits.to_device(candle_core::Device::Cpu)?.arg_sort_last_dim(false)?;
         let asort: Vec<Vec<u32>> = asort.to_vec2()?;
         let sorted: Vec<Vec<f32>> = logits.to_vec2()?;
         let batch = logits.layout().dims()[0];
@@ -99,146 +87,52 @@
     }
 
     // top-k sampling samples from the k tokens with the largest probabilities.
-<<<<<<< HEAD
-    fn sample_topk(&self, logits: &Tensor, top_k: usize) -> Result<u32> {
-        #[cfg(feature = "gcu")]
-        let (sorted, asort) = candle_nn::ops::topk(logits, top_k)?;
-        #[cfg(feature = "cuda")]
-        let (sorted, asort) = logits.sort(false)?;
-
-        if top_k >= *logits.layout().dims().last().unwrap() {
-            let prs: Vec<f32> = sorted.to_vec1()?;
-            self.sample_multinomial(&prs)
-        } else {
-            let prs: Vec<f32> = sorted.to_vec1()?;
-            let indices: Vec<u32> = asort.to_vec1()?;
-
-            #[cfg(not(feature = "gcu"))]
-            let prs = prs[0..top_k].to_vec();
-            #[cfg(not(feature = "gcu"))]
-            let indices = indices[0..top_k].to_vec();
-
-            let index = self.sample_multinomial(&prs)?;
-            Ok(indices[index as usize] as u32)
-        }
-=======
     fn sample_topk(&self, logits: &Tensor, top_k: usize) -> Result<Vec<u32>> {
         #[cfg(feature = "cuda")]
         let (sorted, asort) = logits.sort(false)?;
-        #[cfg(not(feature = "cuda"))]
-        let (sorted, asort) = logits.sort_last_dim(false)?;
+        #[cfg(feature = "gcu")]
+        let (sorted, asort) = candle_nn::ops::topk(logits, top_k)?;
         let asort: Vec<Vec<u32>> = asort.to_vec2()?;
         let sorted: Vec<Vec<f32>> = sorted.to_vec2()?;
         let batch = logits.layout().dims()[0];
         let vec_ret: Vec<u32> = (0..batch)
             .into_par_iter()
             .map(|b| {
+                #[cfg(feature = "gcu")]
+                let indices: Vec<u32> = asort[b].to_vec();
+                #[cfg(feature = "gcu")]
+                let prs: Vec<f32> = sorted[b].to_vec();
+                #[cfg(not(feature = "gcu"))]
                 let indices: Vec<u32> = asort[b][0..top_k].to_vec();
+                #[cfg(not(feature = "gcu"))]
                 let prs: Vec<f32> = sorted[b][0..top_k].to_vec();
                 let index = self.sample_multinomial(&prs).unwrap();
                 indices[index as usize] as u32
             })
             .collect();
         Ok(vec_ret)
->>>>>>> 2a6f3703
     }
 
     // top-k sampling samples from the k tokens with the largest probabilities.
     // then top-p sampling.
-<<<<<<< HEAD
-    fn sample_topk_topp(&self, logits: &Tensor, top_k: usize, top_p: f32) -> Result<u32> {
-        #[cfg(feature = "gcu")]
-        let (sorted, asort) = candle_nn::ops::topk(logits, top_k)?;
-        #[cfg(feature = "cuda")]
-        let (sorted, asort) = logits.sort(false)?;
-        if top_k >= *logits.layout().dims().last().unwrap() {
-            let prs: Vec<f32> = sorted.to_vec1()?;
-            self.sample_multinomial(&prs)
-        } else {
-            let indices: Vec<u32> = asort.to_vec1()?;
-            let mut prs: Vec<f32> = sorted.to_vec1()?;
-
-            #[cfg(not(feature = "gcu"))]
-            let indices = indices[0..top_k].to_vec();
-            #[cfg(not(feature = "gcu"))]
-            let mut prs = prs[0..top_k].to_vec();
-
-            let sum_p = prs.iter().sum::<f32>();
-            let index = if top_p <= 0.0 || top_p >= sum_p {
-                self.sample_multinomial(&prs)?
-            } else {
-                let mut cumsum = 0.;
-                for i in 0..prs.len() {
-                    if cumsum >= top_p {
-                        prs[i] = 0.0;
-                    } else {
-                        cumsum += prs[i];
-                    }
-                }
-                // Sample with clamped probabilities.
-                self.sample_multinomial(&prs)?
-            };
-            Ok(indices[index as usize] as u32)
-        }
-    }
-
-    pub fn sample(&self, logits: &Tensor) -> Result<u32> {
-        self.sample_f(logits)
-    }
-
-    pub fn sample_f_batch(&self, logits: &Tensor) -> Result<Vec<u32>> {
-        let logits = logits.to_dtype(DType::F32)?;
-        let tokens = match &self.sampling {
-            Sampling::ArgMax => self.sample_argmax_batch(&logits),
-            Sampling::All { temperature }
-            | Sampling::TopP { temperature, .. }
-            | Sampling::TopK { temperature, .. }
-            | Sampling::TopKThenTopP { temperature, .. } => {
-                let temper = if *temperature > 0. { *temperature } else { 1.0 };
-                let logits = (&logits / temper)?;
-                let prs_tensor = candle_nn::ops::softmax_last_dim(&logits)?;
-                let batch = *prs_tensor.layout().dims().first().unwrap();
-                let mut vec_ret = Vec::<u32>::new();
-                for idx in 0..batch {
-                    let next_token = match &self.sampling {
-                        Sampling::All { .. } => {
-                            let prs = prs_tensor.i((idx, ..))?.to_vec1()?;
-                            self.sample_multinomial(&prs)?
-                        }
-                        Sampling::TopP { p, .. } => {
-                            if *p <= 0.0 || *p >= 1.0 {
-                                // simply sample from the predicted probability distribution
-                                let prs = prs_tensor.i((idx, ..))?.to_vec1()?;
-                                self.sample_multinomial(&prs)?
-                            } else {
-                                // top-p (nucleus) sampling, clamping the least likely tokens to zero
-                                let prs = prs_tensor.i((idx, ..))?;
-                                self.sample_topp(&prs, *p as f32)?
-                            }
-                        }
-                        Sampling::TopK { k, .. } => {
-                            let prs = prs_tensor.i((idx, ..))?;
-                            self.sample_topk(&prs, *k)?
-                        }
-                        Sampling::TopKThenTopP { k, p, .. } => {
-                            let prs = prs_tensor.i((idx, ..))?;
-                            self.sample_topk_topp(&prs, *k, *p as f32)?
-                        }
-                        _ => {
-                            unreachable!();
-=======
     fn sample_topk_topp(&self, logits: &Tensor, top_k: usize, top_p: f32) -> Result<Vec<u32>> {
         #[cfg(feature = "cuda")]
         let (sorted, asort) = logits.sort(false)?;
-        #[cfg(not(feature = "cuda"))]
-        let (sorted, asort) = logits.sort_last_dim(false)?;
+        #[cfg(feature = "gcu")]
+        let (sorted, asort) = candle_nn::ops::topk(logits, top_k)?;
         let asort: Vec<Vec<u32>> = asort.to_vec2()?;
         let sorted: Vec<Vec<f32>> = sorted.to_vec2()?;
         let batch = logits.layout().dims()[0];
         let vec_ret: Vec<u32> = (0..batch)
             .into_par_iter()
             .map(|b| {
+                #[cfg(feature = "gcu")]
+                let indices: Vec<u32> = asort[b].to_vec();
+                #[cfg(feature = "gcu")]
+                let mut prs: Vec<f32> = sorted[b].to_vec();
+                #[cfg(not(feature = "gcu"))]
                 let indices: Vec<u32> = asort[b][0..top_k].to_vec();
+                #[cfg(not(feature = "gcu"))]
                 let mut prs: Vec<f32> = sorted[b][0..top_k].to_vec();
                 let sum_p = prs.iter().sum::<f32>();
                 let index = if top_p <= 0.0 || top_p >= sum_p {
@@ -250,7 +144,6 @@
                             prs[i] = 0.0;
                         } else {
                             cumsum += prs[i];
->>>>>>> 2a6f3703
                         }
                     }
                     // Sample with clamped probabilities.
