use crate::candle::D;
use crate::candle::{DType, Error, Result, Tensor};
use rand::{distributions::Distribution, SeedableRng};
use std::sync::Arc;
use std::sync::Mutex;
#[derive(Clone, PartialEq, Debug)]
pub enum Sampling {
    ArgMax,
    All { temperature: f64 },
    TopK { k: usize, temperature: f64 },
    TopP { p: f64, temperature: f64 },
    TopKThenTopP { k: usize, p: f64, temperature: f64 },
}

pub struct LogitsProcessor {
    rng: Arc<Mutex<rand::rngs::StdRng>>,
    pub sampling: Sampling,
}

impl LogitsProcessor {
    pub fn from_sampling(seed: u64, sampling: Sampling) -> Self {
        let rng = rand::rngs::StdRng::seed_from_u64(seed);
        Self {
            rng: Arc::new(Mutex::new(rng)),
            sampling,
        }
    }

    pub fn new(seed: u64, temperature: Option<f64>, top_p: Option<f64>) -> Self {
        let temperature = temperature.and_then(|v| if v < 1e-7 { None } else { Some(v) });
        let sampling = match temperature {
            None => Sampling::ArgMax,
            Some(temperature) => match top_p {
                None => Sampling::All { temperature },
                Some(p) => Sampling::TopP { p, temperature },
            },
        };
        Self::from_sampling(seed, sampling)
    }

    fn sample_argmax(&self, logits: Tensor) -> Result<u32> {
        let next_token = logits.argmax(D::Minus1)?.to_scalar::<u32>()?;
        Ok(next_token)
    }

    fn sample_argmax_batch(&self, logits: &Tensor) -> Result<Vec<u32>> {
        let next_tokens = logits.argmax(D::Minus1)?.to_vec1::<u32>()?;
        Ok(next_tokens)
    }

    fn sample_multinomial(&self, prs: &Vec<f32>) -> Result<u32> {
        let distr = rand::distributions::WeightedIndex::new(prs).map_err(Error::wrap)?;
        let mut rng = self.rng.lock().unwrap();
        let next_token = distr.sample(&mut *rng) as u32;
        Ok(next_token)
    }

    /// top-p sampling (or "nucleus sampling") samples from the smallest set of tokens that exceed
    /// probability top_p. This way we never sample tokens that have very low probabilities and are
    /// less likely to go "off the rails".
    fn sample_topp(&self, prs: &mut Vec<f32>, top_p: f32) -> Result<u32> {
        let mut argsort_indices = (0..prs.len()).collect::<Vec<_>>();

        // Sort by descending probability.
        argsort_indices.sort_by(|&i, &j| prs[j].total_cmp(&prs[i]));

        // Clamp smaller probabilities to zero.
        let mut cumsum = 0.;
        for index in &argsort_indices {
            if cumsum >= top_p {
                prs[*index] = 0.0;
            } else {
                cumsum += prs[*index];
            }
        }
        // Sample with clamped probabilities.
        self.sample_multinomial(prs)
    }

    // top-k sampling samples from the k tokens with the largest probabilities.
    fn sample_topk(&self, prs: &mut Vec<f32>, top_k: usize) -> Result<u32> {
        if top_k >= prs.len() {
            self.sample_multinomial(prs)
        } else {
            let mut argsort_indices = (0..prs.len()).collect::<Vec<_>>();
            let (indices, _, _) =
                argsort_indices.select_nth_unstable_by(top_k, |&i, &j| prs[j].total_cmp(&prs[i]));
            let prs = indices.iter().map(|&i| prs[i]).collect::<Vec<_>>();
            let index = self.sample_multinomial(&prs)?;
            Ok(indices[index as usize] as u32)
        }
    }

    // top-k sampling samples from the k tokens with the largest probabilities.
    // then top-p sampling.
    fn sample_topk_topp(&self, prs: &mut Vec<f32>, top_k: usize, top_p: f32) -> Result<u32> {
        if top_k >= prs.len() {
            self.sample_topp(prs, top_p)
        } else {
            let mut argsort_indices = (0..prs.len()).collect::<Vec<_>>();
            let (indices, _, _) =
                argsort_indices.select_nth_unstable_by(top_k, |&i, &j| prs[j].total_cmp(&prs[i]));
            let mut prs = indices.iter().map(|&i| prs[i]).collect::<Vec<_>>();
            let sum_p = prs.iter().sum::<f32>();
            let index = if top_p <= 0.0 || top_p >= sum_p {
                self.sample_multinomial(&prs)?
            } else {
                self.sample_topp(&mut prs, top_p)?
            };
            Ok(indices[index as usize] as u32)
        }
    }

    pub fn sample(&self, logits: &Tensor) -> Result<u32> {
        self.sample_f(logits, |_| {})
    }

<<<<<<< HEAD
    pub fn sample_batch(&self, logits: &Tensor) -> Result<Vec<u32>> {
        let next_tokens = match &self.sampling {
            Sampling::ArgMax => self.sample_argmax_batch(logits)?,
            _ => {
                crate::candle::bail!("Batch sampling is only supported for argmax strategy!");
            }
=======
    pub fn sample_f_batch(&self, logits: &Tensor) -> Result<Vec<u32>> {
        let logits = logits.to_dtype(DType::F32)?;
        let tokens = match &self.sampling {
            Sampling::ArgMax => self.sample_argmax_batch(&logits),
            Sampling::All { temperature }
            | Sampling::TopP { temperature, .. }
            | Sampling::TopK { temperature, .. }
            | Sampling::TopKThenTopP { temperature, .. } => {
                let temper = if *temperature > 0. { *temperature } else { 1.0 };
                let logits = (&logits / temper)?;
                let prs = candle_nn::ops::softmax_last_dim(&logits)?;
                let prs_vec = prs.to_vec2()?;
                let mut vec_ret = Vec::<u32>::new();
                for idx in 0..prs_vec.len() {
                    let next_token = match &self.sampling {
                        Sampling::All { .. } => {
                            let prs = prs_vec[idx].clone();
                            self.sample_multinomial(&prs)?
                        }
                        Sampling::TopP { p, .. } => {
                            let mut prs = prs_vec[idx].clone();
                            if *p <= 0.0 || *p >= 1.0 {
                                // simply sample from the predicted probability distribution
                                self.sample_multinomial(&prs)?
                            } else {
                                // top-p (nucleus) sampling, clamping the least likely tokens to zero
                                self.sample_topp(&mut prs, *p as f32)?
                            }
                        }
                        Sampling::TopK { k, .. } => {
                            let mut prs = prs_vec[idx].clone();
                            self.sample_topk(&mut prs, *k)?
                        }
                        Sampling::TopKThenTopP { k, p, .. } => {
                            let mut prs = prs_vec[idx].clone();
                            self.sample_topk_topp(&mut prs, *k, *p as f32)?
                        }
                        _ => {
                            unreachable!();
                        }
                    };
                    vec_ret.push(next_token);
                }

                Ok(vec_ret)
            }
        };
        tokens
    }

    pub fn sample_batch(&self, logits: &Tensor) -> Result<Vec<u32>> {
        let next_tokens = match &self.sampling {
            Sampling::ArgMax => self.sample_argmax_batch(logits)?,
            _ => self.sample_f_batch(logits)?,
>>>>>>> 359c9a1b
        };
        Ok(next_tokens)
    }

    pub fn sample_f(&self, logits: &Tensor, f: impl FnOnce(&mut [f32])) -> Result<u32> {
        let logits = logits.to_dtype(DType::F32)?;
        let prs = |temperature: f64| -> Result<Vec<f32>> {
            let logits = (&logits / temperature)?;
            let prs = candle_nn::ops::softmax_last_dim(&logits)?;
            let mut prs = prs.to_vec1()?;
            f(&mut prs);
            Ok(prs)
        };

        let next_token = match &self.sampling {
            Sampling::ArgMax => self.sample_argmax(logits)?,
            Sampling::All { temperature } => {
                let prs = prs(*temperature)?;
                self.sample_multinomial(&prs)?
            }
            Sampling::TopP { p, temperature } => {
                let mut prs = prs(*temperature)?;
                if *p <= 0.0 || *p >= 1.0 {
                    // simply sample from the predicted probability distribution
                    self.sample_multinomial(&prs)?
                } else {
                    // top-p (nucleus) sampling, clamping the least likely tokens to zero
                    self.sample_topp(&mut prs, *p as f32)?
                }
            }
            Sampling::TopK { k, temperature } => {
                let mut prs = prs(*temperature)?;
                self.sample_topk(&mut prs, *k)?
            }
            Sampling::TopKThenTopP { k, p, temperature } => {
                let mut prs = prs(*temperature)?;
                self.sample_topk_topp(&mut prs, *k, *p as f32)?
            }
        };
        Ok(next_token)
    }
}<|MERGE_RESOLUTION|>--- conflicted
+++ resolved
@@ -115,14 +115,6 @@
         self.sample_f(logits, |_| {})
     }
 
-<<<<<<< HEAD
-    pub fn sample_batch(&self, logits: &Tensor) -> Result<Vec<u32>> {
-        let next_tokens = match &self.sampling {
-            Sampling::ArgMax => self.sample_argmax_batch(logits)?,
-            _ => {
-                crate::candle::bail!("Batch sampling is only supported for argmax strategy!");
-            }
-=======
     pub fn sample_f_batch(&self, logits: &Tensor) -> Result<Vec<u32>> {
         let logits = logits.to_dtype(DType::F32)?;
         let tokens = match &self.sampling {
@@ -177,7 +169,6 @@
         let next_tokens = match &self.sampling {
             Sampling::ArgMax => self.sample_argmax_batch(logits)?,
             _ => self.sample_f_batch(logits)?,
->>>>>>> 359c9a1b
         };
         Ok(next_tokens)
     }
