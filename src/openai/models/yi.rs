--- conflicted
+++ resolved
@@ -1,8 +1,4 @@
-<<<<<<< HEAD
-use super::{rotary_emb::DefaultRotaryEmbedding, Config};
-=======
 use super::{rotary_emb::ScalingRotaryEmbedding, Config};
->>>>>>> 8a57916d
 use crate::backend::progress::{ProgressLike, ProgressReporter};
 use crate::openai::distributed::{
     embedding, rms_norm, Comm, ReplicatedLinear, TensorParallelColumnLinear,
@@ -111,21 +107,13 @@
     num_heads: usize,
     num_kv_heads: usize,
     head_dim: usize,
-<<<<<<< HEAD
-    rotary_emb: Arc<DefaultRotaryEmbedding>,
-=======
     rotary_emb: Arc<ScalingRotaryEmbedding>,
->>>>>>> 8a57916d
     attn: PagedAttention,
 }
 
 impl Attention {
     fn new(
-<<<<<<< HEAD
-        rotary_emb: Arc<DefaultRotaryEmbedding>,
-=======
         rotary_emb: Arc<ScalingRotaryEmbedding>,
->>>>>>> 8a57916d
         cfg: &Config,
         vb: VarBuilder,
         comm: Rc<Comm>,
@@ -228,18 +216,7 @@
             (q, k, v.contiguous()?)
         };
 
-<<<<<<< HEAD
         let (q, k) = self.rotary_emb.apply_rotary_emb(&q, &k, input_positions)?;
-=======
-        let (q, k) = self.rotary_emb.apply_rotary_emb(
-            &q.to_dtype(DType::F32)?,
-            &k.to_dtype(DType::F32)?,
-            input_positions,
-        )?;
-
-        let q = q.to_dtype(v.dtype())?;
-        let k = k.to_dtype(v.dtype())?;
->>>>>>> 8a57916d
 
         let y = self
             .attn
@@ -269,11 +246,7 @@
 
 impl DecoderLayer {
     fn new(
-<<<<<<< HEAD
-        rotary_emb: Arc<DefaultRotaryEmbedding>,
-=======
         rotary_emb: Arc<ScalingRotaryEmbedding>,
->>>>>>> 8a57916d
         cfg: &Config,
         vb: VarBuilder,
         comm: Rc<Comm>,
@@ -335,13 +308,8 @@
     ) -> Result<Self> {
         let vb_m = vb.pp("model");
         let embed_tokens = embedding(cfg.vocab_size, cfg.hidden_size, vb_m.pp("embed_tokens"))?;
-<<<<<<< HEAD
-        let rotary_emb = Arc::new(DefaultRotaryEmbedding::new(
+        let rotary_emb = Arc::new(ScalingRotaryEmbedding::new(
             dtype,
-=======
-        let rotary_emb = Arc::new(ScalingRotaryEmbedding::new(
-            DType::F32,
->>>>>>> 8a57916d
             cfg,
             vb_m.device(),
             true,
