--- conflicted
+++ resolved
@@ -28,10 +28,7 @@
     pub tie_word_embeddings: bool,
     pub rope_scaling: Option<HashMap<String, RopeScaling>>,
     pub original_max_position_embeddings: Option<usize>,
-<<<<<<< HEAD
-=======
     pub attention_bias: bool,
->>>>>>> 54c634d0
 }
 
 impl Config {
