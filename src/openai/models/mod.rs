pub mod deepseek;
pub mod gemma;
pub mod gemma3;
pub mod linear;
pub mod llama;
pub mod mistral;
pub mod phi2;
pub mod phi3;
pub mod quantized_llama;
pub mod quantized_phi3;
pub mod quantized_qwen2;
pub mod qwen;
pub mod stable_lm;
pub mod yi;
use crate::openai::distributed::Comm;
use crate::paged_attention::input_metadata::InputMetadata;
use crate::paged_attention::PagedAttention;
use crate::SpecificConfig;
<<<<<<< HEAD
use candle_core::{DType, Device, Result, Tensor};
=======
use candle_core::{DType, Device, Result, Tensor, D};
>>>>>>> 11457225
use either::Either;
use serde::Deserialize;
use std::cell::RefCell;
use std::collections::HashMap;
use std::rc::Rc;
#[derive(Deserialize, Debug, Clone)]
pub struct RopeScaling(#[serde(with = "either::serde_untagged")] pub Either<Vec<f64>, String>);

#[derive(Deserialize, Debug, Clone)]
pub struct TokenID(
    #[serde(with = "either::serde_untagged")] pub Either<Option<u32>, Option<Vec<u32>>>,
);

#[derive(Deserialize, PartialEq, Debug, Clone)]
pub struct QuantConfig {
    pub quant_method: String,
    pub bits: usize,
    pub group_size: i32,
    pub sym: Option<bool>,
    pub desc_act: Option<bool>,
    pub checkpoint_format: Option<String>,
}

#[derive(Deserialize, Clone, Debug)]
pub enum TopkMethod {
    #[serde(rename = "noaux_tc")]
    NoAuxTc,
    #[serde(rename = "greedy")]
    Greedy,
    #[serde(rename = "group_limited_greedy")]
    GroupLimitedGreedy,
}

#[derive(Deserialize, Clone, Debug)]
pub enum ScoringFunc {
    #[serde(rename = "softmax")]
    Softmax,
    #[serde(rename = "sigmoid")]
    Sigmoid,
}

#[derive(Debug, Clone)]
pub struct MoEConfig {
    pub num_experts_per_tok: Option<usize>,
    pub n_routed_experts: usize,
    pub moe_intermediate_size: usize,
    pub scoring_func: ScoringFunc,
    pub topk_method: TopkMethod,
    pub norm_topk_prob: bool,
    pub routed_scaling_factor: f64,
    pub n_shared_experts: Option<usize>,
    pub qk_nope_head_dim: usize,
    pub qk_rope_head_dim: usize,
    pub v_head_dim: usize,
    pub kv_lora_rank: usize,
    pub first_k_dense_replace: usize,
    pub moe_layer_freq: usize,
    pub q_lora_rank: Option<usize>,
    pub rope_scaling: Option<DeepSeekRopeScaling>,
    pub n_group: usize,
    pub topk_group: usize,
    pub num_experts_offload_per_rank: Option<usize>,
}

#[derive(Debug, Clone, Deserialize)]
#[serde(rename_all = "lowercase")]
pub enum ScaledRopeType {
    #[serde(alias = "su")]
    #[serde(alias = "longrope")]
    Su,
    #[serde(alias = "yarn")]
    Yarn,
    #[serde(alias = "dynamic")]
    Dynamic,
    #[serde(alias = "linear")]
    Linear,
}

#[derive(Debug, Clone, Deserialize)]
#[serde(untagged)]
pub enum DeepSeekRopeScaling {
    Yarn {
        original_max_position_embeddings: usize,
        beta_fast: f32,
        beta_slow: f32,
        mscale: f32,
        mscale_all_dim: f32,
        factor: f32,
        #[serde(rename = "type")]
        scaling_type: ScaledRopeType,
    },
    LinearOrDynamic {
        #[serde(rename = "type")]
        scaling_type: ScaledRopeType,
        factor: f64,
    },
}

#[derive(Debug, Clone)]
pub struct Config {
    pub hidden_size: usize,
    pub head_dim: Option<usize>,
    pub intermediate_size: usize,
    pub vocab_size: usize,
    pub num_hidden_layers: usize,
    pub num_attention_heads: usize,
    pub num_key_value_heads: usize,
    pub use_flash_attn: bool,
    pub rms_norm_eps: f64,
    pub rope_theta: f64,
    pub rope_local_base_freq: Option<f64>,
    pub bos_token_id: TokenID,
    pub eos_token_id: TokenID,
    pub max_seq_len: usize,
    pub sliding_window: Option<usize>,
    pub sliding_window_pattern: Option<usize>,
    pub hidden_act: Option<candle_nn::Activation>,
    pub tie_word_embeddings: bool,
    pub rope_scaling: Option<HashMap<String, RopeScaling>>,
    pub original_max_position_embeddings: Option<usize>,
    pub attention_bias: bool,
    pub partial_rotary_factor: Option<f32>,
    pub qk_layer_rms_norm: Option<bool>,
    pub kv_cache_dtype: DType,
    pub use_qkv_bias: Option<bool>,
    pub custom_stop_tokens: Option<Vec<String>>,
    pub specific_config: SpecificConfig,
    pub attn_logit_softcapping: Option<f64>,
    pub final_logit_softcapping: Option<f64>,
    pub quantization_config: Option<QuantConfig>,
    pub moe_config: Option<MoEConfig>,
}

impl Config {
    pub fn get_head_size(&self) -> usize {
        self.head_dim
            .unwrap_or(self.hidden_size / self.num_attention_heads)
    }

    pub fn q_head_dim(&self) -> usize {
        match &self.moe_config {
            Some(cfg) => cfg.qk_rope_head_dim + cfg.qk_nope_head_dim,
            _ => self.get_head_size(),
        }
    }

    pub fn k_head_dim(&self) -> usize {
        match &self.moe_config {
            Some(cfg) => {
                //q_head_dim
                cfg.qk_rope_head_dim + cfg.qk_nope_head_dim
            }
            _ => self.get_head_size(),
        }
    }

    pub fn v_head_dim(&self) -> usize {
        match &self.moe_config {
            Some(cfg) => {
                //q_head_dim
                cfg.qk_rope_head_dim + cfg.qk_nope_head_dim
            }
            _ => self.get_head_size(),
        }
    }
}

<<<<<<< HEAD
=======
pub fn get_attention_casual_mask(
    device: &Device,
    dtype: DType,
    b_size: usize,
    tgt_len: usize,
    seqlen_offset: usize,
    sliding_window: Option<usize>,
) -> Result<Tensor> {
    let mask: Vec<_> = if let Some(sliding_window) = sliding_window {
        (0..tgt_len)
            .flat_map(|i| {
                (0..tgt_len).map(move |j| {
                    if i < j || j + sliding_window < i {
                        f32::NEG_INFINITY
                    } else {
                        0.
                    }
                })
            })
            .collect()
    } else {
        (0..tgt_len)
            .flat_map(|i| (0..tgt_len).map(move |j| if i < j { f32::NEG_INFINITY } else { 0f32 }))
            .collect()
    };
    let mask = Tensor::from_slice(&mask, (tgt_len, tgt_len), device)?;
    let mask = if seqlen_offset > 0 {
        let mask0 = Tensor::zeros((tgt_len, seqlen_offset), DType::F32, device)?;
        Tensor::cat(&[&mask0, &mask], D::Minus1)?
    } else {
        mask
    };
    mask.expand((b_size, 1, tgt_len, tgt_len + seqlen_offset))?
        .to_dtype(dtype)
}

>>>>>>> 11457225
#[derive(Debug, Clone)]
enum KvCache {
    Normal(candle_nn::kv_cache::KvCache),
    Rotating(candle_nn::kv_cache::RotatingKvCache),
}

pub struct NaiveAttention {
    kv_cache: RefCell<KvCache>,
    num_kv_groups: usize,
    scale: f64,
}

impl NaiveAttention {
    pub fn new(cfg: &Config, sliding_window: Option<usize>) -> Self {
        let num_heads = cfg.num_attention_heads;
        let num_kv_heads = cfg.num_key_value_heads;
        let num_kv_groups = num_heads / num_kv_heads;
        let scale = 1f64 / f64::sqrt(cfg.head_dim.unwrap() as f64);

        let kv_cache = if let Some(sliding_window) = sliding_window {
            KvCache::Rotating(candle_nn::kv_cache::RotatingKvCache::new(2, sliding_window))
        } else {
            KvCache::Normal(candle_nn::kv_cache::KvCache::new(2, cfg.max_seq_len))
        };
        Self {
            kv_cache: RefCell::new(kv_cache),
            num_kv_groups,
            scale,
        }
    }

    pub fn forward(
        &self,
        q: &Tensor,
        k: &Tensor,
        v: &Tensor,
        attention_mask: Option<&Tensor>,
        softcapping: Option<f64>,
    ) -> Result<Tensor> {
        let (b_sz, _, seq_len, _) = q.dims4()?;
        {
            if seq_len > 1 {
                self.clear_kv_cache();
            }
        }
        let mut cache = self.kv_cache.borrow_mut();
        let (k, v) = match &mut *cache {
            KvCache::Normal(c) => c.append(&k, &v)?,
            KvCache::Rotating(c) => c.append(&k, &v)?,
        };

        let k = candle_transformers::utils::repeat_kv(k, self.num_kv_groups)?.contiguous()?;
        let v = candle_transformers::utils::repeat_kv(v, self.num_kv_groups)?.contiguous()?;

        let attn_weights = (q.matmul(&k.transpose(2, 3)?)? * self.scale)?;

        let attn_weights = match softcapping {
            None => attn_weights,
            Some(sc) => ((attn_weights / sc)?.tanh()? * sc)?,
        };

        let attn_weights = match attention_mask {
            None => attn_weights,
            Some(mask) => attn_weights.broadcast_add(mask)?,
        };
        let attn_out = candle_nn::ops::softmax_last_dim(&attn_weights)?;
        attn_out
            .matmul(&v)?
            .transpose(1, 2)?
            .reshape((b_sz, seq_len, ()))
    }

    pub fn clear_kv_cache(&self) {
        let mut cache = self.kv_cache.borrow_mut();
        match &mut *cache {
            KvCache::Normal(c) => c.reset(),
            KvCache::Rotating(c) => c.reset(),
        }
    }
}

pub enum AttentionSelect {
    Naive(NaiveAttention),
    Paged(PagedAttention),
}

impl AttentionSelect {
    pub fn new(
        cfg: &Config,
        sliding_window: Option<usize>,
        comm: Rc<Comm>,
        device: &Device,
    ) -> Self {
<<<<<<< HEAD
        if cfg.sliding_window.is_some() {
=======
        if false && cfg.sliding_window.is_some() {
>>>>>>> 11457225
            AttentionSelect::Naive(NaiveAttention::new(cfg, sliding_window))
        } else {
            let head_dim = cfg.head_dim.unwrap();
            let attention_heads = cfg.num_attention_heads / comm.world_size();
            let kv_heads = cfg.num_key_value_heads / comm.world_size();
            AttentionSelect::Paged(
                PagedAttention::new(
                    attention_heads,
                    head_dim,
                    1. / ((head_dim as f32).sqrt()),
                    Some(kv_heads),
<<<<<<< HEAD
                    None,
=======
                    sliding_window,
>>>>>>> 11457225
                    device.clone(),
                    None,
                )
                .unwrap(),
            )
        }
    }

    pub fn forward(
        &self,
        q: &Tensor,
        k: &Tensor,
        v: &Tensor,
        attention_mask: Option<&Tensor>,
        cache: Option<(&Tensor, &Tensor)>,
        input_metadata: &InputMetadata,
        softcapping: Option<f64>,
    ) -> Result<Tensor> {
        match self {
            AttentionSelect::Naive(att) => att.forward(q, k, v, attention_mask, softcapping),
            AttentionSelect::Paged(pag) => {
                let (b_sz, _, seq_len, _) = q.dims4()?;
                let y = pag.forward(
                    q,
                    k,
                    v,
                    attention_mask,
                    cache.map(|(k_, _)| k_.clone()),
                    cache.map(|(_, v_)| v_.clone()),
                    input_metadata,
                    softcapping,
                )?;

                if attention_mask.is_some() {
                    y.transpose(1, 2)?.reshape((b_sz, seq_len, ()))
                } else {
                    y.reshape((b_sz, seq_len, ()))
                }
            }
        }
    }
}<|MERGE_RESOLUTION|>--- conflicted
+++ resolved
@@ -16,11 +16,7 @@
 use crate::paged_attention::input_metadata::InputMetadata;
 use crate::paged_attention::PagedAttention;
 use crate::SpecificConfig;
-<<<<<<< HEAD
-use candle_core::{DType, Device, Result, Tensor};
-=======
 use candle_core::{DType, Device, Result, Tensor, D};
->>>>>>> 11457225
 use either::Either;
 use serde::Deserialize;
 use std::cell::RefCell;
@@ -188,8 +184,6 @@
     }
 }
 
-<<<<<<< HEAD
-=======
 pub fn get_attention_casual_mask(
     device: &Device,
     dtype: DType,
@@ -226,7 +220,6 @@
         .to_dtype(dtype)
 }
 
->>>>>>> 11457225
 #[derive(Debug, Clone)]
 enum KvCache {
     Normal(candle_nn::kv_cache::KvCache),
@@ -320,11 +313,7 @@
         comm: Rc<Comm>,
         device: &Device,
     ) -> Self {
-<<<<<<< HEAD
-        if cfg.sliding_window.is_some() {
-=======
         if false && cfg.sliding_window.is_some() {
->>>>>>> 11457225
             AttentionSelect::Naive(NaiveAttention::new(cfg, sliding_window))
         } else {
             let head_dim = cfg.head_dim.unwrap();
@@ -336,11 +325,7 @@
                     head_dim,
                     1. / ((head_dim as f32).sqrt()),
                     Some(kv_heads),
-<<<<<<< HEAD
-                    None,
-=======
                     sliding_window,
->>>>>>> 11457225
                     device.clone(),
                     None,
                 )
