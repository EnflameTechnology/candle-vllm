<<<<<<< HEAD
#[cfg(feature = "eccl")]
=======
>>>>>>> e97e3d9f
pub mod deepseek;
pub mod gemma;
pub mod linear;
pub mod llama;
<<<<<<< HEAD
#[cfg(feature = "eccl")]
pub mod llama_multi;
=======
>>>>>>> e97e3d9f
pub mod mistral;
pub mod phi2;
pub mod phi3;
pub mod quantized_llama;
pub mod quantized_phi3;
pub mod qwen2;
pub mod stable_lm;
pub mod yi;
use crate::SpecificConfig;
use candle_core::DType;
use either::Either;
use serde::Deserialize;
use std::collections::HashMap;
#[derive(Deserialize, Debug, Clone)]
pub struct RopeScaling(#[serde(with = "either::serde_untagged")] pub Either<Vec<f64>, String>);

#[derive(Deserialize, Debug, Clone)]
pub struct TokenID(
    #[serde(with = "either::serde_untagged")] pub Either<Option<u32>, Option<Vec<u32>>>,
);

#[derive(Deserialize, PartialEq, Debug, Clone)]
pub struct QuantConfig {
    pub quant_method: String,
    pub bits: usize,
    pub group_size: i32,
    pub sym: bool,
    pub desc_act: Option<bool>,
    pub checkpoint_format: Option<String>,
}

#[derive(Deserialize, Clone, Debug)]
pub enum TopkMethod {
    #[serde(rename = "noaux_tc")]
    NoAuxTc,
    #[serde(rename = "greedy")]
    Greedy,
    #[serde(rename = "group_limited_greedy")]
    GroupLimitedGreedy,
}

#[derive(Deserialize, Clone, Debug)]
pub enum ScoringFunc {
    #[serde(rename = "softmax")]
    Softmax,
    #[serde(rename = "sigmoid")]
    Sigmoid,
}

#[derive(Debug, Clone)]
pub struct MoEConfig {
    pub num_experts_per_tok: Option<usize>,
    pub n_routed_experts: usize,
    pub moe_intermediate_size: usize,
    pub scoring_func: ScoringFunc,
    pub topk_method: TopkMethod,
    pub norm_topk_prob: bool,
    pub routed_scaling_factor: f64,
    pub n_shared_experts: Option<usize>,
    pub qk_nope_head_dim: usize,
    pub qk_rope_head_dim: usize,
    pub v_head_dim: usize,
    pub kv_lora_rank: usize,
    pub first_k_dense_replace: usize,
    pub moe_layer_freq: usize,
    pub q_lora_rank: Option<usize>,
    pub rope_scaling: Option<DeepSeekRopeScaling>,
    pub n_group: usize,
    pub topk_group: usize,
}

#[derive(Debug, Clone, Deserialize)]
#[serde(rename_all = "lowercase")]
pub enum ScaledRopeType {
    #[serde(alias = "su")]
    #[serde(alias = "longrope")]
    Su,
    #[serde(alias = "yarn")]
    Yarn,
    #[serde(alias = "dynamic")]
    Dynamic,
    #[serde(alias = "linear")]
    Linear,
}

#[derive(Debug, Clone, Deserialize)]
#[serde(untagged)]
pub enum DeepSeekRopeScaling {
    Yarn {
        original_max_position_embeddings: usize,
        beta_fast: f32,
        beta_slow: f32,
        mscale: f32,
        mscale_all_dim: f32,
        factor: f32,
        #[serde(rename = "type")]
        scaling_type: ScaledRopeType,
    },
    LinearOrDynamic {
        #[serde(rename = "type")]
        scaling_type: ScaledRopeType,
        factor: f64,
    },
}

#[derive(Debug, Clone)]
pub struct Config {
    pub hidden_size: usize,
    pub head_dim: Option<usize>,
    pub intermediate_size: usize,
    pub vocab_size: usize,
    pub num_hidden_layers: usize,
    pub num_attention_heads: usize,
    pub num_key_value_heads: usize,
    pub use_flash_attn: bool,
    pub rms_norm_eps: f64,
    pub rope_theta: f64,
    pub bos_token_id: TokenID,
    pub eos_token_id: TokenID,
    pub max_seq_len: usize,
    pub sliding_window: Option<usize>,
    pub hidden_act: Option<candle_nn::Activation>,
    pub tie_word_embeddings: bool,
    pub rope_scaling: Option<HashMap<String, RopeScaling>>,
    pub original_max_position_embeddings: Option<usize>,
    pub attention_bias: bool,
    pub partial_rotary_factor: Option<f32>,
    pub qk_layer_rms_norm: Option<bool>,
    pub kv_cache_dtype: DType,
    pub use_qkv_bias: Option<bool>,
    pub custom_stop_tokens: Option<Vec<String>>,
    pub specific_config: SpecificConfig,
    pub attn_logit_softcapping: Option<f64>,
    pub final_logit_softcapping: Option<f64>,
    pub quantization_config: Option<QuantConfig>,
    pub moe_config: Option<MoEConfig>,
}

impl Config {
    pub fn get_head_size(&self) -> usize {
        self.head_dim
            .unwrap_or(self.hidden_size / self.num_attention_heads)
    }

    pub fn q_head_dim(&self) -> usize {
        match &self.moe_config {
            Some(cfg) => cfg.qk_rope_head_dim + cfg.qk_nope_head_dim,
            _ => self.get_head_size(),
        }
    }

    pub fn k_head_dim(&self) -> usize {
        match &self.moe_config {
            Some(cfg) => {
                //q_head_dim
                cfg.qk_rope_head_dim + cfg.qk_nope_head_dim
            }
            _ => self.get_head_size(),
        }
    }

    pub fn v_head_dim(&self) -> usize {
        match &self.moe_config {
            Some(cfg) => {
                //q_head_dim
                cfg.qk_rope_head_dim + cfg.qk_nope_head_dim
            }
            _ => self.get_head_size(),
        }
    }
}<|MERGE_RESOLUTION|>--- conflicted
+++ resolved
@@ -1,16 +1,7 @@
-<<<<<<< HEAD
-#[cfg(feature = "eccl")]
-=======
->>>>>>> e97e3d9f
 pub mod deepseek;
 pub mod gemma;
 pub mod linear;
 pub mod llama;
-<<<<<<< HEAD
-#[cfg(feature = "eccl")]
-pub mod llama_multi;
-=======
->>>>>>> e97e3d9f
 pub mod mistral;
 pub mod phi2;
 pub mod phi3;
