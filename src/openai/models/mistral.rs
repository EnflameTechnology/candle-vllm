--- conflicted
+++ resolved
@@ -1,8 +1,4 @@
-<<<<<<< HEAD
-use super::{rotary_emb::DefaultRotaryEmbedding, Config};
-=======
 use super::{rotary_emb::ScalingRotaryEmbedding, Config};
->>>>>>> 8a57916d
 use crate::backend::progress::{ProgressLike, ProgressReporter};
 use crate::openai::distributed::{
     embedding, rms_norm, Comm, ReplicatedLinear, TensorParallelColumnLinear,
@@ -214,21 +210,13 @@
     num_heads: usize,
     num_kv_heads: usize,
     head_dim: usize,
-<<<<<<< HEAD
-    rotary_emb: Arc<DefaultRotaryEmbedding>,
-=======
     rotary_emb: Arc<ScalingRotaryEmbedding>,
->>>>>>> 8a57916d
     attn: PagedAttention,
 }
 
 impl Attention {
     fn new(
-<<<<<<< HEAD
-        rotary_emb: Arc<DefaultRotaryEmbedding>,
-=======
         rotary_emb: Arc<ScalingRotaryEmbedding>,
->>>>>>> 8a57916d
         cfg: &Config,
         vb: VarBuilder,
         comm: Rc<Comm>,
@@ -340,18 +328,7 @@
             (q, k, v.contiguous()?)
         };
 
-<<<<<<< HEAD
         let (q, k) = self.rotary_emb.apply_rotary_emb(&q, &k, input_positions)?;
-=======
-        let (q, k) = self.rotary_emb.apply_rotary_emb(
-            &q.to_dtype(DType::F32)?,
-            &k.to_dtype(DType::F32)?,
-            input_positions,
-        )?;
-
-        let q = q.to_dtype(v.dtype())?;
-        let k = k.to_dtype(v.dtype())?;
->>>>>>> 8a57916d
 
         let y = self
             .attn
@@ -381,11 +358,7 @@
 
 impl DecoderLayer {
     fn new(
-<<<<<<< HEAD
-        rotary_emb: Arc<DefaultRotaryEmbedding>,
-=======
         rotary_emb: Arc<ScalingRotaryEmbedding>,
->>>>>>> 8a57916d
         cfg: &Config,
         vb: VarBuilder,
         comm: Rc<Comm>,
@@ -455,11 +428,7 @@
             vb.pp("model")
         };
         let embed_tokens = embedding(cfg.vocab_size, cfg.hidden_size, vb_m.pp("embed_tokens"))?;
-<<<<<<< HEAD
-        let rotary_emb = Arc::new(DefaultRotaryEmbedding::new(dtype, cfg, device, true)?);
-=======
-        let rotary_emb = Arc::new(ScalingRotaryEmbedding::new(DType::F32, cfg, device, true)?);
->>>>>>> 8a57916d
+        let rotary_emb = Arc::new(ScalingRotaryEmbedding::new(dtype, cfg, device, true)?);
         let mut layers = Vec::with_capacity(cfg.num_hidden_layers);
         let vb_l = vb_m.pp("layers");
         let reporter = progress_reporter.clone();
