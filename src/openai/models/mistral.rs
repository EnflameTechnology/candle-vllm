use super::{Config, QuantConfig};
<<<<<<< HEAD
use crate::openai::distributed::{embedding, rms_norm};
use crate::openai::models::linear::{
    linear_no_bias_x as linear_no_bias, LinearX as Linear, Shard, VarBuilder,
=======
use crate::openai::distributed::{
    embedding, rms_norm, Comm, ReplicatedLinear, TensorParallelColumnLinear,
    TensorParallelRowLinear, VarBuilder,
>>>>>>> e97e3d9f
};
use crate::openai::models::TokenID;
use crate::paged_attention::input_metadata::InputMetadata;
use crate::paged_attention::PagedAttention;
use crate::SpecificConfig;
use candle_core::{DType, Device, IndexOp, Module, Result, Tensor};
use candle_nn::{Activation, RmsNorm};
use std::iter::zip;
use std::rc::Rc;
use std::sync::Arc;

#[derive(Debug, Clone, serde::Deserialize)]
pub struct MistralConfig {
    pub vocab_size: usize,
    pub hidden_size: usize,
    pub intermediate_size: usize,
    pub num_hidden_layers: usize,
    pub num_attention_heads: usize,
    pub num_key_value_heads: usize,
    pub hidden_act: Activation,
    pub max_position_embeddings: usize,
    pub rms_norm_eps: f64,
    pub rope_theta: f64,
    pub sliding_window: Option<usize>,
    pub bos_token_id: TokenID,
    pub eos_token_id: TokenID,
    pub tie_word_embeddings: Option<bool>,
    pub quantization_config: Option<QuantConfig>,
}

impl MistralConfig {
    pub fn into_config(
        self,
        use_flash_attn: bool,
        kv_cache_dtype: DType,
        scfg: &SpecificConfig,
    ) -> Config {
        Config {
            hidden_size: self.hidden_size,
            head_dim: Some(self.hidden_size / self.num_attention_heads),
            intermediate_size: self.intermediate_size,
            vocab_size: self.vocab_size,
            num_hidden_layers: self.num_hidden_layers,
            num_attention_heads: self.num_attention_heads,
            num_key_value_heads: self.num_key_value_heads,
            rms_norm_eps: self.rms_norm_eps,
            rope_theta: self.rope_theta,
            use_flash_attn,
            bos_token_id: self.bos_token_id,
            eos_token_id: self.eos_token_id,
            max_seq_len: self.max_position_embeddings,
            sliding_window: self.sliding_window,
            hidden_act: Some(self.hidden_act),
            tie_word_embeddings: self.tie_word_embeddings.unwrap_or(false),
            rope_scaling: None,
            original_max_position_embeddings: None,
            attention_bias: false,
            partial_rotary_factor: None,
            qk_layer_rms_norm: None,
            kv_cache_dtype,
            use_qkv_bias: None,
            custom_stop_tokens: None,
            specific_config: scfg.clone(),
            attn_logit_softcapping: None,
            final_logit_softcapping: None,
            quantization_config: self.quantization_config,
            moe_config: None,
        }
    }
}

#[derive(Debug, Clone)]
struct RotaryEmbedding {
    sin: Tensor,
    cos: Tensor,
    cos_sin: Tensor,
}

impl RotaryEmbedding {
    fn new(_dtype: DType, cfg: &Config, dev: &Device) -> Result<Self> {
        let rope_theta = cfg.rope_theta as f32;
        let dim = cfg.hidden_size / cfg.num_attention_heads;
        let max_seq_len = cfg.max_seq_len;
        let inv_freq: Vec<_> = (0..dim)
            .step_by(2)
            .map(|i| 1f32 / rope_theta.powf(i as f32 / dim as f32))
            .collect();
        let inv_freq_len = inv_freq.len();
        let inv_freq = Tensor::from_vec(inv_freq, (1, inv_freq_len), dev)?.to_dtype(DType::F32)?;
        let t = Tensor::arange(0u32, max_seq_len as u32, dev)?
            .to_dtype(DType::F32)?
            .reshape((max_seq_len, 1))?;
        let freqs = t.matmul(&inv_freq)?;
        let cos_sin =
            Tensor::cat(&[&freqs.cos()?, &freqs.sin()?], candle_core::D::Minus1)?.contiguous()?; //must be contiguous tensor;
        Ok(Self {
            sin: freqs.sin()?,
            cos: freqs.cos()?,
            cos_sin,
        })
    }

    fn apply_rotary_emb_qkv(
        &self,
        q: &Tensor,
        k: &Tensor,
        input_positions: &[Vec<usize>],
    ) -> Result<(Tensor, Tensor)> {
        let (b_sz, _h, seq_len, _n_embd) = q.dims4()?;
        if q.device().is_gcu() {
            let mut _input_positions = Vec::<i32>::new();
            for seqlen_offset in input_positions {
                _input_positions.push(seqlen_offset[0] as i32);
            }
            candle_nn::apply_rotary_emb_qkv(
                &q,
                &k,
                &self.cos_sin,
                &self.sin,
                &_input_positions,
                0,
                true,
                true,
            )
        } else {
            let mut q_embeds = Vec::new();
            let mut k_embeds = Vec::new();
            for (b, seqlen_offset) in zip(0..b_sz, input_positions) {
                let cos = self.cos.narrow(0, seqlen_offset[0], seq_len)?;
                let sin = self.sin.narrow(0, seqlen_offset[0], seq_len)?;
                let x_q = q.narrow(0, b, 1)?;
                let x_k = k.narrow(0, b, 1)?;
                let q_embed = candle_nn::rotary_emb::rope(&x_q, &cos, &sin).unwrap();
                let k_embed = candle_nn::rotary_emb::rope(&x_k, &cos, &sin).unwrap();
                q_embeds.push(q_embed);
                k_embeds.push(k_embed);
            }
            Ok((Tensor::cat(&q_embeds, 0)?, Tensor::cat(&k_embeds, 0)?))
        }
    }
}

struct MLP {
    gate_proj: TensorParallelColumnLinear,
    up_proj: TensorParallelColumnLinear,
    down_proj: TensorParallelRowLinear,
    act_fn: Activation,
}

impl MLP {
    fn new(cfg: &Config, vb: VarBuilder, comm: Rc<Comm>) -> Result<Self> {
        let hidden_sz = cfg.hidden_size;
        let intermediate_sz = cfg.intermediate_size;
        let gate_proj = TensorParallelColumnLinear::load_with_hints(
            hidden_sz,
            intermediate_sz,
            false,
            vb.pp("gate_proj"),
<<<<<<< HEAD
            Shard::default(),
=======
            comm.clone(),
>>>>>>> e97e3d9f
            &cfg.specific_config.quant,
            &cfg.quantization_config,
        )?;
        let up_proj = TensorParallelColumnLinear::load_with_hints(
            hidden_sz,
            intermediate_sz,
            false,
            vb.pp("up_proj"),
<<<<<<< HEAD
            Shard::default(),
=======
            comm.clone(),
>>>>>>> e97e3d9f
            &cfg.specific_config.quant,
            &cfg.quantization_config,
        )?;
        let down_proj = TensorParallelRowLinear::load_with_hints(
            intermediate_sz,
            hidden_sz,
            false,
            vb.pp("down_proj"),
<<<<<<< HEAD
            Shard::default(),
=======
            comm,
>>>>>>> e97e3d9f
            &cfg.specific_config.quant,
            &cfg.quantization_config,
        )?;
        Ok(Self {
            gate_proj,
            up_proj,
            down_proj,
            act_fn: cfg.hidden_act.unwrap_or(Activation::Silu),
        })
    }
}

impl Module for MLP {
    fn forward(&self, xs: &Tensor) -> Result<Tensor> {
        let lhs = self.act_fn.forward(&self.gate_proj.forward(xs)?)?;
        let rhs = self.up_proj.forward(xs)?;
        self.down_proj.forward(&(&lhs * &rhs)?)
    }
}

struct Attention {
    q_proj: TensorParallelColumnLinear,
    k_proj: TensorParallelColumnLinear,
    v_proj: TensorParallelColumnLinear,
    o_proj: TensorParallelRowLinear,
    num_heads: usize,
    num_kv_heads: usize,
    head_dim: usize,
    rotary_emb: Arc<RotaryEmbedding>,
    attn: PagedAttention,
}

impl Attention {
    fn new(
        rotary_emb: Arc<RotaryEmbedding>,
        cfg: &Config,
        vb: VarBuilder,
        comm: Rc<Comm>,
    ) -> Result<Self> {
        let hidden_sz = cfg.hidden_size;
        let num_heads = cfg.num_attention_heads;
        let num_kv_heads = cfg.num_key_value_heads;
        let head_dim = hidden_sz / num_heads;
        let q_proj = TensorParallelColumnLinear::load_with_hints(
            hidden_sz,
            num_heads * head_dim,
            false,
            vb.pp("q_proj"),
<<<<<<< HEAD
            Shard::default(),
=======
            comm.clone(),
>>>>>>> e97e3d9f
            &cfg.specific_config.quant,
            &cfg.quantization_config,
        )?;
        let k_proj = TensorParallelColumnLinear::load_with_hints(
            hidden_sz,
            num_kv_heads * head_dim,
            false,
            vb.pp("k_proj"),
<<<<<<< HEAD
            Shard::default(),
=======
            comm.clone(),
>>>>>>> e97e3d9f
            &cfg.specific_config.quant,
            &cfg.quantization_config,
        )?;
        let v_proj = TensorParallelColumnLinear::load_with_hints(
            hidden_sz,
            num_kv_heads * head_dim,
            false,
            vb.pp("v_proj"),
<<<<<<< HEAD
            Shard::default(),
=======
            comm.clone(),
>>>>>>> e97e3d9f
            &cfg.specific_config.quant,
            &cfg.quantization_config,
        )?;

        let o_proj = TensorParallelRowLinear::load_with_hints(
            num_heads * head_dim,
            hidden_sz,
            false,
            vb.pp("o_proj"),
<<<<<<< HEAD
            Shard::default(),
=======
            comm.clone(),
>>>>>>> e97e3d9f
            &cfg.specific_config.quant,
            &cfg.quantization_config,
        )?;
        let attention_heads = cfg.num_attention_heads / comm.world_size();
        let kv_heads = cfg.num_key_value_heads / comm.world_size();
        Ok(Self {
            q_proj,
            k_proj,
            v_proj,
            o_proj,
            num_heads: attention_heads,
            num_kv_heads: kv_heads,
            head_dim,
            rotary_emb,
            attn: PagedAttention::new(
                attention_heads,
                head_dim,
                1. / ((head_dim as f32).sqrt()),
                Some(kv_heads),
                None,
                vb.device().clone(),
                None,
            )?,
        })
    }

    fn forward(
        &self,
        xs: &Tensor,
        attention_mask: Option<&Tensor>,
        input_positions: &[Vec<usize>],
        cache: Option<(&Tensor, &Tensor)>,
        input_metadata: &InputMetadata,
    ) -> Result<Tensor> {
        let (b_sz, seq_len, _) = xs.dims3()?;

        let query_states = self.q_proj.forward(xs)?;
        let key_states = self.k_proj.forward(xs)?;
        let value_states = self.v_proj.forward(xs)?;

        let (q, k, v) = if seq_len == 1 {
            //no need transpose for seq_len == 1, change reshape dim
            let q = query_states.reshape((b_sz, self.num_heads, seq_len, self.head_dim))?;
            let k = key_states.reshape((b_sz, self.num_kv_heads, seq_len, self.head_dim))?;
            let v = value_states.reshape((b_sz, self.num_kv_heads, seq_len, self.head_dim))?;
            (q, k, v)
        } else {
            let q = query_states
                .reshape((b_sz, seq_len, self.num_heads, self.head_dim))?
                .transpose(1, 2)?;
            let k = key_states
                .reshape((b_sz, seq_len, self.num_kv_heads, self.head_dim))?
                .transpose(1, 2)?;
            let v = value_states
                .reshape((b_sz, seq_len, self.num_kv_heads, self.head_dim))?
                .transpose(1, 2)?;
            (q, k, v.contiguous()?)
        };

        let (q, k) = self
            .rotary_emb
            .apply_rotary_emb_qkv(&q, &k, input_positions)?;

        let y = self.attn.forward(
            &q,
            &k,
            &v,
            attention_mask,
            cache.map(|(k_, _)| k_.clone()),
            cache.map(|(_, v_)| v_.clone()),
            input_metadata,
            None,
        )?;

        let y = if attention_mask.is_some() {
            y.transpose(1, 2)?.reshape((b_sz, seq_len, ()))?
        } else {
            y.reshape((b_sz, seq_len, ()))?
        };
        let y = self.o_proj.forward(&y)?;
        Ok(y)
    }
}

struct DecoderLayer {
    self_attn: Attention,
    mlp: MLP,
    input_layernorm: RmsNorm,
    post_attention_layernorm: RmsNorm,
}

impl DecoderLayer {
    fn new(
        rotary_emb: Arc<RotaryEmbedding>,
        cfg: &Config,
        vb: VarBuilder,
        comm: Rc<Comm>,
    ) -> Result<Self> {
        let self_attn = Attention::new(rotary_emb, cfg, vb.pp("self_attn"), comm.clone())?;
        let mlp = MLP::new(cfg, vb.pp("mlp"), comm.clone())?;
        let input_layernorm =
            rms_norm(cfg.hidden_size, cfg.rms_norm_eps, vb.pp("input_layernorm"))?;
        let post_attention_layernorm = rms_norm(
            cfg.hidden_size,
            cfg.rms_norm_eps,
            vb.pp("post_attention_layernorm"),
        )?;
        Ok(Self {
            self_attn,
            mlp,
            input_layernorm,
            post_attention_layernorm,
        })
    }

    fn forward(
        &self,
        xs: &Tensor,
        attention_mask: Option<&Tensor>,
        input_positions: &[Vec<usize>],
        cache: Option<(&Tensor, &Tensor)>,
        input_metadata: &InputMetadata,
    ) -> Result<Tensor> {
        let residual = xs;
        let xs = self.input_layernorm.forward(xs)?;
        let xs =
            self.self_attn
                .forward(&xs, attention_mask, input_positions, cache, input_metadata)?;
        let xs = (xs + residual)?;
        let residual = &xs;
        let xs = xs.apply(&self.post_attention_layernorm)?.apply(&self.mlp)?;
        residual + xs
    }
}

pub struct Mistral {
    embed_tokens: candle_nn::Embedding,
    layers: Vec<DecoderLayer>,
    norm: RmsNorm,
    lm_head: ReplicatedLinear,
    sliding_window: Option<usize>,
    device: Device,
    dtype: DType,
    cfg: Config,
}

impl Mistral {
    pub fn new(
        vb: VarBuilder,
        cfg: &Config,
        dtype: DType,
        device: &Device,
        comm: Rc<Comm>,
    ) -> Result<Self> {
        let vb_m = vb.pp("model");
        let embed_tokens = embedding(cfg.vocab_size, cfg.hidden_size, vb_m.pp("embed_tokens"))?;
        let rotary_emb = Arc::new(RotaryEmbedding::new(dtype, cfg, device)?);
        let mut layers = Vec::with_capacity(cfg.num_hidden_layers);
        let vb_l = vb_m.pp("layers");
        for layer_idx in 0..cfg.num_hidden_layers {
            let layer =
                DecoderLayer::new(rotary_emb.clone(), cfg, vb_l.pp(layer_idx), comm.clone())?;
            layers.push(layer)
        }
        let norm = rms_norm(cfg.hidden_size, cfg.rms_norm_eps, vb_m.pp("norm"))?;
<<<<<<< HEAD
        let lm_head = linear_no_bias(
            cfg.hidden_size,
            cfg.vocab_size,
            vb.pp("lm_head"),
            Shard::default(),
            &None, //no quant for lm_head
=======
        let lm_head = ReplicatedLinear::load_no_bias(
            cfg.hidden_size,
            cfg.vocab_size,
            vb.pp("lm_head"),
>>>>>>> e97e3d9f
            &None,
            &None,
        )?;

        Ok(Self {
            embed_tokens,
            layers,
            norm,
            lm_head,
            sliding_window: cfg.sliding_window,
            device: device.clone(),
            dtype,
            cfg: cfg.clone(),
        })
    }

    fn prepare_decoder_attention_mask(&self, b_size: usize, tgt_len: usize) -> Result<Tensor> {
        let sliding_window = self.sliding_window.unwrap_or(tgt_len + 1);
        let mask: Vec<_> = (0..tgt_len)
            .flat_map(|i| {
                (0..tgt_len).map(move |j| {
                    if i < j || j + sliding_window < i {
                        f32::NEG_INFINITY
                    } else {
                        0.
                    }
                })
            })
            .collect();
        let mask = Tensor::from_slice(&mask, (tgt_len, tgt_len), &self.device)?;
        mask.expand((b_size, 1, tgt_len, tgt_len))?
            .to_dtype(self.dtype)
    }

    pub fn forward(
        &self,
        input_ids: &Tensor,
        input_positions: &[Vec<usize>],
        kv_caches: Option<&Vec<(Tensor, Tensor)>>,
        input_metadata: &InputMetadata,
    ) -> Result<Tensor> {
        let (b_size, seq_len) = input_ids.dims2()?;
        let attention_mask = if seq_len <= 1 {
            None
        } else {
            let mask = self.prepare_decoder_attention_mask(b_size, seq_len)?;
            Some(mask)
        };
        let mut xs = self.embed_tokens.forward(input_ids)?;
        if let Some(kv_caches) = kv_caches {
            for ((k_cache, v_cache), layer) in zip(kv_caches.iter(), self.layers.iter()) {
                xs = layer.forward(
                    &xs,
                    attention_mask.as_ref(),
                    input_positions,
                    Some((k_cache, v_cache)),
                    input_metadata,
                )?
            }
        } else {
            for layer in self.layers.iter() {
                xs = layer.forward(
                    &xs,
                    attention_mask.as_ref(),
                    input_positions,
                    None,
                    input_metadata,
                )?
            }
        }
        let logits = xs.i((.., seq_len - 1, ..))?.apply(&self.norm)?;
        self.lm_head.forward(&logits)?.to_dtype(DType::F32)
    }

    pub fn get_config(&self) -> &Config {
        &self.cfg
    }
}<|MERGE_RESOLUTION|>--- conflicted
+++ resolved
@@ -1,13 +1,7 @@
 use super::{Config, QuantConfig};
-<<<<<<< HEAD
-use crate::openai::distributed::{embedding, rms_norm};
-use crate::openai::models::linear::{
-    linear_no_bias_x as linear_no_bias, LinearX as Linear, Shard, VarBuilder,
-=======
 use crate::openai::distributed::{
     embedding, rms_norm, Comm, ReplicatedLinear, TensorParallelColumnLinear,
     TensorParallelRowLinear, VarBuilder,
->>>>>>> e97e3d9f
 };
 use crate::openai::models::TokenID;
 use crate::paged_attention::input_metadata::InputMetadata;
@@ -166,11 +160,7 @@
             intermediate_sz,
             false,
             vb.pp("gate_proj"),
-<<<<<<< HEAD
-            Shard::default(),
-=======
             comm.clone(),
->>>>>>> e97e3d9f
             &cfg.specific_config.quant,
             &cfg.quantization_config,
         )?;
@@ -179,11 +169,7 @@
             intermediate_sz,
             false,
             vb.pp("up_proj"),
-<<<<<<< HEAD
-            Shard::default(),
-=======
             comm.clone(),
->>>>>>> e97e3d9f
             &cfg.specific_config.quant,
             &cfg.quantization_config,
         )?;
@@ -192,11 +178,7 @@
             hidden_sz,
             false,
             vb.pp("down_proj"),
-<<<<<<< HEAD
-            Shard::default(),
-=======
             comm,
->>>>>>> e97e3d9f
             &cfg.specific_config.quant,
             &cfg.quantization_config,
         )?;
@@ -245,11 +227,7 @@
             num_heads * head_dim,
             false,
             vb.pp("q_proj"),
-<<<<<<< HEAD
-            Shard::default(),
-=======
             comm.clone(),
->>>>>>> e97e3d9f
             &cfg.specific_config.quant,
             &cfg.quantization_config,
         )?;
@@ -258,11 +236,7 @@
             num_kv_heads * head_dim,
             false,
             vb.pp("k_proj"),
-<<<<<<< HEAD
-            Shard::default(),
-=======
             comm.clone(),
->>>>>>> e97e3d9f
             &cfg.specific_config.quant,
             &cfg.quantization_config,
         )?;
@@ -271,11 +245,7 @@
             num_kv_heads * head_dim,
             false,
             vb.pp("v_proj"),
-<<<<<<< HEAD
-            Shard::default(),
-=======
             comm.clone(),
->>>>>>> e97e3d9f
             &cfg.specific_config.quant,
             &cfg.quantization_config,
         )?;
@@ -285,11 +255,7 @@
             hidden_sz,
             false,
             vb.pp("o_proj"),
-<<<<<<< HEAD
-            Shard::default(),
-=======
             comm.clone(),
->>>>>>> e97e3d9f
             &cfg.specific_config.quant,
             &cfg.quantization_config,
         )?;
@@ -455,19 +421,10 @@
             layers.push(layer)
         }
         let norm = rms_norm(cfg.hidden_size, cfg.rms_norm_eps, vb_m.pp("norm"))?;
-<<<<<<< HEAD
-        let lm_head = linear_no_bias(
-            cfg.hidden_size,
-            cfg.vocab_size,
-            vb.pp("lm_head"),
-            Shard::default(),
-            &None, //no quant for lm_head
-=======
         let lm_head = ReplicatedLinear::load_no_bias(
             cfg.hidden_size,
             cfg.vocab_size,
             vb.pp("lm_head"),
->>>>>>> e97e3d9f
             &None,
             &None,
         )?;
