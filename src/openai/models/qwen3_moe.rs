<<<<<<< HEAD
use super::{rotary_emb::ScalingRotaryEmbedding, Config, MoEConfig};
#[cfg(feature = "gcu")]
use crate::backend::custom_ops::moe::{TopKLastDimOp, TopKOutput};
=======
use super::{
    attention::Attention, rotary_emb::ScalingRotaryEmbedding, Config, InputMetadata, MoEConfig,
};
>>>>>>> 64897456
use crate::backend::progress::{ProgressLike, ProgressReporter};
use crate::openai::distributed::shard;
use crate::openai::distributed::AllReduce;
use crate::openai::distributed::{
    embedding, rms_norm, Comm, ReplicatedLinear, TensorParallelColumnLinear,
    TensorParallelRowLinear, VarBuilder,
};
use crate::openai::models::linear::LinearX as Linear;
use crate::openai::models::mask::get_attention_casual_mask;
use crate::openai::models::QwenMoEConfig;
use candle::{DType, Device, Module, Result, Tensor, D};
use candle_core as candle;
use candle_core::quantized::GgmlDType;
use candle_core::quantized::{QMatMul, QTensor};
use candle_nn::var_builder::Shard;
use candle_nn::RmsNorm;
use parking_lot::RwLock;
use std::iter::zip;
use std::path::PathBuf;
use std::rc::Rc;
use std::sync::Arc;

impl Qwen3MoE {
    pub fn load_config(filename: &PathBuf, isq: Option<String>) -> Result<Config> {
        let mut config = Config::load_config(filename.clone())?;
        config.head_dim = Some(
            config
                .head_dim
                .unwrap_or(config.hidden_size / config.num_attention_heads),
        );
        config.num_key_value_heads = Some(
            config
                .num_key_value_heads
                .unwrap_or(config.num_attention_heads),
        );
        config.max_seq_len = config.max_position_embeddings.unwrap_or(config.max_seq_len);
        config.attention_bias = Some(config.attention_bias.unwrap_or(true));
        if config.quantization_config.is_some() {
            config.quant = Some(
                config
                    .quantization_config
                    .as_ref()
                    .unwrap()
                    .quant_method
                    .clone(),
            );
        } else if isq.is_some() {
            config.quant = Some(isq.unwrap().to_string());
        }

        match std::fs::read(filename) {
            Ok(f) => {
                let cfg: QwenMoEConfig =
                    serde_json::from_slice(&f).map_err(candle_core::Error::wrap)?;
                config.moe_config = Some(MoEConfig::QwenMoE(cfg));
            }
            Err(e) => panic!("Unable to load MoE config from file {:?}!", e),
        }
        Ok(config)
    }
}

struct Mlp {
    gate_proj: TensorParallelColumnLinear,
    up_proj: TensorParallelColumnLinear,
    down_proj: TensorParallelRowLinear,
    act_fn: candle_nn::Activation,
}

impl Mlp {
    fn new(cfg: &Config, intermediate_size: usize, vb: VarBuilder, comm: Rc<Comm>) -> Result<Self> {
        let hidden_sz = cfg.hidden_size;
        // let intermediate_sz = cfg.intermediate_size;

        let gate_proj = TensorParallelColumnLinear::load_with_hints(
            hidden_sz,
            intermediate_size,
            false,
            vb.pp("gate_proj"),
            comm.clone(),
            &cfg.quant,
            &cfg.quantization_config,
        )?;
        let up_proj = TensorParallelColumnLinear::load_with_hints(
            hidden_sz,
            intermediate_size,
            false,
            vb.pp("up_proj"),
            comm.clone(),
            &cfg.quant,
            &cfg.quantization_config,
        )?;
        let down_proj = TensorParallelRowLinear::load_with_hints(
            intermediate_size,
            hidden_sz,
            false,
            vb.pp("down_proj"),
            comm,
            &cfg.quant,
            &cfg.quantization_config,
        )?;
        Ok(Self {
            gate_proj,
            up_proj,
            down_proj,
            act_fn: cfg.hidden_act.unwrap(),
        })
    }
}

impl Module for Mlp {
    fn forward(&self, xs: &Tensor) -> Result<Tensor> {
        let lhs = self.act_fn.forward(&self.gate_proj.forward(xs)?)?;
        let rhs = self.up_proj.forward(xs)?;
        self.down_proj.forward(&(&lhs * &rhs)?)
    }
}

struct Moe {
    gate: Linear,
    experts: Vec<Mlp>,
    norm_topk_prob: bool,
    num_experts_per_tok: usize,
    all_reduce: AllReduce,
    world_size: usize,
}

impl Moe {
    fn new(cfg: &Config, vb: VarBuilder, comm: Rc<Comm>) -> Result<Self> {
        let moe_cfg = if let Some(MoEConfig::QwenMoE(moe_cfg)) = &cfg.moe_config {
            moe_cfg.clone()
        } else {
            candle::bail!("Expected QwenMoEConfig")
        };
        let num_experts = moe_cfg.num_experts.unwrap();
        let ws = vb.pp("gate").get_with_hints_dtype(
            (num_experts, cfg.hidden_size),
            "weight",
            Shard::default(),
            DType::F32,
        )?;
        let gate = Linear::new(ws, None, &None, &None);

        let experts_vb = vb.pp("experts");
        let mut experts = Vec::with_capacity(num_experts);
        for i in 0..num_experts {
            experts.push(Mlp::new(
                cfg,
                moe_cfg.moe_intermediate_size,
                experts_vb.pp(format!("{}", i).as_str()).clone(),
                comm.clone(),
            )?);
        }

        let world_size = comm.world_size();
        Ok(Self {
            gate,
            experts,
            norm_topk_prob: moe_cfg.norm_topk_prob,
            num_experts_per_tok: moe_cfg.num_experts_per_tok,
            all_reduce: AllReduce::new(comm),
            world_size,
        })
    }

    fn forward(&self, xs: &Tensor) -> Result<Tensor> {
        let (num_tokens, hidden_dim) = xs.dims2()?;
        let router_logits = self.gate.forward(&xs.to_dtype(DType::F32)?)?;
        let routing_weights = candle_nn::ops::softmax_last_dim(&router_logits)?;

        // Select top-k experts
        #[cfg(feature = "gcu")]
        let TopKOutput {
            values: mut routing_weights,
            indices: experts_per_tok,
        } = routing_weights.topk(self.num_experts_per_tok)?;

        #[cfg(not(feature = "gcu"))]
        let experts_per_tok = routing_weights
            .arg_sort_last_dim(false)?
            .narrow(D::Minus1, 0, self.num_experts_per_tok)?
            .contiguous()?;

        #[cfg(not(feature = "gcu"))]
        let routing_weights = routing_weights.gather(&experts_per_tok, D::Minus1)?;

        let routing_weights = routing_weights.to_vec2::<f32>()?;
        let experts_per_tok = experts_per_tok.to_vec2::<u32>()?;
        let mut top_x = vec![vec![]; self.experts.len()];
        let mut selected_experts = vec![vec![]; self.experts.len()];
        for (row_idx, (rw, expert_idxs)) in routing_weights
            .iter()
            .zip(experts_per_tok.iter())
            .enumerate()
        {
            let sum_rw = rw.iter().sum::<f32>();
            for (&rw, &expert_idx) in rw.iter().zip(expert_idxs.iter()) {
                top_x[expert_idx as usize].push(row_idx as u32);
                let rw = if self.norm_topk_prob { rw / sum_rw } else { rw };
                selected_experts[expert_idx as usize].push(rw)
            }
        }

        let mut ys = xs.zeros_like()?;
        for (expert_idx, expert_layer) in self.experts.iter().enumerate() {
            let top_x = &top_x[expert_idx];
            if top_x.is_empty() {
                continue;
            }
            let top_x = Tensor::new(top_x.as_slice(), xs.device())?;
            let selected_experts =
                Tensor::new(selected_experts[expert_idx].as_slice(), xs.device())?
                    .reshape(((), 1))?
                    .to_dtype(xs.dtype())?;
            let current_state = xs.index_select(&top_x, 0)?.reshape(((), hidden_dim))?;
            let current_hidden_states = expert_layer
                .forward(&current_state.unsqueeze(0)?)?
                .squeeze(0)?;
            let current_hidden_states = current_hidden_states.broadcast_mul(&selected_experts)?;
            ys = ys.index_add(&top_x, &current_hidden_states, 0)?;
        }
<<<<<<< HEAD
        if self.world_size > 1 {
            ys = self.all_reduce.apply(&ys)?;
        }
        ys = ys.reshape((batch, seq_len, hidden_dim))?;
=======
        ys = ys.reshape((num_tokens, hidden_dim))?;
>>>>>>> 64897456
        Ok(ys)
    }
}

struct FusedMoe {
    gate: Linear,
    #[cfg(feature = "gcu")]
    gate_experts: Tensor,
    #[cfg(feature = "gcu")]
    up_experts: Tensor,
    #[cfg(feature = "gcu")]
    down_experts: Tensor,

    #[cfg(not(feature = "gcu"))]
    gate_experts: QMatMul,
    #[cfg(not(feature = "gcu"))]
    up_experts: QMatMul,
    #[cfg(not(feature = "gcu"))]
    down_experts: QMatMul,
    act: candle_nn::Activation,
    norm_topk_prob: bool,
    num_experts_per_tok: usize,
    all_reduce: AllReduce,
    world_size: usize,
}

impl FusedMoe {
    fn new(cfg: &Config, vb: VarBuilder, comm: Rc<Comm>) -> Result<Self> {
        let moe_cfg = if let Some(MoEConfig::QwenMoE(moe_cfg)) = &cfg.moe_config {
            moe_cfg.clone()
        } else {
            candle::bail!("Expected QwenMoEConfig")
        };

        let num_experts = moe_cfg.num_experts.unwrap();

        #[cfg(not(feature = "gcu"))]
        let quant_type = match cfg.quant.as_ref().unwrap().as_str() {
            "q4_0" => GgmlDType::Q4_0,
            "q4_1" => GgmlDType::Q4_1,
            "q5_0" => GgmlDType::Q5_0,
            "q5_1" => GgmlDType::Q5_1,
            "q8_0" => GgmlDType::Q8_0,
            "q2k" => GgmlDType::Q2K,
            "q3k" => GgmlDType::Q3K,
            "q4k" => GgmlDType::Q4K,
            "q5k" => GgmlDType::Q5K,
            "q6k" => GgmlDType::Q6K,
            _ => panic!("Unsupported GGML data type!"),
        };

        #[cfg(feature = "gcu")]
        let block_size = 1;
        #[cfg(not(feature = "gcu"))]
        let block_size = quant_type.block_size();

        let ws = vb.pp("gate").get_with_hints_dtype(
            (num_experts, cfg.hidden_size),
            "weight",
            Shard::default(),
            DType::F32,
        )?;
        let gate = Linear::new(ws, None, &None, &None);

        let experts_vb = vb.pp("experts");
        let mut gate_experts = Vec::with_capacity(num_experts);
        let mut up_experts = Vec::with_capacity(num_experts);
        let mut down_experts = Vec::with_capacity(num_experts);

        let moe_intermediate_chunk =
            if moe_cfg.moe_intermediate_size / comm.world_size() % block_size != 0 {
                ((moe_cfg.moe_intermediate_size / comm.world_size() + block_size - 1) / block_size)
                    * block_size
            } else {
                moe_cfg.moe_intermediate_size / comm.world_size()
            };

        //pack experts
        for i in 0..num_experts {
            let experts_vb = experts_vb.pp(format!("{}", i).as_str());
            let (gate_expert, up_expert, down_expert) = if moe_cfg.moe_intermediate_size
                / comm.world_size()
                % block_size
                != 0
            {
                let gate_expert = experts_vb.pp("gate_proj").get_with_hints(
                    (moe_cfg.moe_intermediate_size, cfg.hidden_size),
                    "weight",
                    Shard::default(),
                )?;
                let up_expert = experts_vb.pp("up_proj").get_with_hints(
                    (moe_cfg.moe_intermediate_size, cfg.hidden_size),
                    "weight",
                    Shard::default(),
                )?;
                let down_expert = experts_vb.pp("down_proj").get_with_hints(
                    (cfg.hidden_size, moe_cfg.moe_intermediate_size),
                    "weight",
                    Shard::default(),
                )?;

                let (gate_expert, up_expert, down_expert) = if comm.rank() * moe_intermediate_chunk
                    + moe_intermediate_chunk
                    < moe_cfg.moe_intermediate_size
                {
                    (
                        gate_expert.narrow(
                            0,
                            comm.rank() * moe_intermediate_chunk,
                            moe_intermediate_chunk,
                        )?,
                        up_expert.narrow(
                            0,
                            comm.rank() * moe_intermediate_chunk,
                            moe_intermediate_chunk,
                        )?,
                        down_expert.narrow(
                            1,
                            comm.rank() * moe_intermediate_chunk,
                            moe_intermediate_chunk,
                        )?,
                    )
                } else {
                    let last_remain_size =
                        moe_cfg.moe_intermediate_size - comm.rank() * moe_intermediate_chunk;
                    assert!(last_remain_size > 0 && last_remain_size % block_size == 0,
                        "Unable to split moe_intermediate_size {} into {} ranks under block_size of {}! \n \
                        \t*****Tips: you may try these gglm types: `q8_0` (recommend), `q4_0`, `q4_1`, `q5_0`, `q5_1` (with smaller block_size 32)",
                        moe_cfg.moe_intermediate_size,
                        comm.world_size(),
                        block_size
                    );
                    let gate_expert = gate_expert.narrow(
                        0,
                        comm.rank() * moe_intermediate_chunk,
                        last_remain_size,
                    )?;
                    let up_expert = up_expert.narrow(
                        0,
                        comm.rank() * moe_intermediate_chunk,
                        last_remain_size,
                    )?;
                    let down_expert = down_expert.narrow(
                        1,
                        comm.rank() * moe_intermediate_chunk,
                        last_remain_size,
                    )?;
                    (gate_expert, up_expert, down_expert)
                };
                (gate_expert, up_expert, down_expert)
            } else {
                let gate_expert = experts_vb.pp("gate_proj").get_with_hints(
                    (moe_cfg.moe_intermediate_size, cfg.hidden_size),
                    "weight",
                    shard(0, comm.rank(), comm.world_size()),
                )?;
                let up_expert = experts_vb.pp("up_proj").get_with_hints(
                    (moe_cfg.moe_intermediate_size, cfg.hidden_size),
                    "weight",
                    shard(0, comm.rank(), comm.world_size()),
                )?;
                let down_expert = experts_vb.pp("down_proj").get_with_hints(
                    (cfg.hidden_size, moe_cfg.moe_intermediate_size),
                    "weight",
                    shard(1, comm.rank(), comm.world_size()),
                )?;
                (gate_expert, up_expert, down_expert)
            };

            gate_experts.push(gate_expert);
            up_experts.push(up_expert);
            down_experts.push(down_expert);
        }
        let gate_experts = Tensor::stack(&gate_experts, 0)?;
        let up_experts = Tensor::stack(&up_experts, 0)?;
        let down_experts = Tensor::stack(&down_experts, 0)?;

        // in-situ quantization for using fused moe kernel
        #[cfg(not(feature = "gcu"))]
        let qtensor = QTensor::quantize(&gate_experts, quant_type).unwrap();
        #[cfg(not(feature = "gcu"))]
        let gate_experts = QMatMul::QTensor(Arc::new(qtensor));

        #[cfg(not(feature = "gcu"))]
        let qtensor = QTensor::quantize(&up_experts, quant_type).unwrap();
        #[cfg(not(feature = "gcu"))]
        let up_experts = QMatMul::QTensor(Arc::new(qtensor));

        //down_experts requires higher precision
        #[cfg(not(feature = "gcu"))]
        let qtensor = QTensor::quantize(&down_experts, GgmlDType::Q8_0).unwrap();
        #[cfg(not(feature = "gcu"))]
        let down_experts = QMatMul::QTensor(Arc::new(qtensor));
        let world_size = comm.world_size();

        Ok(Self {
            gate,
            gate_experts,
            up_experts,
            down_experts,
            act: candle_nn::Activation::Silu,
            norm_topk_prob: moe_cfg.norm_topk_prob,
            num_experts_per_tok: moe_cfg.num_experts_per_tok,
            all_reduce: AllReduce::new(comm),
            world_size,
        })
    }

    fn forward(&self, xs: &Tensor) -> Result<Tensor> {
        let (num_tokens, hidden_dim) = xs.dims2()?;
<<<<<<< HEAD
        #[cfg(not(feature = "gcu"))]
=======
        let original_dtype = xs.dtype();
>>>>>>> 64897456
        let xs = xs.to_dtype(DType::F32)?;
        let router_logits = self.gate.forward(&xs.to_dtype(DType::F32)?)?;
        let routing_weights = candle_nn::ops::softmax_last_dim(&router_logits)?;

<<<<<<< HEAD
        #[cfg(feature = "gcu")]
        let TopKOutput {
            values: mut scores,
            indices,
        } = routing_weights.topk(self.num_experts_per_tok)?;

        #[cfg(not(feature = "gcu"))]
=======
        //last dim size 128
>>>>>>> 64897456
        let indices = routing_weights
            .arg_sort_last_dim(false)?
            .narrow(D::Minus1, 0, self.num_experts_per_tok)?
            .contiguous()?;

        #[cfg(not(feature = "gcu"))]
        let mut scores = routing_weights.gather(&indices, D::Minus1)?;

        if self.norm_topk_prob {
            scores = scores.broadcast_div(&scores.sum_keepdim(D::Minus1)?)?;
        }

        #[cfg(feature = "gcu")]
        let ys = {
            let xs = xs.reshape((num_tokens, 1, hidden_dim))?;
            let gate = candle_nn::ops::indexed_moe(&xs, &self.gate_experts, &indices)?;
            let up = candle_nn::ops::indexed_moe(&xs, &self.up_experts, &indices)?;
            let down_inputs = (up * gate.apply(&self.act)?)?;
            candle_nn::ops::indexed_moe(&down_inputs, &self.down_experts, &indices)?.to_dtype(DType::F32)?
        };

        #[cfg(not(feature = "gcu"))]
        let ys = {
            let xs = xs.reshape((num_tokens, 1, hidden_dim))?;
            let gate = self.gate_experts.indexed_moe_forward(&xs, &indices)?;
            let up = self.up_experts.indexed_moe_forward(&xs, &indices)?;
            self.down_experts
                .indexed_moe_forward(&(up * gate.apply(&self.act)?)?, &indices)?
        };
        let mut ys = ys
<<<<<<< HEAD
            .broadcast_mul(&scores.unsqueeze(D::Minus1)?)?.t()?.contiguous()?
            .sum(D::Minus1)?
            .reshape((batch, seq_len, hidden_dim))?
=======
            .broadcast_mul(&scores.unsqueeze(D::Minus1)?)?
            .sum(D::Minus2)?
            .reshape((num_tokens, hidden_dim))?
>>>>>>> 64897456
            .to_dtype(original_dtype)?;

        if self.world_size > 1 {
            ys = self.all_reduce.apply(&ys)?;
        }
        Ok(ys)
    }
}

enum MoeOrMlp {
    Moe(Moe),
    FusedMoe(FusedMoe),
    Mlp(Mlp),
}

impl MoeOrMlp {
    fn forward(&self, xs: &Tensor) -> Result<Tensor> {
        match self {
            Self::Mlp(m) => m.forward(xs),
            Self::Moe(m) => m.forward(xs),
            Self::FusedMoe(m) => m.forward(xs),
        }
    }
}

struct DecoderLayer {
    self_attn: Attention,
    mlp: MoeOrMlp,
    shared_gate: Option<Linear>,
    shared_expert: Option<Mlp>,
    input_layernorm: RmsNorm,
    post_attention_layernorm: RmsNorm,
}

impl DecoderLayer {
    fn new(
        rotary_emb: Arc<ScalingRotaryEmbedding>,
        cfg: &Config,
        vb: VarBuilder,
        comm: Rc<Comm>,
        dtype: DType,
        layer_idx: usize,
    ) -> Result<Self> {
        let self_attn = Attention::new(
            rotary_emb,
            cfg,
            vb.pp("self_attn"),
            comm.clone(),
            cfg.sliding_window,
        )?;

        let moe_cfg = if let Some(MoEConfig::QwenMoE(moe_cfg)) = &cfg.moe_config {
            moe_cfg.clone()
        } else {
            candle::bail!("Expected QwenMoEConfig")
        };

        let mlp = if !moe_cfg
            .mlp_only_layers
            .as_ref()
            .unwrap_or(&Vec::<usize>::new())
            .contains(&layer_idx)
            && (moe_cfg.num_experts.unwrap_or(0) > 0
                && (layer_idx + 1) % moe_cfg.decoder_sparse_step.unwrap_or(1) == 0)
        {
            #[cfg(not(feature = "gcu"))]
            if cfg.quant.is_some() {
                MoeOrMlp::FusedMoe(FusedMoe::new(cfg, vb.pp("mlp").clone(), comm.clone())?)
            } else {
                MoeOrMlp::Moe(Moe::new(cfg, vb.pp("mlp").clone(), comm.clone())?)
            }

            #[cfg(feature = "gcu")]
            MoeOrMlp::FusedMoe(FusedMoe::new(cfg, vb.pp("mlp").clone(), comm.clone())?)
        } else {
            let mlp = Mlp::new(
                cfg,
                cfg.intermediate_size,
                vb.pp("mlp").clone(),
                comm.clone(),
            )?;

            MoeOrMlp::Mlp(mlp)
        };

        let input_layernorm =
            rms_norm(cfg.hidden_size, cfg.rms_norm_eps, vb.pp("input_layernorm"))?;
        let post_attention_layernorm = rms_norm(
            cfg.hidden_size,
            cfg.rms_norm_eps,
            vb.pp("post_attention_layernorm"),
        )?;

        //shared experts weights in Qwen2 MoE models
        let (shared_gate, shared_expert) =
            if let Some(intermediate_size) = moe_cfg.shared_expert_intermediate_size {
                if intermediate_size > 0 {
                    let ws = vb.pp("mlp.shared_expert_gate").get_with_hints_dtype(
                        (1, cfg.hidden_size),
                        "weight",
                        Default::default(),
                        dtype,
                    )?;

                    let shared_gate = Linear::new(ws, None, &None, &None);

                    let mlp = Mlp::new(
                        cfg,
                        intermediate_size,
                        vb.pp("mlp.shared_expert").clone(),
                        comm.clone(),
                    )?;
                    (Some(shared_gate), Some(mlp))
                } else {
                    (None, None)
                }
            } else {
                (None, None)
            };

        Ok(Self {
            self_attn,
            mlp,
            shared_gate,
            shared_expert,
            input_layernorm,
            post_attention_layernorm,
        })
    }

    fn forward(
        &self,
        xs: &Tensor,
        attention_mask: Option<&Vec<Tensor>>,
        input_positions: &Tensor,
        cache: Option<(&Tensor, &Tensor)>,
        input_metadata: &InputMetadata,
    ) -> Result<Tensor> {
        let residual = xs;
        let xs = self.input_layernorm.forward(xs)?;
        let xs =
            self.self_attn
                .forward(&xs, attention_mask, input_positions, cache, input_metadata)?;
        let xs = (xs + residual)?;
        let residual = &xs;
        let xs = xs.apply(&self.post_attention_layernorm)?;
        //shared experts for Qwen2 MoE models
        let shared_output = match (&self.shared_gate, &self.shared_expert) {
            (Some(shared_gate), Some(shared_expert)) => {
                let gate = candle_nn::ops::sigmoid(&shared_gate.forward(&xs)?)?;
                let shared_output = shared_expert.forward(&xs)?;
                Some(gate.broadcast_mul(&shared_output)?)
            }
            _ => None,
        };
        let mlp_output = self.mlp.forward(&xs)?;
        if let Some(shared_output) = shared_output {
            residual + (mlp_output + shared_output)?
        } else {
            residual + mlp_output
        }
    }
}

pub struct Qwen3MoE {
    embed_tokens: candle_nn::Embedding,
    layers: Vec<DecoderLayer>,
    norm: RmsNorm,
    lm_head: ReplicatedLinear,
    device: Device,
    dtype: DType,
    cfg: Config,
}

impl Qwen3MoE {
    pub fn new(
        vb: VarBuilder,
        cfg: &Config,
        dtype: DType,
        device: &Device,
        comm: Rc<Comm>,
        progress_reporter: Arc<RwLock<ProgressReporter>>,
    ) -> Result<Self> {
        let vb_m = vb.pp("model");
        let embed_tokens = embedding(cfg.vocab_size, cfg.hidden_size, vb_m.pp("embed_tokens"))?;
        let rotary_emb = Arc::new(ScalingRotaryEmbedding::new(DType::F32, cfg, device, true)?);
        let mut layers = Vec::with_capacity(cfg.num_hidden_layers);
        let vb_l = vb_m.pp("layers");
        let reporter = progress_reporter.clone();
        for layer_idx in 0..cfg.num_hidden_layers {
            let layer = DecoderLayer::new(
                rotary_emb.clone(),
                cfg,
                vb_l.pp(layer_idx),
                comm.clone(),
                dtype,
                layer_idx,
            )?;
            layers.push(layer);
            reporter.write().set_progress(layer_idx + 1);
        }
        let norm = rms_norm(cfg.hidden_size, cfg.rms_norm_eps, vb_m.pp("norm"))?;
        let lm_head = ReplicatedLinear::load_no_bias(
            cfg.hidden_size,
            cfg.vocab_size,
            if cfg.tie_word_embeddings {
                vb_m.pp("embed_tokens")
            } else {
                vb.pp("lm_head")
            },
            &None,
            &None,
        )?;
        Ok(Self {
            embed_tokens,
            layers,
            norm,
            lm_head,
            device: device.clone(),
            dtype,
            cfg: cfg.clone(),
        })
    }

    pub fn forward(
        &self,
        input_ids: &Tensor,
        input_positions: &Tensor,
        kv_caches: Option<&Vec<(Tensor, Tensor)>>,
        input_metadata: &InputMetadata,
    ) -> Result<Tensor> {
        let seqlens = if input_metadata.cu_seqlens_q.is_some() {
            input_metadata
                .cu_seqlens_q
                .as_ref()
                .unwrap()
                .to_vec1::<u32>()?[1..]
                .into()
        } else {
            Vec::new()
        };
        let attention_mask = get_attention_casual_mask(
            &self.device,
            self.dtype,
            input_positions,
            &seqlens,
            self.cfg.sliding_window,
            input_metadata.is_prefill,
        );
        let mut xs = self.embed_tokens.forward(input_ids)?;

        if let Some(kv_caches) = kv_caches {
            for ((k_cache, v_cache), layer) in zip(kv_caches.iter(), self.layers.iter()) {
                xs = layer.forward(
                    &xs,
                    attention_mask.as_ref(),
                    input_positions,
                    Some((k_cache, v_cache)),
                    input_metadata,
                )?
            }
        } else {
            for layer in self.layers.iter() {
                xs = layer.forward(
                    &xs,
                    attention_mask.as_ref(),
                    input_positions,
                    None,
                    input_metadata,
                )?
            }
        }

        if !seqlens.is_empty() {
            let indices: Vec<_> = seqlens.iter().map(|x| x - 1 as u32).collect();
            let batch = indices.len();
            xs = xs.index_select(&Tensor::from_vec(indices, (batch,), xs.device())?, 0)?;
        }
        let xs = self.norm.forward(&xs)?;
        self.lm_head.forward(&xs)?.to_dtype(DType::F32)
    }

    pub fn get_config(&self) -> &Config {
        &self.cfg
    }
}<|MERGE_RESOLUTION|>--- conflicted
+++ resolved
@@ -1,12 +1,8 @@
-<<<<<<< HEAD
-use super::{rotary_emb::ScalingRotaryEmbedding, Config, MoEConfig};
-#[cfg(feature = "gcu")]
-use crate::backend::custom_ops::moe::{TopKLastDimOp, TopKOutput};
-=======
 use super::{
     attention::Attention, rotary_emb::ScalingRotaryEmbedding, Config, InputMetadata, MoEConfig,
 };
->>>>>>> 64897456
+#[cfg(feature = "gcu")]
+use crate::backend::custom_ops::moe::{TopKLastDimOp, TopKOutput};
 use crate::backend::progress::{ProgressLike, ProgressReporter};
 use crate::openai::distributed::shard;
 use crate::openai::distributed::AllReduce;
@@ -19,7 +15,9 @@
 use crate::openai::models::QwenMoEConfig;
 use candle::{DType, Device, Module, Result, Tensor, D};
 use candle_core as candle;
+#[cfg(not(feature = "gcu"))]
 use candle_core::quantized::GgmlDType;
+#[cfg(not(feature = "gcu"))]
 use candle_core::quantized::{QMatMul, QTensor};
 use candle_nn::var_builder::Shard;
 use candle_nn::RmsNorm;
@@ -228,14 +226,10 @@
             let current_hidden_states = current_hidden_states.broadcast_mul(&selected_experts)?;
             ys = ys.index_add(&top_x, &current_hidden_states, 0)?;
         }
-<<<<<<< HEAD
         if self.world_size > 1 {
             ys = self.all_reduce.apply(&ys)?;
         }
-        ys = ys.reshape((batch, seq_len, hidden_dim))?;
-=======
         ys = ys.reshape((num_tokens, hidden_dim))?;
->>>>>>> 64897456
         Ok(ys)
     }
 }
@@ -446,16 +440,12 @@
 
     fn forward(&self, xs: &Tensor) -> Result<Tensor> {
         let (num_tokens, hidden_dim) = xs.dims2()?;
-<<<<<<< HEAD
-        #[cfg(not(feature = "gcu"))]
-=======
         let original_dtype = xs.dtype();
->>>>>>> 64897456
+        #[cfg(not(feature = "gcu"))]
         let xs = xs.to_dtype(DType::F32)?;
         let router_logits = self.gate.forward(&xs.to_dtype(DType::F32)?)?;
         let routing_weights = candle_nn::ops::softmax_last_dim(&router_logits)?;
 
-<<<<<<< HEAD
         #[cfg(feature = "gcu")]
         let TopKOutput {
             values: mut scores,
@@ -463,9 +453,6 @@
         } = routing_weights.topk(self.num_experts_per_tok)?;
 
         #[cfg(not(feature = "gcu"))]
-=======
-        //last dim size 128
->>>>>>> 64897456
         let indices = routing_weights
             .arg_sort_last_dim(false)?
             .narrow(D::Minus1, 0, self.num_experts_per_tok)?
@@ -484,7 +471,8 @@
             let gate = candle_nn::ops::indexed_moe(&xs, &self.gate_experts, &indices)?;
             let up = candle_nn::ops::indexed_moe(&xs, &self.up_experts, &indices)?;
             let down_inputs = (up * gate.apply(&self.act)?)?;
-            candle_nn::ops::indexed_moe(&down_inputs, &self.down_experts, &indices)?.to_dtype(DType::F32)?
+            candle_nn::ops::indexed_moe(&down_inputs, &self.down_experts, &indices)?
+                .to_dtype(DType::F32)?
         };
 
         #[cfg(not(feature = "gcu"))]
@@ -496,15 +484,11 @@
                 .indexed_moe_forward(&(up * gate.apply(&self.act)?)?, &indices)?
         };
         let mut ys = ys
-<<<<<<< HEAD
-            .broadcast_mul(&scores.unsqueeze(D::Minus1)?)?.t()?.contiguous()?
+            .broadcast_mul(&scores.unsqueeze(D::Minus1)?)?
+            .t()?
+            .contiguous()?
             .sum(D::Minus1)?
-            .reshape((batch, seq_len, hidden_dim))?
-=======
-            .broadcast_mul(&scores.unsqueeze(D::Minus1)?)?
-            .sum(D::Minus2)?
             .reshape((num_tokens, hidden_dim))?
->>>>>>> 64897456
             .to_dtype(original_dtype)?;
 
         if self.world_size > 1 {
