--- conflicted
+++ resolved
@@ -319,11 +319,7 @@
                 )?,
                 dtype,
             });
-<<<<<<< HEAD
-            reporter.write().unwrap().set_progress(layer_idx);
-=======
             reporter.write().unwrap().set_progress(layer_idx + 1);
->>>>>>> 29870973
         }
         Ok(Self {
             tok_embeddings: Embedding::new(tok_embeddings, embedding_length),
