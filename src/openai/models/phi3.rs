// This implementation is based on:
// https://huggingface.co/microsoft/Phi-3-mini-4k-instruct/blob/main/modeling_phi3.py
use super::{Config, RopeScaling};
use crate::paged_attention::input_metadata::InputMetadata;
use crate::paged_attention::PagedAttention;
use candle::{DType, Device, IndexOp, Module, Result, Tensor, D};
use candle_core as candle;
use candle_nn::VarBuilder;
use candle_transformers::models::with_tracing::{linear_no_bias as linear, Linear, RmsNorm};
use either::Either;
use std::collections::HashMap;
use std::iter::zip;
use std::sync::Arc;

#[derive(Debug, Clone, serde::Deserialize)]
pub struct PhiConfig {
    pub vocab_size: usize,
    pub hidden_act: candle_nn::Activation,
    pub hidden_size: usize,
    pub intermediate_size: usize,
    pub num_hidden_layers: usize,
    pub num_attention_heads: usize,
    pub num_key_value_heads: usize,
    pub rms_norm_eps: f64,
    pub rope_theta: f64,
    pub bos_token_id: Option<u32>,
    pub eos_token_id: Option<u32>,
    pub rope_scaling: Option<HashMap<String, RopeScaling>>,
    pub max_position_embeddings: usize,
    pub original_max_position_embeddings: Option<usize>,
    pub sliding_window: Option<usize>,
}

impl PhiConfig {
    pub fn into_config(self, use_flash_attn: bool) -> Config {
        Config {
            hidden_size: self.hidden_size,
            intermediate_size: self.intermediate_size,
            vocab_size: self.vocab_size,
            num_hidden_layers: self.num_hidden_layers,
            num_attention_heads: self.num_attention_heads,
            num_key_value_heads: self.num_key_value_heads,
            rms_norm_eps: self.rms_norm_eps,
            rope_theta: self.rope_theta,
            use_flash_attn,
            bos_token_id: self.bos_token_id,
            eos_token_id: self.eos_token_id,
            max_seq_len: self.max_position_embeddings,
            sliding_window: None,
            hidden_act: Some(self.hidden_act),
            tie_word_embeddings: false,
            rope_scaling: self.rope_scaling,
            original_max_position_embeddings: self.original_max_position_embeddings,
        }
    }
}

#[derive(Debug, Clone)]
struct RotaryEmbedding {
    sin: Tensor,
    cos: Tensor,
<<<<<<< HEAD
    cos_sin: Tensor,
=======
    sin_long: Option<Tensor>,
    cos_long: Option<Tensor>,
    original_max_position_embeddings: Option<usize>,
>>>>>>> 06471c51
}

impl RotaryEmbedding {
    fn new(_dtype: DType, cfg: &Config, dev: &Device) -> Result<Self> {
        let dim = cfg.hidden_size / cfg.num_attention_heads;
        let max_seq_len = cfg.max_seq_len;
        let inv_freq: Vec<_> = (0..dim)
            .step_by(2)
            .map(|i| 1f32 / cfg.rope_theta.powf(i as f64 / dim as f64) as f32)
            .collect();
        let inv_freq_len = inv_freq.len();
        let inv_freq = Tensor::from_vec(inv_freq, (1, inv_freq_len), dev)?.to_dtype(DType::F32)?;
        let t = Tensor::arange(0u32, max_seq_len as u32, dev)?
            .to_dtype(DType::F32)?
            .reshape((max_seq_len, 1))?;
        let freqs = t.matmul(&inv_freq)?;
<<<<<<< HEAD
        let cos_sin = Tensor::cat(&[&freqs.cos()?, &freqs.sin()?], D::Minus1)?.contiguous()?; //must be contiguous tensor;
        Ok(Self {
            sin: freqs.sin()?,
            cos: freqs.cos()?,
            cos_sin,
=======

        if let Some(rope_scaling) = &cfg.rope_scaling {
            match (
                &rope_scaling["short_factor"],
                &rope_scaling["long_factor"],
                &rope_scaling["type"],
            ) {
                (
                    RopeScaling(Either::Left(short_factor)),
                    RopeScaling(Either::Left(long_factor)),
                    RopeScaling(Either::Right(tp)),
                ) => {
                    let scale = cfg.max_seq_len as f64
                        / cfg.original_max_position_embeddings.unwrap() as f64;
                    let scaling_factor = if scale <= 1.0 {
                        1.0
                    } else {
                        match tp.as_str() {
                            "su" | "longrope" => (1.0
                                + scale.ln()
                                    / (cfg.original_max_position_embeddings.unwrap() as f64).ln())
                            .sqrt(),
                            "yarn" => 0.1 * scale.ln() + 1.0,
                            _ => 1.0,
                        }
                    };
                    // Calculate inv freqs for short, long
                    let inv_freq_long = (0..dim)
                        .step_by(2)
                        .enumerate()
                        .map(|(k, i)| {
                            (1f64 / (long_factor[k] * cfg.rope_theta.powf(i as f64 / dim as f64)))
                                as f32
                        })
                        .collect::<Vec<_>>();
                    let inv_freq_short = (0..dim)
                        .step_by(2)
                        .enumerate()
                        .map(|(k, i)| {
                            (1f64 / (short_factor[k] * cfg.rope_theta.powf(i as f64 / dim as f64)))
                                as f32
                        })
                        .collect::<Vec<_>>();
                    let inv_freq_len = inv_freq_long.len();

                    let t = Tensor::arange(0u32, max_seq_len as u32, dev)?
                        .to_dtype(DType::F32)?
                        .reshape((max_seq_len, 1))?;

                    // Calculate sin,cos for long
                    let inv_freq_long = Tensor::from_vec(inv_freq_long, (1, inv_freq_len), dev)?
                        .to_dtype(DType::F32)?;
                    let freqs_long = t.matmul(&inv_freq_long)?;
                    let long_sin = (freqs_long.sin()? * scaling_factor)?;
                    let long_cos = (freqs_long.cos()? * scaling_factor)?;

                    // Calculate sin,cos for short
                    let inv_freq_short = Tensor::from_vec(inv_freq_short, (1, inv_freq_len), dev)?
                        .to_dtype(DType::F32)?;
                    let freqs_short = t.matmul(&inv_freq_short)?;
                    let short_sin = (freqs_short.sin()? * scaling_factor)?;
                    let short_cos = (freqs_short.cos()? * scaling_factor)?;

                    return Ok(Self {
                        sin: short_sin,
                        cos: short_cos,
                        sin_long: Some(long_sin),
                        cos_long: Some(long_cos),
                        original_max_position_embeddings: cfg.original_max_position_embeddings,
                    });
                }
                _ => {
                    panic!("Unknown config for rope scaling!")
                }
            }
        }

        Ok(Self {
            sin: freqs.sin()?,
            cos: freqs.cos()?,
            sin_long: None,
            cos_long: None,
            original_max_position_embeddings: None,
>>>>>>> 06471c51
        })
    }

    fn apply_rotary_emb_qkv(
        &self,
        q: &Tensor,
        k: &Tensor,
        seqlen_offset: usize,
    ) -> Result<(Tensor, Tensor)> {
        let (_b_sz, _h, seq_len, _n_embd) = q.dims4()?;

        let (cos, sin) = if self.sin_long.as_ref().is_some()
            && self.cos_long.as_ref().is_some()
            && self.original_max_position_embeddings.is_some()
            && seqlen_offset > self.original_max_position_embeddings.unwrap()
        {
            let cos = self
                .cos_long
                .as_ref()
                .unwrap()
                .narrow(0, seqlen_offset, seq_len)?;
            let sin = self
                .sin_long
                .as_ref()
                .unwrap()
                .narrow(0, seqlen_offset, seq_len)?;
            (cos, sin)
        } else {
            let cos = self.cos.narrow(0, seqlen_offset, seq_len)?;
            let sin = self.sin.narrow(0, seqlen_offset, seq_len)?;
            (cos, sin)
        };
        let q_embed = candle_nn::rotary_emb::rope(&q, &cos, &sin)?;
        let k_embed = candle_nn::rotary_emb::rope(&k, &cos, &sin)?;
        Ok((q_embed, k_embed))
    }
}

struct Attention {
    qkv_proj: Linear,
    o_proj: Linear,
    num_heads: usize,
    num_kv_heads: usize,
    num_kv_groups: usize,
    hidden_size: usize,
    head_dim: usize,
    rotary_emb: Arc<RotaryEmbedding>,
    attn: PagedAttention,
}

impl Attention {
    fn new(rotary_emb: Arc<RotaryEmbedding>, cfg: &Config, vb: VarBuilder) -> Result<Self> {
        let num_heads = cfg.num_attention_heads;
        let num_kv_heads = cfg.num_key_value_heads;
        let head_dim = cfg.hidden_size / cfg.num_attention_heads;
        let op_size = num_heads * head_dim + 2 * num_kv_heads * head_dim;
        let qkv_proj = linear(cfg.hidden_size, op_size, vb.pp("qkv_proj"))?;
        let o_proj = linear(num_heads * head_dim, cfg.hidden_size, vb.pp("o_proj"))?;
        Ok(Self {
            qkv_proj,
            o_proj,
            rotary_emb,
            num_heads,
            num_kv_heads,
            num_kv_groups: num_heads / num_kv_heads,
            head_dim,
            hidden_size: cfg.hidden_size,
            attn: PagedAttention::new(
                cfg.num_attention_heads,
                head_dim,
                1. / ((head_dim as f32).sqrt()),
                Some(cfg.num_key_value_heads),
                None,
                vb.device().clone(),
                None,
            )?,
        })
    }


    fn forward(
        &mut self,
        xs: &Tensor,
        attention_mask: Option<&Tensor>,
        seqlen_offset: usize,
        cache: Option<(&Tensor, &Tensor)>,
        input_metadata: &mut InputMetadata,
    ) -> Result<Tensor> {
        let (b_sz, seq_len, _) = xs.dims3()?;

        let qkv = self.qkv_proj.forward(xs)?;
        let query_pos = self.num_heads * self.head_dim;
        let dtype = qkv.dtype();
        let query_states = qkv.narrow(D::Minus1, 0, query_pos)?.to_dtype(DType::F32)?;
        let key_states = qkv
            .narrow(D::Minus1, query_pos, self.num_kv_heads * self.head_dim)?
            .to_dtype(DType::F32)?;
        let value_states = qkv
            .narrow(
                D::Minus1,
                query_pos + self.num_kv_heads * self.head_dim,
                self.num_kv_heads * self.head_dim,
            )?
            .contiguous()?;

        let (q, k, v) = if seq_len == 1 {
            //no need transpose for seq_len == 1, change reshape dim
            let q = query_states.reshape((b_sz, self.num_heads, seq_len, self.head_dim))?;
            let k = key_states.reshape((b_sz, self.num_kv_heads, seq_len, self.head_dim))?;
            let v = value_states.reshape((b_sz, self.num_kv_heads, seq_len, self.head_dim))?;
            (q, k, v)
        } else {
            let q = query_states
                .reshape((b_sz, seq_len, self.num_heads, self.head_dim))?
                .transpose(1, 2)?;
            let k = key_states
                .reshape((b_sz, seq_len, self.num_kv_heads, self.head_dim))?
                .transpose(1, 2)?;
            let v = value_states
                .reshape((b_sz, seq_len, self.num_kv_heads, self.head_dim))?
                .transpose(1, 2)?;
            (q, k, v.contiguous()?)
        };

        #[cfg(not(feature = "gcu"))]
        let (q, k) = self
            .rotary_emb
            .apply_rotary_emb_qkv(&q.to_dtype(DType::F32)?, &k.to_dtype(DType::F32)?, seqlen_offset)?;

        #[cfg(feature = "gcu")]
        let (q, k) = candle_nn::apply_rotary_emb_qkv(
            &q,
            &k,
            &self.rotary_emb.cos_sin,
            &self.rotary_emb.sin,
            seqlen_offset,
            0,
            true,
            true,
        )?;

        let q = q.to_dtype(v.dtype())?;
        let k = k.to_dtype(v.dtype())?;

        let k = candle_transformers::utils::repeat_kv(k, self.num_kv_groups)?;
        let v = candle_transformers::utils::repeat_kv(v, self.num_kv_groups)?;
        let y = self.attn.forward(
            &q,
            &k,
            &v,
            attention_mask,
            cache.map(|(k_, _)| k_.clone()),
            cache.map(|(_, v_)| v_.clone()),
            input_metadata,
        )?;

        let y = if attention_mask.is_some() {
            y.transpose(1, 2)?
                .reshape(&[b_sz, seq_len, self.hidden_size])?
        } else {
            y.reshape(&[b_sz, seq_len, self.hidden_size])?
        };
        let y = self.o_proj.forward(&y)?;
        Ok(y)
    }
}

#[derive(Debug, Clone)]
struct Mlp {
    gate_up_proj: Linear,
    down_proj: Linear,
    act_fn: candle_nn::Activation,
    i_size: usize,
}

impl Mlp {
    fn new(cfg: &Config, vb: VarBuilder) -> Result<Self> {
        let hidden_size = cfg.hidden_size;
        let i_size = cfg.intermediate_size;
        let gate_up_proj = linear(hidden_size, 2 * i_size, vb.pp("gate_up_proj"))?;
        let down_proj = linear(i_size, hidden_size, vb.pp("down_proj"))?;
        Ok(Self {
            gate_up_proj,
            down_proj,
            act_fn: cfg.hidden_act.unwrap(),
            i_size,
        })
    }
}

impl Module for Mlp {
    fn forward(&self, xs: &Tensor) -> Result<Tensor> {
        let up_states = xs.apply(&self.gate_up_proj)?;
        let gate = up_states.narrow(D::Minus1, 0, self.i_size)?;
        let up_states = up_states.narrow(D::Minus1, self.i_size, self.i_size)?;
        let up_states = (up_states * gate.apply(&self.act_fn))?;
        up_states.apply(&self.down_proj)
    }
}

struct DecoderLayer {
    self_attn: Attention,
    mlp: Mlp,
    input_layernorm: RmsNorm,
    post_attention_layernorm: RmsNorm,
}

impl DecoderLayer {
    fn new(rotary_emb: Arc<RotaryEmbedding>, cfg: &Config, vb: VarBuilder) -> Result<Self> {
        let self_attn = Attention::new(rotary_emb, cfg, vb.pp("self_attn"))?;
        let mlp = Mlp::new(cfg, vb.pp("mlp"))?;
        let input_layernorm =
            RmsNorm::new(cfg.hidden_size, cfg.rms_norm_eps, vb.pp("input_layernorm"))?;
        let post_attention_layernorm = RmsNorm::new(
            cfg.hidden_size,
            cfg.rms_norm_eps,
            vb.pp("post_attention_layernorm"),
        )?;
        Ok(Self {
            self_attn,
            mlp,
            input_layernorm,
            post_attention_layernorm,
        })
    }

    fn forward(
        &mut self,
        xs: &Tensor,
        attention_mask: Option<&Tensor>,
        seqlen_offset: usize,
        cache: Option<(&Tensor, &Tensor)>,
        input_metadata: &mut InputMetadata,
    ) -> Result<Tensor> {
        let residual = xs;
        let xs = self.input_layernorm.forward(xs)?;
        let xs =
            self.self_attn
                .forward(&xs, attention_mask, seqlen_offset, cache, input_metadata)?;
        let xs = (xs + residual)?;
        let residual = &xs;
        let xs = xs.apply(&self.post_attention_layernorm)?.apply(&self.mlp)?;
        residual + xs
    }
}

pub struct Phi {
    embed_tokens: candle_nn::Embedding,
    layers: Vec<DecoderLayer>,
    norm: RmsNorm,
    lm_head: Linear,
    device: Device,
    dtype: DType,
    cfg: Config,
}

impl Phi {
    pub fn new(vb: VarBuilder, cfg: &Config, dtype: DType, device: &Device) -> Result<Self> {
        let vb_m = vb.pp("model");
        let embed_tokens =
            candle_nn::embedding(cfg.vocab_size, cfg.hidden_size, vb_m.pp("embed_tokens"))?;
        let rotary_emb = Arc::new(RotaryEmbedding::new(dtype, cfg, vb_m.device())?);
        let mut layers = Vec::with_capacity(cfg.num_hidden_layers);
        let vb_l = vb_m.pp("layers");
        for layer_idx in 0..cfg.num_hidden_layers {
            let layer = DecoderLayer::new(rotary_emb.clone(), cfg, vb_l.pp(layer_idx))?;
            layers.push(layer)
        }
        let norm = RmsNorm::new(cfg.hidden_size, cfg.rms_norm_eps, vb_m.pp("norm"))?;
        let lm_head = linear(cfg.hidden_size, cfg.vocab_size, vb.pp("lm_head"))?;
        Ok(Self {
            embed_tokens,
            layers,
            norm,
            lm_head,
            device: device.clone(),
            dtype: dtype,
            cfg: cfg.clone(),
        })
    }

    fn prepare_decoder_attention_mask(
        &self,
        b_size: usize,
        tgt_len: usize,
        seqlen_offset: usize,
    ) -> Result<Tensor> {
        let mask: Vec<_> = (0..tgt_len)
            .flat_map(|i| (0..tgt_len).map(move |j| if i < j { f32::NEG_INFINITY } else { 0. }))
            .collect();
        let mask = Tensor::from_slice(&mask, (tgt_len, tgt_len), &self.device)?;
        let mask = if seqlen_offset > 0 {
            let mask0 = Tensor::zeros((tgt_len, seqlen_offset), DType::F32, &self.device)?;
            Tensor::cat(&[&mask0, &mask], D::Minus1)?
        } else {
            mask
        };
        mask.expand((b_size, 1, tgt_len, tgt_len + seqlen_offset))?
            .to_dtype(self.dtype)
    }

    pub fn forward(
        &mut self,
        input_ids: &Tensor,
        seqlen_offset: usize,
        kv_caches: Option<&Vec<(Tensor, Tensor)>>,
        input_metadata: &mut InputMetadata,
    ) -> Result<Tensor> {
        let (b_size, seq_len) = input_ids.dims2()?;
        let attention_mask = if seq_len <= 1 {
            None
        } else {
            let mask = self.prepare_decoder_attention_mask(b_size, seq_len, seqlen_offset)?;
            Some(mask)
        };
        let mut xs = self.embed_tokens.forward(input_ids)?;

        if let Some(kv_caches) = kv_caches {
            for ((k_cache, v_cache), layer) in zip(kv_caches.iter(), self.layers.iter_mut()) {
                xs = layer.forward(
                    &xs,
                    attention_mask.as_ref(),
                    seqlen_offset,
                    Some((k_cache, v_cache)),
                    input_metadata,
                )?
            }
        } else {
            for layer in self.layers.iter_mut() {
                xs = layer.forward(
                    &xs,
                    attention_mask.as_ref(),
                    seqlen_offset,
                    None,
                    input_metadata,
                )?
            }
        }
        xs.narrow(1, seq_len - 1, 1)?
            .apply(&self.norm)?
            .apply(&self.lm_head)?
            .i((.., 0, ..))?
            .squeeze(0)?
            .to_dtype(DType::F32)
    }

    pub fn get_config(&self) -> &Config {
        &self.cfg
    }
}<|MERGE_RESOLUTION|>--- conflicted
+++ resolved
@@ -59,13 +59,11 @@
 struct RotaryEmbedding {
     sin: Tensor,
     cos: Tensor,
-<<<<<<< HEAD
     cos_sin: Tensor,
-=======
     sin_long: Option<Tensor>,
     cos_long: Option<Tensor>,
+    long_cos_sin: Option<Tensor>,
     original_max_position_embeddings: Option<usize>,
->>>>>>> 06471c51
 }
 
 impl RotaryEmbedding {
@@ -82,13 +80,7 @@
             .to_dtype(DType::F32)?
             .reshape((max_seq_len, 1))?;
         let freqs = t.matmul(&inv_freq)?;
-<<<<<<< HEAD
         let cos_sin = Tensor::cat(&[&freqs.cos()?, &freqs.sin()?], D::Minus1)?.contiguous()?; //must be contiguous tensor;
-        Ok(Self {
-            sin: freqs.sin()?,
-            cos: freqs.cos()?,
-            cos_sin,
-=======
 
         if let Some(rope_scaling) = &cfg.rope_scaling {
             match (
@@ -144,6 +136,8 @@
                     let freqs_long = t.matmul(&inv_freq_long)?;
                     let long_sin = (freqs_long.sin()? * scaling_factor)?;
                     let long_cos = (freqs_long.cos()? * scaling_factor)?;
+                    let long_cos_sin =
+                        Tensor::cat(&[&long_cos, &long_sin], D::Minus1)?.contiguous()?; //must be contiguous tensor;
 
                     // Calculate sin,cos for short
                     let inv_freq_short = Tensor::from_vec(inv_freq_short, (1, inv_freq_len), dev)?
@@ -151,12 +145,16 @@
                     let freqs_short = t.matmul(&inv_freq_short)?;
                     let short_sin = (freqs_short.sin()? * scaling_factor)?;
                     let short_cos = (freqs_short.cos()? * scaling_factor)?;
+                    let short_cos_sin =
+                        Tensor::cat(&[&short_cos, &short_sin], D::Minus1)?.contiguous()?; //must be contiguous tensor;
 
                     return Ok(Self {
                         sin: short_sin,
                         cos: short_cos,
+                        cos_sin: short_cos_sin,
                         sin_long: Some(long_sin),
                         cos_long: Some(long_cos),
+                        long_cos_sin: Some(long_cos_sin),
                         original_max_position_embeddings: cfg.original_max_position_embeddings,
                     });
                 }
@@ -169,10 +167,11 @@
         Ok(Self {
             sin: freqs.sin()?,
             cos: freqs.cos()?,
+            cos_sin,
             sin_long: None,
             cos_long: None,
+            long_cos_sin: None,
             original_max_position_embeddings: None,
->>>>>>> 06471c51
         })
     }
 
@@ -183,12 +182,18 @@
         seqlen_offset: usize,
     ) -> Result<(Tensor, Tensor)> {
         let (_b_sz, _h, seq_len, _n_embd) = q.dims4()?;
-
-        let (cos, sin) = if self.sin_long.as_ref().is_some()
+        let is_long = if self.sin_long.as_ref().is_some()
             && self.cos_long.as_ref().is_some()
             && self.original_max_position_embeddings.is_some()
             && seqlen_offset > self.original_max_position_embeddings.unwrap()
         {
+            true
+        } else {
+            false
+        };
+
+        #[cfg(not(feature = "gcu"))]
+        let (cos, sin) = if is_long {
             let cos = self
                 .cos_long
                 .as_ref()
@@ -205,8 +210,26 @@
             let sin = self.sin.narrow(0, seqlen_offset, seq_len)?;
             (cos, sin)
         };
-        let q_embed = candle_nn::rotary_emb::rope(&q, &cos, &sin)?;
-        let k_embed = candle_nn::rotary_emb::rope(&k, &cos, &sin)?;
+        #[cfg(not(feature = "gcu"))]
+        let q_embed = candle_nn::rotary_emb::rope(&q.to_dtype(DType::F32)?, &cos, &sin)?;
+        #[cfg(not(feature = "gcu"))]
+        let k_embed = candle_nn::rotary_emb::rope(&k.to_dtype(DType::F32)?, &cos, &sin)?;
+
+        #[cfg(feature = "gcu")]
+        let (q_embed, k_embed) = candle_nn::apply_rotary_emb_qkv(
+            &q,
+            &k,
+            if is_long {
+                &self.rotary_emb.long_cos_sin.unwrap()
+            } else {
+                &self.rotary_emb.cos_sin
+            },
+            &self.rotary_emb.sin,
+            seqlen_offset,
+            0,
+            true,
+            true,
+        )?;
         Ok((q_embed, k_embed))
     }
 }
@@ -252,7 +275,6 @@
         })
     }
 
-
     fn forward(
         &mut self,
         xs: &Tensor,
@@ -297,22 +319,9 @@
             (q, k, v.contiguous()?)
         };
 
-        #[cfg(not(feature = "gcu"))]
         let (q, k) = self
             .rotary_emb
-            .apply_rotary_emb_qkv(&q.to_dtype(DType::F32)?, &k.to_dtype(DType::F32)?, seqlen_offset)?;
-
-        #[cfg(feature = "gcu")]
-        let (q, k) = candle_nn::apply_rotary_emb_qkv(
-            &q,
-            &k,
-            &self.rotary_emb.cos_sin,
-            &self.rotary_emb.sin,
-            seqlen_offset,
-            0,
-            true,
-            true,
-        )?;
+            .apply_rotary_emb_qkv(&q, &k, seqlen_offset)?;
 
         let q = q.to_dtype(v.dtype())?;
         let k = k.to_dtype(v.dtype())?;
