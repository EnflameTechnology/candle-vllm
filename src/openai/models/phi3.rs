// This implementation is based on:
// https://huggingface.co/microsoft/Phi-3-mini-4k-instruct/blob/main/modeling_phi3.py
use super::{Config, QuantConfig, RopeScaling};
use crate::backend::progress::{ProgressLike, ProgressReporter};
use crate::openai::distributed::{
    embedding, rms_norm, Comm, ReplicatedLinear, TensorParallelColumnLinear,
    TensorParallelRowLinear, VarBuilder,
};
use crate::openai::models::TokenID;
use crate::paged_attention::input_metadata::InputMetadata;
use crate::paged_attention::PagedAttention;
use crate::SpecificConfig;
use candle::{DType, Device, IndexOp, Module, Result, Tensor, D};
use candle_core as candle;
use candle_nn::RmsNorm;
use either::Either;
use std::collections::HashMap;
use std::iter::zip;
use std::rc::Rc;
use std::sync::{Arc, RwLock};
#[derive(Debug, Clone, serde::Deserialize)]
pub struct PhiConfig {
    pub vocab_size: usize,
    pub hidden_act: candle_nn::Activation,
    pub hidden_size: usize,
    pub intermediate_size: usize,
    pub num_hidden_layers: usize,
    pub num_attention_heads: usize,
    pub num_key_value_heads: usize,
    pub rms_norm_eps: f64,
    pub rope_theta: f64,
    pub bos_token_id: TokenID,
    pub eos_token_id: TokenID,
    pub rope_scaling: Option<HashMap<String, RopeScaling>>,
    pub max_position_embeddings: usize,
    pub original_max_position_embeddings: Option<usize>,
    pub sliding_window: Option<usize>,
    pub quantization_config: Option<QuantConfig>,
}

impl PhiConfig {
    pub fn into_config(
        self,
        use_flash_attn: bool,
        kv_cache_dtype: DType,
        scfg: &SpecificConfig,
    ) -> Config {
        Config {
            hidden_size: self.hidden_size,
            head_dim: Some(self.hidden_size / self.num_attention_heads),
            intermediate_size: self.intermediate_size,
            vocab_size: self.vocab_size,
            num_hidden_layers: self.num_hidden_layers,
            num_attention_heads: self.num_attention_heads,
            num_key_value_heads: self.num_key_value_heads,
            rms_norm_eps: self.rms_norm_eps,
            rope_theta: self.rope_theta,
            rope_local_base_freq: None,
            use_flash_attn,
            bos_token_id: self.bos_token_id,
            eos_token_id: self.eos_token_id,
            max_seq_len: self.max_position_embeddings,
            sliding_window: self.sliding_window,
            sliding_window_pattern: None,
            hidden_act: Some(self.hidden_act),
            tie_word_embeddings: false,
            rope_scaling: self.rope_scaling,
            original_max_position_embeddings: self.original_max_position_embeddings,
            attention_bias: false,
            partial_rotary_factor: None,
            qk_layer_rms_norm: None,
            kv_cache_dtype,
            use_qkv_bias: None,
            custom_stop_tokens: None,
            specific_config: scfg.clone(),
            attn_logit_softcapping: None,
            final_logit_softcapping: None,
            quantization_config: self.quantization_config,
            moe_config: None,
        }
    }
}

#[derive(Debug, Clone)]
struct RotaryEmbedding {
    sin: Tensor,
    cos: Tensor,
    cos_sin: Tensor,
    sin_long: Option<Tensor>,
    cos_long: Option<Tensor>,
    long_cos_sin: Option<Tensor>,
    original_max_position_embeddings: Option<usize>,
}

impl RotaryEmbedding {
    fn new(_dtype: DType, cfg: &Config, dev: &Device) -> Result<Self> {
        let dim = cfg.hidden_size / cfg.num_attention_heads;
        let max_seq_len = cfg.max_seq_len;
        let inv_freq: Vec<_> = (0..dim)
            .step_by(2)
            .map(|i| 1f32 / cfg.rope_theta.powf(i as f64 / dim as f64) as f32)
            .collect();
        let inv_freq_len = inv_freq.len();
        let inv_freq = Tensor::from_vec(inv_freq, (1, inv_freq_len), dev)?.to_dtype(DType::F32)?;
        let t = Tensor::arange(0u32, max_seq_len as u32, dev)?
            .to_dtype(DType::F32)?
            .reshape((max_seq_len, 1))?;
        let freqs = t.matmul(&inv_freq)?;
        let cos_sin = Tensor::cat(&[&freqs.cos()?, &freqs.sin()?], D::Minus1)?.contiguous()?; //must be contiguous tensor;

        if let Some(rope_scaling) = &cfg.rope_scaling {
            match (
                &rope_scaling["short_factor"],
                &rope_scaling["long_factor"],
                &rope_scaling["type"],
            ) {
                (
                    RopeScaling(Either::Left(short_factor)),
                    RopeScaling(Either::Left(long_factor)),
                    RopeScaling(Either::Right(tp)),
                ) => {
                    let scale = cfg.max_seq_len as f64
                        / cfg.original_max_position_embeddings.unwrap() as f64;
                    let scaling_factor = if scale <= 1.0 {
                        1.0
                    } else {
                        match tp.as_str() {
                            "su" | "longrope" => (1.0
                                + scale.ln()
                                    / (cfg.original_max_position_embeddings.unwrap() as f64).ln())
                            .sqrt(),
                            "yarn" => 0.1 * scale.ln() + 1.0,
                            _ => 1.0,
                        }
                    };
                    // Calculate inv freqs for short, long
                    let inv_freq_long = (0..dim)
                        .step_by(2)
                        .enumerate()
                        .map(|(k, i)| {
                            (1f64 / (long_factor[k] * cfg.rope_theta.powf(i as f64 / dim as f64)))
                                as f32
                        })
                        .collect::<Vec<_>>();
                    let inv_freq_short = (0..dim)
                        .step_by(2)
                        .enumerate()
                        .map(|(k, i)| {
                            (1f64 / (short_factor[k] * cfg.rope_theta.powf(i as f64 / dim as f64)))
                                as f32
                        })
                        .collect::<Vec<_>>();
                    let inv_freq_len = inv_freq_long.len();

                    let t = Tensor::arange(0u32, max_seq_len as u32, dev)?
                        .to_dtype(DType::F32)?
                        .reshape((max_seq_len, 1))?;

                    // Calculate sin,cos for long
                    let inv_freq_long = Tensor::from_vec(inv_freq_long, (1, inv_freq_len), dev)?
                        .to_dtype(DType::F32)?;
                    let freqs_long = t.matmul(&inv_freq_long)?;
                    let long_sin = (freqs_long.sin()? * scaling_factor)?;
                    let long_cos = (freqs_long.cos()? * scaling_factor)?;
                    let long_cos_sin =
                        Tensor::cat(&[&long_cos, &long_sin], D::Minus1)?.contiguous()?; //must be contiguous tensor;

                    // Calculate sin,cos for short
                    let inv_freq_short = Tensor::from_vec(inv_freq_short, (1, inv_freq_len), dev)?
                        .to_dtype(DType::F32)?;
                    let freqs_short = t.matmul(&inv_freq_short)?;
                    let short_sin = (freqs_short.sin()? * scaling_factor)?;
                    let short_cos = (freqs_short.cos()? * scaling_factor)?;
                    let short_cos_sin =
                        Tensor::cat(&[&short_cos, &short_sin], D::Minus1)?.contiguous()?; //must be contiguous tensor;

                    return Ok(Self {
                        sin: short_sin,
                        cos: short_cos,
                        cos_sin: short_cos_sin,
                        sin_long: Some(long_sin),
                        cos_long: Some(long_cos),
                        long_cos_sin: Some(long_cos_sin),
                        original_max_position_embeddings: cfg.original_max_position_embeddings,
                    });
                }
                _ => {
                    panic!("Unknown config for rope scaling!")
                }
            }
        }

        Ok(Self {
            sin: freqs.sin()?,
            cos: freqs.cos()?,
            cos_sin,
            sin_long: None,
            cos_long: None,
            long_cos_sin: None,
            original_max_position_embeddings: None,
        })
    }

    fn apply_rotary_emb_qkv(
        &self,
        q: &Tensor,
        k: &Tensor,
        input_positions: &[Vec<usize>],
    ) -> Result<(Tensor, Tensor)> {
        let (b_sz, _h, seq_len, _n_embd) = q.dims4()?;
        if q.device().is_gcu() {
            let is_long = if self.sin_long.as_ref().is_some()
                && self.cos_long.as_ref().is_some()
                && self.original_max_position_embeddings.is_some()
                && input_positions[0][0] > self.original_max_position_embeddings.unwrap()
            {
                true
            } else {
                false
            };
            let mut _input_positions = Vec::<i32>::new();
            for seqlen_offset in input_positions {
                _input_positions.push(seqlen_offset[0] as i32);
            }
            candle_nn::apply_rotary_emb_qkv(
                &q,
                &k,
                if is_long {
                    &self.long_cos_sin.as_ref().unwrap()
                } else {
                    &self.cos_sin
                },
                &self.sin,
                &_input_positions,
                0,
                true,
                true,
            )
        } else {
            let mut q_embeds = Vec::new();
            let mut k_embeds = Vec::new();
            for (b, seqlen_offset) in zip(0..b_sz, input_positions) {
                let is_long = if self.sin_long.as_ref().is_some()
                    && self.cos_long.as_ref().is_some()
                    && self.original_max_position_embeddings.is_some()
                    && seqlen_offset[0] > self.original_max_position_embeddings.unwrap()
                {
                    true
                } else {
                    false
                };
                let (cos, sin) = if is_long {
                    let cos =
                        self.cos_long
                            .as_ref()
                            .unwrap()
                            .narrow(0, seqlen_offset[0], seq_len)?;
                    let sin =
                        self.sin_long
                            .as_ref()
                            .unwrap()
                            .narrow(0, seqlen_offset[0], seq_len)?;
                    (cos, sin)
                } else {
                    let cos = self.cos.narrow(0, seqlen_offset[0], seq_len)?;
                    let sin = self.sin.narrow(0, seqlen_offset[0], seq_len)?;
                    (cos, sin)
                };
                let x_q = q.narrow(0, b, 1)?;
                let x_k = k.narrow(0, b, 1)?;
                let q_embed = candle_nn::rotary_emb::rope(&x_q.to_dtype(DType::F32)?, &cos, &sin)?;
                let k_embed = candle_nn::rotary_emb::rope(&x_k.to_dtype(DType::F32)?, &cos, &sin)?;
                q_embeds.push(q_embed);
                k_embeds.push(k_embed);
            }
            Ok((
                Tensor::cat(&q_embeds, 0).unwrap(),
                Tensor::cat(&k_embeds, 0).unwrap(),
            ))
        }
<<<<<<< HEAD
=======
        Ok((Tensor::cat(&q_embeds, 0)?, Tensor::cat(&k_embeds, 0)?))
>>>>>>> d57b33ee
    }
}

struct Attention {
    qkv_proj: ReplicatedLinear, //split into two devices may cause some errors, therefore, we use replicatedlayer
    o_proj: ReplicatedLinear,
    num_heads: usize,
    num_kv_heads: usize,
    head_dim: usize,
    rotary_emb: Arc<RotaryEmbedding>,
    attn: PagedAttention,
}

impl Attention {
    fn new(
        rotary_emb: Arc<RotaryEmbedding>,
        cfg: &Config,
        vb: VarBuilder,
        comm: Rc<Comm>,
    ) -> Result<Self> {
        let num_heads = cfg.num_attention_heads;
        let num_kv_heads = cfg.num_key_value_heads;
        let head_dim = cfg.hidden_size / cfg.num_attention_heads;
        let op_size = num_heads * head_dim + 2 * num_kv_heads * head_dim;
        let qkv_proj = ReplicatedLinear::load_no_bias(
            cfg.hidden_size,
            op_size,
            vb.pp("qkv_proj"),
            &cfg.specific_config.quant,
            &cfg.quantization_config,
        )?;
        let o_proj = ReplicatedLinear::load_no_bias(
            num_heads * head_dim,
            cfg.hidden_size,
            vb.pp("o_proj"),
            &cfg.specific_config.quant,
            &cfg.quantization_config,
        )?;
        //Fix the attention parallel
        assert!(
            comm.world_size() < 2,
            "Packed qkv_proj is not supported under multi-gpu setting!"
        );
        let attention_heads = cfg.num_attention_heads / comm.world_size();
        let kv_heads = cfg.num_key_value_heads / comm.world_size();
        Ok(Self {
            qkv_proj,
            o_proj,
            rotary_emb,
            num_heads: attention_heads,
            num_kv_heads: kv_heads,
            head_dim,
            attn: PagedAttention::new(
                attention_heads,
                head_dim,
                1. / ((head_dim as f32).sqrt()),
                Some(kv_heads),
                cfg.sliding_window,
                vb.device().clone(),
                None,
            )?,
        })
    }

    fn forward(
        &self,
        xs: &Tensor,
        attention_mask: Option<&Tensor>,
        input_positions: &[Vec<usize>],
        cache: Option<(&Tensor, &Tensor)>,
        input_metadata: &InputMetadata,
    ) -> Result<Tensor> {
        let (b_sz, seq_len, _) = xs.dims3()?;

        let qkv = self.qkv_proj.forward(xs)?;
        let query_pos = self.num_heads * self.head_dim;
        let dtype = qkv.dtype();
        let query_states = qkv.narrow(D::Minus1, 0, query_pos)?;
        let key_states = qkv.narrow(D::Minus1, query_pos, self.num_kv_heads * self.head_dim)?;
        let value_states = qkv.narrow(
            D::Minus1,
            query_pos + self.num_kv_heads * self.head_dim,
            self.num_kv_heads * self.head_dim,
        )?;

        let (q, k, v) = if seq_len == 1 {
            //no need transpose for seq_len == 1, change reshape dim
            let q = query_states.reshape((b_sz, self.num_heads, seq_len, self.head_dim))?;
            let k = key_states.reshape((b_sz, self.num_kv_heads, seq_len, self.head_dim))?;
            let v = value_states.reshape((b_sz, self.num_kv_heads, seq_len, self.head_dim))?;
            (q, k, v)
        } else {
            let q = query_states
                .reshape((b_sz, seq_len, self.num_heads, self.head_dim))?
                .transpose(1, 2)?;
            let k = key_states
                .reshape((b_sz, seq_len, self.num_kv_heads, self.head_dim))?
                .transpose(1, 2)?;
            let v = value_states
                .reshape((b_sz, seq_len, self.num_kv_heads, self.head_dim))?
                .transpose(1, 2)?;
            (q, k, v.contiguous()?)
        };

        let (q, k) = self
            .rotary_emb
            .apply_rotary_emb_qkv(&q, &k, input_positions)?;

        let y = self
            .attn
            .forward(
                &q,
                &k,
                &v,
                attention_mask,
                cache.map(|(k_, _)| k_.clone()),
                cache.map(|(_, v_)| v_.clone()),
                input_metadata,
                None,
            )?
            .reshape((b_sz, seq_len, ()))?;

        let y = self.o_proj.forward(&y)?;
        Ok(y)
    }
}

struct Mlp {
    gate_up_proj: TensorParallelColumnLinear,
    down_proj: TensorParallelRowLinear,
    act_fn: candle_nn::Activation,
    i_size: usize,
}

impl Mlp {
    fn new(cfg: &Config, vb: VarBuilder, comm: Rc<Comm>) -> Result<Self> {
        let hidden_size = cfg.hidden_size;
        let i_size = cfg.intermediate_size;
        let gate_up_proj = TensorParallelColumnLinear::load_with_hints(
            hidden_size,
            2 * i_size,
            false,
            vb.pp("gate_up_proj"),
            comm.clone(),
            &cfg.specific_config.quant,
            &cfg.quantization_config,
        )?;
        let down_proj = TensorParallelRowLinear::load_with_hints(
            i_size,
            hidden_size,
            false,
            vb.pp("down_proj"),
            comm,
            &cfg.specific_config.quant,
            &cfg.quantization_config,
        )?;
        Ok(Self {
            gate_up_proj,
            down_proj,
            act_fn: cfg.hidden_act.unwrap(),
            i_size,
        })
    }
}

impl Module for Mlp {
    fn forward(&self, xs: &Tensor) -> Result<Tensor> {
        let up_states = self.gate_up_proj.forward(xs)?;
        let gate = up_states.narrow(D::Minus1, 0, self.i_size)?;
        let up_states = up_states.narrow(D::Minus1, self.i_size, self.i_size)?;
        let up_states = (up_states * gate.apply(&self.act_fn))?;
        self.down_proj.forward(&up_states)
    }
}

struct DecoderLayer {
    self_attn: Attention,
    mlp: Mlp,
    input_layernorm: RmsNorm,
    post_attention_layernorm: RmsNorm,
}

impl DecoderLayer {
    fn new(
        rotary_emb: Arc<RotaryEmbedding>,
        cfg: &Config,
        vb: VarBuilder,
        comm: Rc<Comm>,
    ) -> Result<Self> {
        let self_attn = Attention::new(rotary_emb, cfg, vb.pp("self_attn"), comm.clone())?;
        let mlp = Mlp::new(cfg, vb.pp("mlp"), comm.clone())?;
        let input_layernorm =
            rms_norm(cfg.hidden_size, cfg.rms_norm_eps, vb.pp("input_layernorm"))?;
        let post_attention_layernorm = rms_norm(
            cfg.hidden_size,
            cfg.rms_norm_eps,
            vb.pp("post_attention_layernorm"),
        )?;
        Ok(Self {
            self_attn,
            mlp,
            input_layernorm,
            post_attention_layernorm,
        })
    }

    fn forward(
        &self,
        xs: &Tensor,
        attention_mask: Option<&Tensor>,
        input_positions: &[Vec<usize>],
        cache: Option<(&Tensor, &Tensor)>,
        input_metadata: &InputMetadata,
    ) -> Result<Tensor> {
        let residual = xs;
        let xs = self.input_layernorm.forward(xs)?;
        let xs =
            self.self_attn
                .forward(&xs, attention_mask, input_positions, cache, input_metadata)?;
        let xs = (xs + residual)?;
        let residual = &xs;
        let xs = xs.apply(&self.post_attention_layernorm)?.apply(&self.mlp)?;
        residual + xs
    }
}

pub struct Phi {
    embed_tokens: candle_nn::Embedding,
    layers: Vec<DecoderLayer>,
    norm: RmsNorm,
    lm_head: ReplicatedLinear,
    device: Device,
    dtype: DType,
    cfg: Config,
}

impl Phi {
    pub fn new(
        vb: VarBuilder,
        cfg: &Config,
        dtype: DType,
        device: &Device,
        comm: Rc<Comm>,
        progress_reporter: Arc<RwLock<ProgressReporter>>,
    ) -> Result<Self> {
        let vb_m = vb.pp("model");
        let embed_tokens = embedding(cfg.vocab_size, cfg.hidden_size, vb_m.pp("embed_tokens"))?;
        let rotary_emb = Arc::new(RotaryEmbedding::new(dtype, cfg, vb_m.device())?);
        let mut layers = Vec::with_capacity(cfg.num_hidden_layers);
        let vb_l = vb_m.pp("layers");
        let reporter = progress_reporter.clone();
        for layer_idx in 0..cfg.num_hidden_layers {
            let layer =
                DecoderLayer::new(rotary_emb.clone(), cfg, vb_l.pp(layer_idx), comm.clone())?;
            layers.push(layer);
            reporter.write().unwrap().set_progress(layer_idx + 1);
        }
        let norm = rms_norm(cfg.hidden_size, cfg.rms_norm_eps, vb_m.pp("norm"))?;
        let lm_head = ReplicatedLinear::load_no_bias(
            cfg.hidden_size,
            cfg.vocab_size,
            vb.pp("lm_head"),
            &None,
            &None,
        )?;

        Ok(Self {
            embed_tokens,
            layers,
            norm,
            lm_head,
            device: device.clone(),
            dtype,
            cfg: cfg.clone(),
        })
    }

    pub fn forward(
        &self,
        input_ids: &Tensor,
        input_positions: &[Vec<usize>],
        kv_caches: Option<&Vec<(Tensor, Tensor)>>,
        input_metadata: &InputMetadata,
    ) -> Result<Tensor> {
        let (b_size, seq_len) = input_ids.dims2()?;
        let attention_mask = if seq_len <= 1 {
            None
        } else {
            super::get_attention_casual_mask(
                &self.device,
                self.dtype,
                b_size,
                seq_len,
                input_positions,
                self.cfg.sliding_window,
            )
        };
        let mut xs = self.embed_tokens.forward(input_ids)?;

        if let Some(kv_caches) = kv_caches {
            for ((k_cache, v_cache), layer) in zip(kv_caches.iter(), self.layers.iter()) {
                xs = layer.forward(
                    &xs,
                    attention_mask.as_ref(),
                    input_positions,
                    Some((k_cache, v_cache)),
                    input_metadata,
                )?
            }
        } else {
            for layer in self.layers.iter() {
                xs = layer.forward(
                    &xs,
                    attention_mask.as_ref(),
                    input_positions,
                    None,
                    input_metadata,
                )?
            }
        }
        let xs = xs.i((.., seq_len - 1, ..))?.apply(&self.norm)?;
        self.lm_head.forward(&xs)?.to_dtype(DType::F32)
    }

    pub fn get_config(&self) -> &Config {
        &self.cfg
    }
}<|MERGE_RESOLUTION|>--- conflicted
+++ resolved
@@ -278,10 +278,6 @@
                 Tensor::cat(&k_embeds, 0).unwrap(),
             ))
         }
-<<<<<<< HEAD
-=======
-        Ok((Tensor::cat(&q_embeds, 0)?, Tensor::cat(&k_embeds, 0)?))
->>>>>>> d57b33ee
     }
 }
 
