--- conflicted
+++ resolved
@@ -1,15 +1,9 @@
 // This implementation is based on:
 // https://huggingface.co/microsoft/Phi-3-mini-4k-instruct/blob/main/modeling_phi3.py
 use super::{Config, QuantConfig, RopeScaling};
-<<<<<<< HEAD
-use crate::openai::distributed::{embedding, rms_norm};
-use crate::openai::models::linear::{
-    linear_no_bias_x as linear, LinearX as Linear, Shard, VarBuilder,
-=======
 use crate::openai::distributed::{
     embedding, rms_norm, Comm, ReplicatedLinear, TensorParallelColumnLinear,
     TensorParallelRowLinear, VarBuilder,
->>>>>>> e97e3d9f
 };
 use crate::openai::models::TokenID;
 use crate::paged_attention::input_metadata::InputMetadata;
@@ -429,11 +423,7 @@
             2 * i_size,
             false,
             vb.pp("gate_up_proj"),
-<<<<<<< HEAD
-            Shard::default(),
-=======
             comm.clone(),
->>>>>>> e97e3d9f
             &cfg.specific_config.quant,
             &cfg.quantization_config,
         )?;
@@ -442,11 +432,7 @@
             hidden_size,
             false,
             vb.pp("down_proj"),
-<<<<<<< HEAD
-            Shard::default(),
-=======
             comm,
->>>>>>> e97e3d9f
             &cfg.specific_config.quant,
             &cfg.quantization_config,
         )?;
@@ -549,19 +535,10 @@
             layers.push(layer)
         }
         let norm = rms_norm(cfg.hidden_size, cfg.rms_norm_eps, vb_m.pp("norm"))?;
-<<<<<<< HEAD
-        let lm_head = linear(
-            cfg.hidden_size,
-            cfg.vocab_size,
-            vb.pp("lm_head"),
-            Shard::default(),
-            &None, //no quant for lm_head
-=======
         let lm_head = ReplicatedLinear::load_no_bias(
             cfg.hidden_size,
             cfg.vocab_size,
             vb.pp("lm_head"),
->>>>>>> e97e3d9f
             &None,
             &None,
         )?;
