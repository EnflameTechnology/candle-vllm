--- conflicted
+++ resolved
@@ -47,36 +47,8 @@
             max_seq_len: self.max_position_embeddings,
             sliding_window: None,
             hidden_act: Some(self.hidden_act),
-<<<<<<< HEAD
-        }
-    }
-}
-
-pub struct RmsNorm {
-    //High-precision RmsNorm
-    norm: LayerNorm,
-}
-
-impl RmsNorm {
-    pub fn new(size: usize, eps: f64, vb: VarBuilder) -> Result<Self> {
-        let weight = vb.get_with_hints(size, "weight", candle_nn::Init::Const(1.))?;
-        let weight_f32 = weight.to_dtype(DType::F32)?;
-        Ok(RmsNorm {
-            norm: LayerNorm::rms_norm(weight_f32, eps),
-        })
-    }
-}
-
-impl Module for RmsNorm {
-    fn forward(&self, xs: &Tensor) -> Result<Tensor> {
-        let dtype = xs.dtype();
-        self.norm
-            .forward(&xs.to_dtype(DType::F32)?)?
-            .to_dtype(dtype)
-=======
             tie_word_embeddings: false,
         }
->>>>>>> f11587dd
     }
 }
 
@@ -84,6 +56,7 @@
 struct RotaryEmbedding {
     sin: Tensor,
     cos: Tensor,
+    cos_sin: Tensor,
 }
 
 impl RotaryEmbedding {
@@ -104,6 +77,7 @@
         Ok(Self {
             sin: freqs.sin()?,
             cos: freqs.cos()?,
+            cos_sin,
         })
     }
 
@@ -176,16 +150,11 @@
 
         let qkv = self.qkv_proj.forward(xs)?;
         let query_pos = self.num_heads * self.head_dim;
-<<<<<<< HEAD
         let dtype = qkv.dtype();
         let query_states = qkv.narrow(D::Minus1, 0, query_pos)?.to_dtype(DType::F32)?;
         let key_states = qkv
             .narrow(D::Minus1, query_pos, self.num_kv_heads * self.head_dim)?
             .to_dtype(DType::F32)?;
-=======
-        let query_states = qkv.narrow(D::Minus1, 0, query_pos)?;
-        let key_states = qkv.narrow(D::Minus1, query_pos, self.num_kv_heads * self.head_dim)?;
->>>>>>> f11587dd
         let value_states = qkv
             .narrow(
                 D::Minus1,
@@ -216,7 +185,7 @@
         #[cfg(not(feature = "gcu"))]
         let (q, k) = self
             .rotary_emb
-            .apply_rotary_emb_qkv(&q, &k, seqlen_offset)?;
+            .apply_rotary_emb_qkv(&q.to_dtype(DType::F32)?, &k.to_dtype(DType::F32)?, seqlen_offset)?;
 
         #[cfg(feature = "gcu")]
         let (q, k) = candle_nn::apply_rotary_emb_qkv(
