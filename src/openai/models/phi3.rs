// This implementation is based on:
// https://huggingface.co/microsoft/Phi-3-mini-4k-instruct/blob/main/modeling_phi3.py
use super::{Config, RopeScaling, ScalingValue};
use crate::backend::progress::{ProgressLike, ProgressReporter};
use crate::openai::distributed::{
    embedding, rms_norm, Comm, ReplicatedLinear, TensorParallelColumnLinear,
    TensorParallelRowLinear, VarBuilder,
};
use crate::paged_attention::input_metadata::InputMetadata;
use crate::paged_attention::PagedAttention;
use candle::{DType, Device, IndexOp, Module, Result, Tensor, D};
use candle_core as candle;
use candle_nn::RmsNorm;
use either::Either;
use std::iter::zip;
use std::path::PathBuf;
use std::rc::Rc;
use std::sync::{Arc, RwLock};

impl Phi {
    pub fn load_config(filename: &PathBuf, isq: Option<String>) -> Result<Config> {
        let mut config = Config::load_config(filename.clone())?;
        config.head_dim = Some(
            config
                .head_dim
                .unwrap_or(config.hidden_size / config.num_attention_heads),
        );
        config.num_key_value_heads = Some(
            config
                .num_key_value_heads
                .unwrap_or(config.num_attention_heads),
        );
        config.max_seq_len = config.max_position_embeddings.unwrap_or(config.max_seq_len);
        if config.quantization_config.is_some() {
            config.quant = Some(
                config
                    .quantization_config
                    .as_ref()
                    .unwrap()
                    .quant_method
                    .clone(),
            );
        } else if isq.is_some() {
            config.quant = Some(isq.unwrap().to_string());
        }
        Ok(config)
    }
}

#[derive(Debug, Clone)]
struct RotaryEmbedding {
    sin: Tensor,
    cos: Tensor,
    cos_sin: Tensor,
    sin_long: Option<Tensor>,
    cos_long: Option<Tensor>,
    long_cos_sin: Option<Tensor>,
    original_max_position_embeddings: Option<usize>,
}

impl RotaryEmbedding {
    fn new(_dtype: DType, cfg: &Config, dev: &Device) -> Result<Self> {
        let dim = cfg.hidden_size / cfg.num_attention_heads;
        let max_seq_len = cfg.max_seq_len;
        let rope_theta = cfg.rope_theta;
        let inv_freq: Vec<_> = (0..dim)
            .step_by(2)
            .map(|i| 1f32 / rope_theta.powf(i as f64 / dim as f64) as f32)
            .collect();
        let inv_freq_len = inv_freq.len();
        let inv_freq = Tensor::from_vec(inv_freq, (1, inv_freq_len), dev)?.to_dtype(DType::F32)?;
        let t = Tensor::arange(0u32, max_seq_len as u32, dev)?
            .to_dtype(DType::F32)?
            .reshape((max_seq_len, 1))?;
        let freqs = t.matmul(&inv_freq)?;
        let cos_sin = Tensor::cat(&[&freqs.cos()?, &freqs.sin()?], D::Minus1)?.contiguous()?; //must be contiguous tensor;

        if let Some(rope_scaling) = &cfg.rope_scaling {
            match (
                &rope_scaling["short_factor"],
                &rope_scaling["long_factor"],
                &rope_scaling["type"],
            ) {
                (
                    RopeScaling(Either::Left(ScalingValue(Either::Right(short_factor)))),
                    RopeScaling(Either::Left(ScalingValue(Either::Right(long_factor)))),
                    RopeScaling(Either::Right(tp)),
                ) => {
                    let scale =
                        cfg.max_seq_len as f64 / cfg.original_max_position_embeddings as f64;
                    let scaling_factor = if scale <= 1.0 {
                        1.0
                    } else {
                        match tp.as_str() {
                            "su" | "longrope" => (1.0
                                + scale.ln() / (cfg.original_max_position_embeddings as f64).ln())
                            .sqrt(),
                            "yarn" => 0.1 * scale.ln() + 1.0,
                            _ => 1.0,
                        }
                    };
                    // Calculate inv freqs for short, long
                    let inv_freq_long = (0..dim)
                        .step_by(2)
                        .enumerate()
                        .map(|(k, i)| {
                            (1f64 / (long_factor[k] * rope_theta.powf(i as f64 / dim as f64)))
                                as f32
                        })
                        .collect::<Vec<_>>();
                    let inv_freq_short = (0..dim)
                        .step_by(2)
                        .enumerate()
                        .map(|(k, i)| {
                            (1f64 / (short_factor[k] * rope_theta.powf(i as f64 / dim as f64)))
                                as f32
                        })
                        .collect::<Vec<_>>();
                    let inv_freq_len = inv_freq_long.len();

                    let t = Tensor::arange(0u32, max_seq_len as u32, dev)?
                        .to_dtype(DType::F32)?
                        .reshape((max_seq_len, 1))?;

                    // Calculate sin,cos for long
                    let inv_freq_long = Tensor::from_vec(inv_freq_long, (1, inv_freq_len), dev)?
                        .to_dtype(DType::F32)?;
                    let freqs_long = t.matmul(&inv_freq_long)?;
                    let long_sin = (freqs_long.sin()? * scaling_factor)?;
                    let long_cos = (freqs_long.cos()? * scaling_factor)?;
                    let long_cos_sin =
                        Tensor::cat(&[&long_cos, &long_sin], D::Minus1)?.contiguous()?; //must be contiguous tensor;

                    // Calculate sin,cos for short
                    let inv_freq_short = Tensor::from_vec(inv_freq_short, (1, inv_freq_len), dev)?
                        .to_dtype(DType::F32)?;
                    let freqs_short = t.matmul(&inv_freq_short)?;
                    let short_sin = (freqs_short.sin()? * scaling_factor)?;
                    let short_cos = (freqs_short.cos()? * scaling_factor)?;
                    let short_cos_sin =
                        Tensor::cat(&[&short_cos, &short_sin], D::Minus1)?.contiguous()?; //must be contiguous tensor;

                    return Ok(Self {
                        sin: short_sin,
                        cos: short_cos,
                        cos_sin: short_cos_sin,
                        sin_long: Some(long_sin),
                        cos_long: Some(long_cos),
<<<<<<< HEAD
                        long_cos_sin: Some(long_cos_sin),
                        original_max_position_embeddings: cfg.original_max_position_embeddings,
=======
                        original_max_position_embeddings: Some(
                            cfg.original_max_position_embeddings,
                        ),
>>>>>>> 4050d67f
                    });
                }
                _ => {
                    panic!("Unknown config for rope scaling!")
                }
            }
        }

        Ok(Self {
            sin: freqs.sin()?,
            cos: freqs.cos()?,
            cos_sin,
            sin_long: None,
            cos_long: None,
            long_cos_sin: None,
            original_max_position_embeddings: None,
        })
    }

    fn apply_rotary_emb_qkv(
        &self,
        q: &Tensor,
        k: &Tensor,
        input_positions: &[Vec<usize>],
    ) -> Result<(Tensor, Tensor)> {
        let (b_sz, _h, seq_len, _n_embd) = q.dims4()?;
        if q.device().is_gcu() {
            let is_long = if self.sin_long.as_ref().is_some()
                && self.cos_long.as_ref().is_some()
<<<<<<< HEAD
                && self.original_max_position_embeddings.is_some()
                && input_positions[0][0] > self.original_max_position_embeddings.unwrap()
=======
                && seqlen_offset[0] > self.original_max_position_embeddings.unwrap()
>>>>>>> 4050d67f
            {
                true
            } else {
                false
            };
            let mut _input_positions = Vec::<i32>::new();
            for seqlen_offset in input_positions {
                _input_positions.push(seqlen_offset[0] as i32);
            }
            candle_nn::apply_rotary_emb_qkv(
                &q,
                &k,
                if is_long {
                    &self.long_cos_sin.as_ref().unwrap()
                } else {
                    &self.cos_sin
                },
                &self.sin,
                &_input_positions,
                0,
                true,
                true,
            )
        } else {
            let mut q_embeds = Vec::new();
            let mut k_embeds = Vec::new();
            for (b, seqlen_offset) in zip(0..b_sz, input_positions) {
                let is_long = if self.sin_long.as_ref().is_some()
                    && self.cos_long.as_ref().is_some()
                    && self.original_max_position_embeddings.is_some()
                    && seqlen_offset[0] > self.original_max_position_embeddings.unwrap()
                {
                    true
                } else {
                    false
                };
                let (cos, sin) = if is_long {
                    let cos =
                        self.cos_long
                            .as_ref()
                            .unwrap()
                            .narrow(0, seqlen_offset[0], seq_len)?;
                    let sin =
                        self.sin_long
                            .as_ref()
                            .unwrap()
                            .narrow(0, seqlen_offset[0], seq_len)?;
                    (cos, sin)
                } else {
                    let cos = self.cos.narrow(0, seqlen_offset[0], seq_len)?;
                    let sin = self.sin.narrow(0, seqlen_offset[0], seq_len)?;
                    (cos, sin)
                };
                let x_q = q.narrow(0, b, 1)?;
                let x_k = k.narrow(0, b, 1)?;
                let q_embed = candle_nn::rotary_emb::rope(&x_q.to_dtype(DType::F32)?, &cos, &sin)?;
                let k_embed = candle_nn::rotary_emb::rope(&x_k.to_dtype(DType::F32)?, &cos, &sin)?;
                q_embeds.push(q_embed);
                k_embeds.push(k_embed);
            }
            Ok((
                Tensor::cat(&q_embeds, 0).unwrap(),
                Tensor::cat(&k_embeds, 0).unwrap(),
            ))
        }
    }
}

struct Attention {
    qkv_proj: ReplicatedLinear, //split into two devices may cause some errors, therefore, we use replicatedlayer
    o_proj: ReplicatedLinear,
    num_heads: usize,
    num_kv_heads: usize,
    head_dim: usize,
    rotary_emb: Arc<RotaryEmbedding>,
    attn: PagedAttention,
}

impl Attention {
    fn new(
        rotary_emb: Arc<RotaryEmbedding>,
        cfg: &Config,
        vb: VarBuilder,
        comm: Rc<Comm>,
    ) -> Result<Self> {
        let num_heads = cfg.num_attention_heads;
        let num_kv_heads = cfg.num_key_value_heads.unwrap();
        let head_dim = cfg.hidden_size / cfg.num_attention_heads;
        let op_size = num_heads * head_dim + 2 * num_kv_heads * head_dim;
        let qkv_proj = ReplicatedLinear::load_no_bias(
            cfg.hidden_size,
            op_size,
            vb.pp("qkv_proj"),
            &cfg.quant,
            &cfg.quantization_config,
        )?;
        let o_proj = ReplicatedLinear::load_no_bias(
            num_heads * head_dim,
            cfg.hidden_size,
            vb.pp("o_proj"),
            &cfg.quant,
            &cfg.quantization_config,
        )?;
        //Fix the attention parallel
        assert!(
            comm.world_size() < 2,
            "Packed qkv_proj is not supported under multi-gpu setting!"
        );
        let attention_heads = cfg.num_attention_heads / comm.world_size();
        let kv_heads = cfg.num_key_value_heads.unwrap() / comm.world_size();
        Ok(Self {
            qkv_proj,
            o_proj,
            rotary_emb,
            num_heads: attention_heads,
            num_kv_heads: kv_heads,
            head_dim,
            attn: PagedAttention::new(
                attention_heads,
                head_dim,
                1. / ((head_dim as f32).sqrt()),
                Some(kv_heads),
                cfg.sliding_window,
                vb.device().clone(),
                None,
            )?,
        })
    }

    fn forward(
        &self,
        xs: &Tensor,
        attention_mask: Option<&Tensor>,
        input_positions: &[Vec<usize>],
        cache: Option<(&Tensor, &Tensor)>,
        input_metadata: &InputMetadata,
    ) -> Result<Tensor> {
        let (b_sz, seq_len, _) = xs.dims3()?;

        let qkv = self.qkv_proj.forward(xs)?;
        let query_pos = self.num_heads * self.head_dim;
        let dtype = qkv.dtype();
        let query_states = qkv.narrow(D::Minus1, 0, query_pos)?;
        let key_states = qkv.narrow(D::Minus1, query_pos, self.num_kv_heads * self.head_dim)?;
        let value_states = qkv.narrow(
            D::Minus1,
            query_pos + self.num_kv_heads * self.head_dim,
            self.num_kv_heads * self.head_dim,
        )?;

        let (q, k, v) = if seq_len == 1 {
            //no need transpose for seq_len == 1, change reshape dim
            let q = query_states.reshape((b_sz, self.num_heads, seq_len, self.head_dim))?;
            let k = key_states.reshape((b_sz, self.num_kv_heads, seq_len, self.head_dim))?;
            let v = value_states.reshape((b_sz, self.num_kv_heads, seq_len, self.head_dim))?;
            (q, k, v)
        } else {
            let q = query_states
                .reshape((b_sz, seq_len, self.num_heads, self.head_dim))?
                .transpose(1, 2)?;
            let k = key_states
                .reshape((b_sz, seq_len, self.num_kv_heads, self.head_dim))?
                .transpose(1, 2)?;
            let v = value_states
                .reshape((b_sz, seq_len, self.num_kv_heads, self.head_dim))?
                .transpose(1, 2)?;
            (q, k, v.contiguous()?)
        };

        let (q, k) = self
            .rotary_emb
            .apply_rotary_emb_qkv(&q, &k, input_positions)?;

        let y = self
            .attn
            .forward(
                &q,
                &k,
                &v,
                attention_mask,
                cache.map(|(k_, _)| k_.clone()),
                cache.map(|(_, v_)| v_.clone()),
                input_metadata,
                None,
            )?
            .reshape((b_sz, seq_len, ()))?;

        let y = self.o_proj.forward(&y)?;
        Ok(y)
    }
}

struct Mlp {
    gate_up_proj: TensorParallelColumnLinear,
    down_proj: TensorParallelRowLinear,
    act_fn: candle_nn::Activation,
    i_size: usize,
}

impl Mlp {
    fn new(cfg: &Config, vb: VarBuilder, comm: Rc<Comm>) -> Result<Self> {
        let hidden_size = cfg.hidden_size;
        let i_size = cfg.intermediate_size;
        let gate_up_proj = TensorParallelColumnLinear::load_with_hints(
            hidden_size,
            2 * i_size,
            false,
            vb.pp("gate_up_proj"),
            comm.clone(),
            &cfg.quant,
            &cfg.quantization_config,
        )?;
        let down_proj = TensorParallelRowLinear::load_with_hints(
            i_size,
            hidden_size,
            false,
            vb.pp("down_proj"),
            comm,
            &cfg.quant,
            &cfg.quantization_config,
        )?;
        Ok(Self {
            gate_up_proj,
            down_proj,
            act_fn: cfg.hidden_act.unwrap(),
            i_size,
        })
    }
}

impl Module for Mlp {
    fn forward(&self, xs: &Tensor) -> Result<Tensor> {
        let up_states = self.gate_up_proj.forward(xs)?;
        let gate = up_states.narrow(D::Minus1, 0, self.i_size)?;
        let up_states = up_states.narrow(D::Minus1, self.i_size, self.i_size)?;
        let up_states = (up_states * gate.apply(&self.act_fn))?;
        self.down_proj.forward(&up_states)
    }
}

struct DecoderLayer {
    self_attn: Attention,
    mlp: Mlp,
    input_layernorm: RmsNorm,
    post_attention_layernorm: RmsNorm,
}

impl DecoderLayer {
    fn new(
        rotary_emb: Arc<RotaryEmbedding>,
        cfg: &Config,
        vb: VarBuilder,
        comm: Rc<Comm>,
    ) -> Result<Self> {
        let self_attn = Attention::new(rotary_emb, cfg, vb.pp("self_attn"), comm.clone())?;
        let mlp = Mlp::new(cfg, vb.pp("mlp"), comm.clone())?;
        let input_layernorm =
            rms_norm(cfg.hidden_size, cfg.rms_norm_eps, vb.pp("input_layernorm"))?;
        let post_attention_layernorm = rms_norm(
            cfg.hidden_size,
            cfg.rms_norm_eps,
            vb.pp("post_attention_layernorm"),
        )?;
        Ok(Self {
            self_attn,
            mlp,
            input_layernorm,
            post_attention_layernorm,
        })
    }

    fn forward(
        &self,
        xs: &Tensor,
        attention_mask: Option<&Tensor>,
        input_positions: &[Vec<usize>],
        cache: Option<(&Tensor, &Tensor)>,
        input_metadata: &InputMetadata,
    ) -> Result<Tensor> {
        let residual = xs;
        let xs = self.input_layernorm.forward(xs)?;
        let xs =
            self.self_attn
                .forward(&xs, attention_mask, input_positions, cache, input_metadata)?;
        let xs = (xs + residual)?;
        let residual = &xs;
        let xs = xs.apply(&self.post_attention_layernorm)?.apply(&self.mlp)?;
        residual + xs
    }
}

pub struct Phi {
    embed_tokens: candle_nn::Embedding,
    layers: Vec<DecoderLayer>,
    norm: RmsNorm,
    lm_head: ReplicatedLinear,
    device: Device,
    dtype: DType,
    cfg: Config,
}

impl Phi {
    pub fn new(
        vb: VarBuilder,
        cfg: &Config,
        dtype: DType,
        device: &Device,
        comm: Rc<Comm>,
        progress_reporter: Arc<RwLock<ProgressReporter>>,
    ) -> Result<Self> {
        let vb_m = vb.pp("model");
        let embed_tokens = embedding(cfg.vocab_size, cfg.hidden_size, vb_m.pp("embed_tokens"))?;
        let rotary_emb = Arc::new(RotaryEmbedding::new(dtype, cfg, vb_m.device())?);
        let mut layers = Vec::with_capacity(cfg.num_hidden_layers);
        let vb_l = vb_m.pp("layers");
        let reporter = progress_reporter.clone();
        for layer_idx in 0..cfg.num_hidden_layers {
            let layer =
                DecoderLayer::new(rotary_emb.clone(), cfg, vb_l.pp(layer_idx), comm.clone())?;
            layers.push(layer);
            reporter.write().unwrap().set_progress(layer_idx + 1);
        }
        let norm = rms_norm(cfg.hidden_size, cfg.rms_norm_eps, vb_m.pp("norm"))?;
        let lm_head = ReplicatedLinear::load_no_bias(
            cfg.hidden_size,
            cfg.vocab_size,
            vb.pp("lm_head"),
            &None,
            &None,
        )?;

        Ok(Self {
            embed_tokens,
            layers,
            norm,
            lm_head,
            device: device.clone(),
            dtype,
            cfg: cfg.clone(),
        })
    }

    pub fn forward(
        &self,
        input_ids: &Tensor,
        input_positions: &[Vec<usize>],
        kv_caches: Option<&Vec<(Tensor, Tensor)>>,
        input_metadata: &InputMetadata,
    ) -> Result<Tensor> {
        let (b_size, seq_len) = input_ids.dims2()?;
        let attention_mask = if seq_len <= 1 {
            None
        } else {
            super::get_attention_casual_mask(
                &self.device,
                self.dtype,
                b_size,
                seq_len,
                input_positions,
                self.cfg.sliding_window,
            )
        };
        let mut xs = self.embed_tokens.forward(input_ids)?;

        if let Some(kv_caches) = kv_caches {
            for ((k_cache, v_cache), layer) in zip(kv_caches.iter(), self.layers.iter()) {
                xs = layer.forward(
                    &xs,
                    attention_mask.as_ref(),
                    input_positions,
                    Some((k_cache, v_cache)),
                    input_metadata,
                )?
            }
        } else {
            for layer in self.layers.iter() {
                xs = layer.forward(
                    &xs,
                    attention_mask.as_ref(),
                    input_positions,
                    None,
                    input_metadata,
                )?
            }
        }
        let xs = xs.i((.., seq_len - 1, ..))?.apply(&self.norm)?;
        self.lm_head.forward(&xs)?.to_dtype(DType::F32)
    }

    pub fn get_config(&self) -> &Config {
        &self.cfg
    }
}<|MERGE_RESOLUTION|>--- conflicted
+++ resolved
@@ -146,14 +146,10 @@
                         cos_sin: short_cos_sin,
                         sin_long: Some(long_sin),
                         cos_long: Some(long_cos),
-<<<<<<< HEAD
                         long_cos_sin: Some(long_cos_sin),
-                        original_max_position_embeddings: cfg.original_max_position_embeddings,
-=======
                         original_max_position_embeddings: Some(
                             cfg.original_max_position_embeddings,
                         ),
->>>>>>> 4050d67f
                     });
                 }
                 _ => {
@@ -183,12 +179,8 @@
         if q.device().is_gcu() {
             let is_long = if self.sin_long.as_ref().is_some()
                 && self.cos_long.as_ref().is_some()
-<<<<<<< HEAD
                 && self.original_max_position_embeddings.is_some()
                 && input_positions[0][0] > self.original_max_position_embeddings.unwrap()
-=======
-                && seqlen_offset[0] > self.original_max_position_embeddings.unwrap()
->>>>>>> 4050d67f
             {
                 true
             } else {
