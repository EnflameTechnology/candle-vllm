// This implementation is based on:
// https://huggingface.co/microsoft/Phi-3-mini-4k-instruct/blob/main/modeling_phi3.py
use super::{Config, RopeScaling};
use crate::paged_attention::input_metadata::InputMetadata;
use crate::paged_attention::PagedAttention;
use candle::{DType, Device, IndexOp, Module, Result, Tensor, D};
use candle_core as candle;
use candle_nn::VarBuilder;
use candle_transformers::models::with_tracing::{linear_no_bias as linear, Linear, RmsNorm};
use either::Either;
use std::collections::HashMap;
use std::iter::zip;
use std::sync::Arc;

#[derive(Debug, Clone, serde::Deserialize)]
pub struct PhiConfig {
    pub vocab_size: usize,
    pub hidden_act: candle_nn::Activation,
    pub hidden_size: usize,
    pub intermediate_size: usize,
    pub num_hidden_layers: usize,
    pub num_attention_heads: usize,
    pub num_key_value_heads: usize,
    pub rms_norm_eps: f64,
    pub rope_theta: f64,
    pub bos_token_id: Option<u32>,
    pub eos_token_id: Option<u32>,
    pub rope_scaling: Option<HashMap<String, RopeScaling>>,
    pub max_position_embeddings: usize,
    pub original_max_position_embeddings: Option<usize>,
    pub sliding_window: Option<usize>,
}

impl PhiConfig {
    pub fn into_config(self, use_flash_attn: bool) -> Config {
        Config {
            hidden_size: self.hidden_size,
            intermediate_size: self.intermediate_size,
            vocab_size: self.vocab_size,
            num_hidden_layers: self.num_hidden_layers,
            num_attention_heads: self.num_attention_heads,
            num_key_value_heads: self.num_key_value_heads,
            rms_norm_eps: self.rms_norm_eps,
            rope_theta: self.rope_theta,
            use_flash_attn,
            bos_token_id: self.bos_token_id,
            eos_token_id: self.eos_token_id,
            max_seq_len: self.max_position_embeddings,
            sliding_window: None,
            hidden_act: Some(self.hidden_act),
            tie_word_embeddings: false,
            rope_scaling: self.rope_scaling,
            original_max_position_embeddings: self.original_max_position_embeddings,
<<<<<<< HEAD
=======
            attention_bias: false,
>>>>>>> 54c634d0
        }
    }
}

#[derive(Debug, Clone)]
struct RotaryEmbedding {
    sin: Tensor,
    cos: Tensor,
<<<<<<< HEAD
    cos_sin: Tensor,
    sin_long: Option<Tensor>,
    cos_long: Option<Tensor>,
    long_cos_sin: Option<Tensor>,
=======
    sin_long: Option<Tensor>,
    cos_long: Option<Tensor>,
>>>>>>> 54c634d0
    original_max_position_embeddings: Option<usize>,
}

impl RotaryEmbedding {
    fn new(_dtype: DType, cfg: &Config, dev: &Device) -> Result<Self> {
        let dim = cfg.hidden_size / cfg.num_attention_heads;
        let max_seq_len = cfg.max_seq_len;
        let inv_freq: Vec<_> = (0..dim)
            .step_by(2)
            .map(|i| 1f32 / cfg.rope_theta.powf(i as f64 / dim as f64) as f32)
            .collect();
        let inv_freq_len = inv_freq.len();
        let inv_freq = Tensor::from_vec(inv_freq, (1, inv_freq_len), dev)?.to_dtype(DType::F32)?;
        let t = Tensor::arange(0u32, max_seq_len as u32, dev)?
            .to_dtype(DType::F32)?
            .reshape((max_seq_len, 1))?;
        let freqs = t.matmul(&inv_freq)?;
<<<<<<< HEAD
        let cos_sin = Tensor::cat(&[&freqs.cos()?, &freqs.sin()?], D::Minus1)?.contiguous()?; //must be contiguous tensor;
=======
>>>>>>> 54c634d0

        if let Some(rope_scaling) = &cfg.rope_scaling {
            match (
                &rope_scaling["short_factor"],
                &rope_scaling["long_factor"],
                &rope_scaling["type"],
            ) {
                (
                    RopeScaling(Either::Left(short_factor)),
                    RopeScaling(Either::Left(long_factor)),
                    RopeScaling(Either::Right(tp)),
                ) => {
                    let scale = cfg.max_seq_len as f64
                        / cfg.original_max_position_embeddings.unwrap() as f64;
                    let scaling_factor = if scale <= 1.0 {
                        1.0
                    } else {
                        match tp.as_str() {
                            "su" | "longrope" => (1.0
                                + scale.ln()
                                    / (cfg.original_max_position_embeddings.unwrap() as f64).ln())
                            .sqrt(),
                            "yarn" => 0.1 * scale.ln() + 1.0,
                            _ => 1.0,
                        }
                    };
                    // Calculate inv freqs for short, long
                    let inv_freq_long = (0..dim)
                        .step_by(2)
                        .enumerate()
                        .map(|(k, i)| {
                            (1f64 / (long_factor[k] * cfg.rope_theta.powf(i as f64 / dim as f64)))
                                as f32
                        })
                        .collect::<Vec<_>>();
                    let inv_freq_short = (0..dim)
                        .step_by(2)
                        .enumerate()
                        .map(|(k, i)| {
                            (1f64 / (short_factor[k] * cfg.rope_theta.powf(i as f64 / dim as f64)))
                                as f32
                        })
                        .collect::<Vec<_>>();
                    let inv_freq_len = inv_freq_long.len();

                    let t = Tensor::arange(0u32, max_seq_len as u32, dev)?
                        .to_dtype(DType::F32)?
                        .reshape((max_seq_len, 1))?;

                    // Calculate sin,cos for long
                    let inv_freq_long = Tensor::from_vec(inv_freq_long, (1, inv_freq_len), dev)?
                        .to_dtype(DType::F32)?;
                    let freqs_long = t.matmul(&inv_freq_long)?;
                    let long_sin = (freqs_long.sin()? * scaling_factor)?;
                    let long_cos = (freqs_long.cos()? * scaling_factor)?;
<<<<<<< HEAD
                    let long_cos_sin =
                        Tensor::cat(&[&long_cos, &long_sin], D::Minus1)?.contiguous()?; //must be contiguous tensor;
=======
>>>>>>> 54c634d0

                    // Calculate sin,cos for short
                    let inv_freq_short = Tensor::from_vec(inv_freq_short, (1, inv_freq_len), dev)?
                        .to_dtype(DType::F32)?;
                    let freqs_short = t.matmul(&inv_freq_short)?;
                    let short_sin = (freqs_short.sin()? * scaling_factor)?;
                    let short_cos = (freqs_short.cos()? * scaling_factor)?;
<<<<<<< HEAD
                    let short_cos_sin =
                        Tensor::cat(&[&short_cos, &short_sin], D::Minus1)?.contiguous()?; //must be contiguous tensor;
=======
>>>>>>> 54c634d0

                    return Ok(Self {
                        sin: short_sin,
                        cos: short_cos,
<<<<<<< HEAD
                        cos_sin: short_cos_sin,
                        sin_long: Some(long_sin),
                        cos_long: Some(long_cos),
                        long_cos_sin: Some(long_cos_sin),
=======
                        sin_long: Some(long_sin),
                        cos_long: Some(long_cos),
>>>>>>> 54c634d0
                        original_max_position_embeddings: cfg.original_max_position_embeddings,
                    });
                }
                _ => {
                    panic!("Unknown config for rope scaling!")
                }
            }
        }

        Ok(Self {
            sin: freqs.sin()?,
            cos: freqs.cos()?,
<<<<<<< HEAD
            cos_sin,
            sin_long: None,
            cos_long: None,
            long_cos_sin: None,
=======
            sin_long: None,
            cos_long: None,
>>>>>>> 54c634d0
            original_max_position_embeddings: None,
        })
    }

    fn apply_rotary_emb_qkv(
        &self,
        q: &Tensor,
        k: &Tensor,
        seqlen_offset: usize,
    ) -> Result<(Tensor, Tensor)> {
        let (_b_sz, _h, seq_len, _n_embd) = q.dims4()?;
<<<<<<< HEAD
        let is_long = if self.sin_long.as_ref().is_some()
=======

        let (cos, sin) = if self.sin_long.as_ref().is_some()
>>>>>>> 54c634d0
            && self.cos_long.as_ref().is_some()
            && self.original_max_position_embeddings.is_some()
            && seqlen_offset > self.original_max_position_embeddings.unwrap()
        {
<<<<<<< HEAD
            true
        } else {
            false
        };

        #[cfg(not(feature = "gcu"))]
        let (cos, sin) = if is_long {
=======
>>>>>>> 54c634d0
            let cos = self
                .cos_long
                .as_ref()
                .unwrap()
                .narrow(0, seqlen_offset, seq_len)?;
            let sin = self
                .sin_long
                .as_ref()
                .unwrap()
                .narrow(0, seqlen_offset, seq_len)?;
            (cos, sin)
        } else {
            let cos = self.cos.narrow(0, seqlen_offset, seq_len)?;
            let sin = self.sin.narrow(0, seqlen_offset, seq_len)?;
            (cos, sin)
        };
<<<<<<< HEAD
        #[cfg(not(feature = "gcu"))]
        let q_embed = candle_nn::rotary_emb::rope(&q.to_dtype(DType::F32)?, &cos, &sin)?;
        #[cfg(not(feature = "gcu"))]
        let k_embed = candle_nn::rotary_emb::rope(&k.to_dtype(DType::F32)?, &cos, &sin)?;

        #[cfg(feature = "gcu")]
        let (q_embed, k_embed) = candle_nn::apply_rotary_emb_qkv(
            &q,
            &k,
            if is_long {
                &self.rotary_emb.long_cos_sin.unwrap()
            } else {
                &self.rotary_emb.cos_sin
            },
            &self.rotary_emb.sin,
            seqlen_offset,
            0,
            true,
            true,
        )?;
=======
        let q_embed = candle_nn::rotary_emb::rope(&q, &cos, &sin)?;
        let k_embed = candle_nn::rotary_emb::rope(&k, &cos, &sin)?;
>>>>>>> 54c634d0
        Ok((q_embed, k_embed))
    }
}

struct Attention {
    qkv_proj: Linear,
    o_proj: Linear,
    num_heads: usize,
    num_kv_heads: usize,
    num_kv_groups: usize,
    hidden_size: usize,
    head_dim: usize,
    rotary_emb: Arc<RotaryEmbedding>,
    attn: PagedAttention,
}

impl Attention {
    fn new(rotary_emb: Arc<RotaryEmbedding>, cfg: &Config, vb: VarBuilder) -> Result<Self> {
        let num_heads = cfg.num_attention_heads;
        let num_kv_heads = cfg.num_key_value_heads;
        let head_dim = cfg.hidden_size / cfg.num_attention_heads;
        let op_size = num_heads * head_dim + 2 * num_kv_heads * head_dim;
        let qkv_proj = linear(cfg.hidden_size, op_size, vb.pp("qkv_proj"))?;
        let o_proj = linear(num_heads * head_dim, cfg.hidden_size, vb.pp("o_proj"))?;
        Ok(Self {
            qkv_proj,
            o_proj,
            rotary_emb,
            num_heads,
            num_kv_heads,
            num_kv_groups: num_heads / num_kv_heads,
            head_dim,
            hidden_size: cfg.hidden_size,
            attn: PagedAttention::new(
                cfg.num_attention_heads,
                head_dim,
                1. / ((head_dim as f32).sqrt()),
                Some(cfg.num_key_value_heads),
                None,
                vb.device().clone(),
                None,
            )?,
        })
    }

    fn forward(
        &mut self,
        xs: &Tensor,
        attention_mask: Option<&Tensor>,
        seqlen_offset: usize,
        cache: Option<(&Tensor, &Tensor)>,
        input_metadata: &mut InputMetadata,
    ) -> Result<Tensor> {
        let (b_sz, seq_len, _) = xs.dims3()?;

        let qkv = self.qkv_proj.forward(xs)?;
        let query_pos = self.num_heads * self.head_dim;
<<<<<<< HEAD
        let dtype = qkv.dtype();
        let query_states = qkv.narrow(D::Minus1, 0, query_pos)?.to_dtype(DType::F32)?;
        let key_states = qkv
            .narrow(D::Minus1, query_pos, self.num_kv_heads * self.head_dim)?
            .to_dtype(DType::F32)?;
=======
        let query_states = qkv.narrow(D::Minus1, 0, query_pos)?;
        let key_states = qkv.narrow(D::Minus1, query_pos, self.num_kv_heads * self.head_dim)?;
>>>>>>> 54c634d0
        let value_states = qkv
            .narrow(
                D::Minus1,
                query_pos + self.num_kv_heads * self.head_dim,
                self.num_kv_heads * self.head_dim,
            )?
            .contiguous()?;

        let (q, k, v) = if seq_len == 1 {
            //no need transpose for seq_len == 1, change reshape dim
            let q = query_states.reshape((b_sz, self.num_heads, seq_len, self.head_dim))?;
            let k = key_states.reshape((b_sz, self.num_kv_heads, seq_len, self.head_dim))?;
            let v = value_states.reshape((b_sz, self.num_kv_heads, seq_len, self.head_dim))?;
            (q, k, v)
        } else {
            let q = query_states
                .reshape((b_sz, seq_len, self.num_heads, self.head_dim))?
                .transpose(1, 2)?;
            let k = key_states
                .reshape((b_sz, seq_len, self.num_kv_heads, self.head_dim))?
                .transpose(1, 2)?;
            let v = value_states
                .reshape((b_sz, seq_len, self.num_kv_heads, self.head_dim))?
                .transpose(1, 2)?;
            (q, k, v.contiguous()?)
        };

        let (q, k) = self
            .rotary_emb
            .apply_rotary_emb_qkv(&q, &k, seqlen_offset)?;

        let q = q.to_dtype(v.dtype())?;
        let k = k.to_dtype(v.dtype())?;

<<<<<<< HEAD
        let k = candle_transformers::utils::repeat_kv(k, self.num_kv_groups)?;
        let v = candle_transformers::utils::repeat_kv(v, self.num_kv_groups)?;
=======
>>>>>>> 54c634d0
        let y = self.attn.forward(
            &q,
            &k,
            &v,
            attention_mask,
            cache.map(|(k_, _)| k_.clone()),
            cache.map(|(_, v_)| v_.clone()),
            input_metadata,
        )?;

        let y = if attention_mask.is_some() {
            y.transpose(1, 2)?
                .reshape(&[b_sz, seq_len, self.hidden_size])?
        } else {
            y.reshape(&[b_sz, seq_len, self.hidden_size])?
        };
        let y = self.o_proj.forward(&y)?;
        Ok(y)
    }
}

#[derive(Debug, Clone)]
struct Mlp {
    gate_up_proj: Linear,
    down_proj: Linear,
    act_fn: candle_nn::Activation,
    i_size: usize,
}

impl Mlp {
    fn new(cfg: &Config, vb: VarBuilder) -> Result<Self> {
        let hidden_size = cfg.hidden_size;
        let i_size = cfg.intermediate_size;
        let gate_up_proj = linear(hidden_size, 2 * i_size, vb.pp("gate_up_proj"))?;
        let down_proj = linear(i_size, hidden_size, vb.pp("down_proj"))?;
        Ok(Self {
            gate_up_proj,
            down_proj,
            act_fn: cfg.hidden_act.unwrap(),
            i_size,
        })
    }
}

impl Module for Mlp {
    fn forward(&self, xs: &Tensor) -> Result<Tensor> {
        let up_states = xs.apply(&self.gate_up_proj)?;
        let gate = up_states.narrow(D::Minus1, 0, self.i_size)?;
        let up_states = up_states.narrow(D::Minus1, self.i_size, self.i_size)?;
        let up_states = (up_states * gate.apply(&self.act_fn))?;
        up_states.apply(&self.down_proj)
    }
}

struct DecoderLayer {
    self_attn: Attention,
    mlp: Mlp,
    input_layernorm: RmsNorm,
    post_attention_layernorm: RmsNorm,
}

impl DecoderLayer {
    fn new(rotary_emb: Arc<RotaryEmbedding>, cfg: &Config, vb: VarBuilder) -> Result<Self> {
        let self_attn = Attention::new(rotary_emb, cfg, vb.pp("self_attn"))?;
        let mlp = Mlp::new(cfg, vb.pp("mlp"))?;
        let input_layernorm =
            RmsNorm::new(cfg.hidden_size, cfg.rms_norm_eps, vb.pp("input_layernorm"))?;
        let post_attention_layernorm = RmsNorm::new(
            cfg.hidden_size,
            cfg.rms_norm_eps,
            vb.pp("post_attention_layernorm"),
        )?;
        Ok(Self {
            self_attn,
            mlp,
            input_layernorm,
            post_attention_layernorm,
        })
    }

    fn forward(
        &mut self,
        xs: &Tensor,
        attention_mask: Option<&Tensor>,
        seqlen_offset: usize,
        cache: Option<(&Tensor, &Tensor)>,
        input_metadata: &mut InputMetadata,
    ) -> Result<Tensor> {
        let residual = xs;
        let xs = self.input_layernorm.forward(xs)?;
        let xs =
            self.self_attn
                .forward(&xs, attention_mask, seqlen_offset, cache, input_metadata)?;
        let xs = (xs + residual)?;
        let residual = &xs;
        let xs = xs.apply(&self.post_attention_layernorm)?.apply(&self.mlp)?;
        residual + xs
    }
}

pub struct Phi {
    embed_tokens: candle_nn::Embedding,
    layers: Vec<DecoderLayer>,
    norm: RmsNorm,
    lm_head: Linear,
    device: Device,
    dtype: DType,
    cfg: Config,
}

impl Phi {
    pub fn new(vb: VarBuilder, cfg: &Config, dtype: DType, device: &Device) -> Result<Self> {
        let vb_m = vb.pp("model");
        let embed_tokens =
            candle_nn::embedding(cfg.vocab_size, cfg.hidden_size, vb_m.pp("embed_tokens"))?;
        let rotary_emb = Arc::new(RotaryEmbedding::new(dtype, cfg, vb_m.device())?);
        let mut layers = Vec::with_capacity(cfg.num_hidden_layers);
        let vb_l = vb_m.pp("layers");
        for layer_idx in 0..cfg.num_hidden_layers {
            let layer = DecoderLayer::new(rotary_emb.clone(), cfg, vb_l.pp(layer_idx))?;
            layers.push(layer)
        }
        let norm = RmsNorm::new(cfg.hidden_size, cfg.rms_norm_eps, vb_m.pp("norm"))?;
        let lm_head = linear(cfg.hidden_size, cfg.vocab_size, vb.pp("lm_head"))?;
        Ok(Self {
            embed_tokens,
            layers,
            norm,
            lm_head,
            device: device.clone(),
            dtype: dtype,
            cfg: cfg.clone(),
        })
    }

    fn prepare_decoder_attention_mask(
        &self,
        b_size: usize,
        tgt_len: usize,
        seqlen_offset: usize,
    ) -> Result<Tensor> {
        let mask: Vec<_> = (0..tgt_len)
            .flat_map(|i| (0..tgt_len).map(move |j| if i < j { f32::NEG_INFINITY } else { 0. }))
            .collect();
        let mask = Tensor::from_slice(&mask, (tgt_len, tgt_len), &self.device)?;
        let mask = if seqlen_offset > 0 {
            let mask0 = Tensor::zeros((tgt_len, seqlen_offset), DType::F32, &self.device)?;
            Tensor::cat(&[&mask0, &mask], D::Minus1)?
        } else {
            mask
        };
        mask.expand((b_size, 1, tgt_len, tgt_len + seqlen_offset))?
            .to_dtype(self.dtype)
    }

    pub fn forward(
        &mut self,
        input_ids: &Tensor,
        seqlen_offset: usize,
        kv_caches: Option<&Vec<(Tensor, Tensor)>>,
        input_metadata: &mut InputMetadata,
    ) -> Result<Tensor> {
        let (b_size, seq_len) = input_ids.dims2()?;
        let attention_mask = if seq_len <= 1 {
            None
        } else {
            let mask = self.prepare_decoder_attention_mask(b_size, seq_len, seqlen_offset)?;
            Some(mask)
        };
        let mut xs = self.embed_tokens.forward(input_ids)?;

        if let Some(kv_caches) = kv_caches {
            for ((k_cache, v_cache), layer) in zip(kv_caches.iter(), self.layers.iter_mut()) {
                xs = layer.forward(
                    &xs,
                    attention_mask.as_ref(),
                    seqlen_offset,
                    Some((k_cache, v_cache)),
                    input_metadata,
                )?
            }
        } else {
            for layer in self.layers.iter_mut() {
                xs = layer.forward(
                    &xs,
                    attention_mask.as_ref(),
                    seqlen_offset,
                    None,
                    input_metadata,
                )?
            }
        }
        xs.narrow(1, seq_len - 1, 1)?
            .apply(&self.norm)?
            .apply(&self.lm_head)?
            .i((.., 0, ..))?
            .squeeze(0)?
            .to_dtype(DType::F32)
    }

    pub fn get_config(&self) -> &Config {
        &self.cfg
    }
}<|MERGE_RESOLUTION|>--- conflicted
+++ resolved
@@ -51,10 +51,7 @@
             tie_word_embeddings: false,
             rope_scaling: self.rope_scaling,
             original_max_position_embeddings: self.original_max_position_embeddings,
-<<<<<<< HEAD
-=======
             attention_bias: false,
->>>>>>> 54c634d0
         }
     }
 }
@@ -63,15 +60,10 @@
 struct RotaryEmbedding {
     sin: Tensor,
     cos: Tensor,
-<<<<<<< HEAD
     cos_sin: Tensor,
     sin_long: Option<Tensor>,
     cos_long: Option<Tensor>,
     long_cos_sin: Option<Tensor>,
-=======
-    sin_long: Option<Tensor>,
-    cos_long: Option<Tensor>,
->>>>>>> 54c634d0
     original_max_position_embeddings: Option<usize>,
 }
 
@@ -89,10 +81,7 @@
             .to_dtype(DType::F32)?
             .reshape((max_seq_len, 1))?;
         let freqs = t.matmul(&inv_freq)?;
-<<<<<<< HEAD
         let cos_sin = Tensor::cat(&[&freqs.cos()?, &freqs.sin()?], D::Minus1)?.contiguous()?; //must be contiguous tensor;
-=======
->>>>>>> 54c634d0
 
         if let Some(rope_scaling) = &cfg.rope_scaling {
             match (
@@ -148,11 +137,8 @@
                     let freqs_long = t.matmul(&inv_freq_long)?;
                     let long_sin = (freqs_long.sin()? * scaling_factor)?;
                     let long_cos = (freqs_long.cos()? * scaling_factor)?;
-<<<<<<< HEAD
                     let long_cos_sin =
                         Tensor::cat(&[&long_cos, &long_sin], D::Minus1)?.contiguous()?; //must be contiguous tensor;
-=======
->>>>>>> 54c634d0
 
                     // Calculate sin,cos for short
                     let inv_freq_short = Tensor::from_vec(inv_freq_short, (1, inv_freq_len), dev)?
@@ -160,24 +146,16 @@
                     let freqs_short = t.matmul(&inv_freq_short)?;
                     let short_sin = (freqs_short.sin()? * scaling_factor)?;
                     let short_cos = (freqs_short.cos()? * scaling_factor)?;
-<<<<<<< HEAD
                     let short_cos_sin =
                         Tensor::cat(&[&short_cos, &short_sin], D::Minus1)?.contiguous()?; //must be contiguous tensor;
-=======
->>>>>>> 54c634d0
 
                     return Ok(Self {
                         sin: short_sin,
                         cos: short_cos,
-<<<<<<< HEAD
                         cos_sin: short_cos_sin,
                         sin_long: Some(long_sin),
                         cos_long: Some(long_cos),
                         long_cos_sin: Some(long_cos_sin),
-=======
-                        sin_long: Some(long_sin),
-                        cos_long: Some(long_cos),
->>>>>>> 54c634d0
                         original_max_position_embeddings: cfg.original_max_position_embeddings,
                     });
                 }
@@ -190,15 +168,10 @@
         Ok(Self {
             sin: freqs.sin()?,
             cos: freqs.cos()?,
-<<<<<<< HEAD
             cos_sin,
             sin_long: None,
             cos_long: None,
             long_cos_sin: None,
-=======
-            sin_long: None,
-            cos_long: None,
->>>>>>> 54c634d0
             original_max_position_embeddings: None,
         })
     }
@@ -210,17 +183,11 @@
         seqlen_offset: usize,
     ) -> Result<(Tensor, Tensor)> {
         let (_b_sz, _h, seq_len, _n_embd) = q.dims4()?;
-<<<<<<< HEAD
         let is_long = if self.sin_long.as_ref().is_some()
-=======
-
-        let (cos, sin) = if self.sin_long.as_ref().is_some()
->>>>>>> 54c634d0
             && self.cos_long.as_ref().is_some()
             && self.original_max_position_embeddings.is_some()
             && seqlen_offset > self.original_max_position_embeddings.unwrap()
         {
-<<<<<<< HEAD
             true
         } else {
             false
@@ -228,8 +195,6 @@
 
         #[cfg(not(feature = "gcu"))]
         let (cos, sin) = if is_long {
-=======
->>>>>>> 54c634d0
             let cos = self
                 .cos_long
                 .as_ref()
@@ -246,7 +211,6 @@
             let sin = self.sin.narrow(0, seqlen_offset, seq_len)?;
             (cos, sin)
         };
-<<<<<<< HEAD
         #[cfg(not(feature = "gcu"))]
         let q_embed = candle_nn::rotary_emb::rope(&q.to_dtype(DType::F32)?, &cos, &sin)?;
         #[cfg(not(feature = "gcu"))]
@@ -267,10 +231,6 @@
             true,
             true,
         )?;
-=======
-        let q_embed = candle_nn::rotary_emb::rope(&q, &cos, &sin)?;
-        let k_embed = candle_nn::rotary_emb::rope(&k, &cos, &sin)?;
->>>>>>> 54c634d0
         Ok((q_embed, k_embed))
     }
 }
@@ -328,16 +288,11 @@
 
         let qkv = self.qkv_proj.forward(xs)?;
         let query_pos = self.num_heads * self.head_dim;
-<<<<<<< HEAD
         let dtype = qkv.dtype();
         let query_states = qkv.narrow(D::Minus1, 0, query_pos)?.to_dtype(DType::F32)?;
         let key_states = qkv
             .narrow(D::Minus1, query_pos, self.num_kv_heads * self.head_dim)?
             .to_dtype(DType::F32)?;
-=======
-        let query_states = qkv.narrow(D::Minus1, 0, query_pos)?;
-        let key_states = qkv.narrow(D::Minus1, query_pos, self.num_kv_heads * self.head_dim)?;
->>>>>>> 54c634d0
         let value_states = qkv
             .narrow(
                 D::Minus1,
@@ -372,11 +327,6 @@
         let q = q.to_dtype(v.dtype())?;
         let k = k.to_dtype(v.dtype())?;
 
-<<<<<<< HEAD
-        let k = candle_transformers::utils::repeat_kv(k, self.num_kv_groups)?;
-        let v = candle_transformers::utils::repeat_kv(v, self.num_kv_groups)?;
-=======
->>>>>>> 54c634d0
         let y = self.attn.forward(
             &q,
             &k,
