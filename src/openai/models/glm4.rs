--- conflicted
+++ resolved
@@ -52,153 +52,6 @@
     }
 }
 
-<<<<<<< HEAD
-struct SelfAttention {
-    q_proj: TensorParallelColumnLinear,
-    k_proj: TensorParallelColumnLinear,
-    v_proj: TensorParallelColumnLinear,
-    o_proj: TensorParallelRowLinear,
-    num_heads: usize,
-    num_kv_heads: usize,
-    head_dim: usize,
-    rotary_emb: Arc<ScalingRotaryEmbedding>,
-    attn: super::AttentionSelect,
-}
-
-impl SelfAttention {
-    fn new(
-        rotary_emb: Arc<ScalingRotaryEmbedding>,
-        cfg: &Config,
-        vb: VarBuilder,
-        comm: Rc<Comm>,
-    ) -> Result<Self> {
-        let hidden_sz = cfg.hidden_size;
-        let num_heads = cfg.num_attention_heads;
-        let num_kv_heads = cfg.num_key_value_heads.unwrap();
-        let attention_bias = cfg.attention_bias.unwrap_or(false);
-        let head_dim = cfg.head_dim.unwrap_or(hidden_sz / num_heads);
-        let q_proj = TensorParallelColumnLinear::load_with_hints(
-            hidden_sz,
-            num_heads * head_dim,
-            attention_bias,
-            vb.pp("q_proj"),
-            comm.clone(),
-            &cfg.quant,
-            &cfg.quantization_config,
-        )?;
-        let k_proj = TensorParallelColumnLinear::load_with_hints(
-            hidden_sz,
-            num_kv_heads * head_dim,
-            attention_bias,
-            vb.pp("k_proj"),
-            comm.clone(),
-            &cfg.quant,
-            &cfg.quantization_config,
-        )?;
-
-        let q8_0_quant = Some("q8_0".to_string());
-        let v_proj = TensorParallelColumnLinear::load_with_hints(
-            hidden_sz,
-            num_kv_heads * head_dim,
-            attention_bias,
-            vb.pp("v_proj"),
-            comm.clone(),
-            if cfg.quant.is_some()
-                && !matches!(
-                    cfg.quant.as_ref().unwrap().as_str(),
-                    "gptq" | "awq" | "marlin"
-                )
-            {
-                &q8_0_quant
-            } else {
-                &cfg.quant
-            },
-            &cfg.quantization_config,
-        )?;
-
-        let o_proj = TensorParallelRowLinear::load_with_hints(
-            num_heads * head_dim,
-            hidden_sz,
-            false,
-            vb.pp("o_proj"),
-            comm.clone(),
-            &cfg.quant,
-            &cfg.quantization_config,
-        )?;
-
-        assert!(cfg.num_attention_heads >= comm.world_size());
-        assert!(cfg.num_attention_heads % comm.world_size() == 0);
-
-        assert!(cfg.num_key_value_heads.unwrap() >= comm.world_size());
-        assert!(cfg.num_key_value_heads.unwrap() % comm.world_size() == 0);
-
-        let attention_heads = cfg.num_attention_heads / comm.world_size();
-        let kv_heads = cfg.num_key_value_heads.unwrap() / comm.world_size();
-        Ok(Self {
-            q_proj,
-            k_proj,
-            v_proj,
-            o_proj,
-            num_heads: attention_heads,
-            num_kv_heads: kv_heads,
-            head_dim,
-            rotary_emb,
-            attn: super::AttentionSelect::new(
-                cfg,
-                cfg.sliding_window,
-                comm.clone(),
-                vb.device(),
-                true,
-            ),
-        })
-    }
-
-    fn forward(
-        &self,
-        xs: &Tensor,
-        attention_mask: Option<&Tensor>,
-        input_positions: &[Vec<usize>],
-        cache: Option<(&Tensor, &Tensor)>,
-        input_metadata: &InputMetadata,
-    ) -> Result<Tensor> {
-        let (b_sz, seq_len, _) = xs.dims3()?;
-
-        let query_states = self.q_proj.forward(xs)?;
-        let key_states = self.k_proj.forward(xs)?;
-        let value_states = self.v_proj.forward(xs)?;
-
-        let (q, k, v) = if seq_len == 1 {
-            //no need transpose for seq_len == 1, change reshape dim
-            let q = query_states.reshape((b_sz, self.num_heads, seq_len, self.head_dim))?;
-            let k = key_states.reshape((b_sz, self.num_kv_heads, seq_len, self.head_dim))?;
-            let v = value_states.reshape((b_sz, self.num_kv_heads, seq_len, self.head_dim))?;
-            (q, k, v)
-        } else {
-            let q = query_states
-                .reshape((b_sz, seq_len, self.num_heads, self.head_dim))?
-                .transpose(1, 2)?;
-            let k = key_states
-                .reshape((b_sz, seq_len, self.num_kv_heads, self.head_dim))?
-                .transpose(1, 2)?;
-            let v = value_states
-                .reshape((b_sz, seq_len, self.num_kv_heads, self.head_dim))?
-                .transpose(1, 2)?;
-            (q, k, v.contiguous()?)
-        };
-
-        let (q, k) = self.rotary_emb.apply_rotary_emb(&q, &k, input_positions)?;
-
-        let y = self
-            .attn
-            .forward(&q, &k, &v, attention_mask, cache, input_metadata, None)?;
-
-        let y = self.o_proj.forward(&y)?;
-        Ok(y)
-    }
-}
-
-=======
->>>>>>> 64897456
 #[allow(clippy::upper_case_acronyms)]
 struct MLP {
     gate_up_proj: MergedParallelColumnLinear,
