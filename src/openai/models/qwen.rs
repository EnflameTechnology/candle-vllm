<<<<<<< HEAD
use super::{rotary_emb::DefaultRotaryEmbedding, Config};
=======
use super::{rotary_emb::ScalingRotaryEmbedding, Config};
>>>>>>> 8a57916d
use crate::backend::progress::{ProgressLike, ProgressReporter};
use crate::openai::distributed::{
    embedding, rms_norm, Comm, ReplicatedLinear, TensorParallelColumnLinear,
    TensorParallelRowLinear, VarBuilder,
};
use crate::paged_attention::input_metadata::InputMetadata;
use crate::paged_attention::PagedAttention;
use candle::{DType, Device, IndexOp, Module, Result, Tensor};
use candle_core as candle;
use candle_nn::RmsNorm;
use std::iter::zip;
use std::path::PathBuf;
use std::rc::Rc;
use std::sync::{Arc, RwLock};

impl Qwen {
    pub fn load_config(filename: &PathBuf, isq: Option<String>) -> Result<Config> {
        let mut config = Config::load_config(filename.clone())?;
        config.head_dim = Some(
            config
                .head_dim
                .unwrap_or(config.hidden_size / config.num_attention_heads),
        );
        config.num_key_value_heads = Some(
            config
                .num_key_value_heads
                .unwrap_or(config.num_attention_heads),
        );
        config.max_seq_len = config.max_position_embeddings.unwrap_or(config.max_seq_len);
        config.attention_bias = Some(config.attention_bias.unwrap_or(true));
        if config.quantization_config.is_some() {
            config.quant = Some(
                config
                    .quantization_config
                    .as_ref()
                    .unwrap()
                    .quant_method
                    .clone(),
            );
        } else if isq.is_some() {
            config.quant = Some(isq.unwrap().to_string());
        }
        Ok(config)
    }
}

struct Mlp {
    gate_proj: TensorParallelColumnLinear,
    up_proj: TensorParallelColumnLinear,
    down_proj: TensorParallelRowLinear,
    act_fn: candle_nn::Activation,
}

impl Mlp {
    fn new(cfg: &Config, vb: VarBuilder, comm: Rc<Comm>) -> Result<Self> {
        let hidden_sz = cfg.hidden_size;
        let intermediate_sz = cfg.intermediate_size;

        let gate_proj = TensorParallelColumnLinear::load_with_hints(
            hidden_sz,
            intermediate_sz,
            false,
            vb.pp("gate_proj"),
            comm.clone(),
            &cfg.quant,
            &cfg.quantization_config,
        )?;
        let up_proj = TensorParallelColumnLinear::load_with_hints(
            hidden_sz,
            intermediate_sz,
            false,
            vb.pp("up_proj"),
            comm.clone(),
            &cfg.quant,
            &cfg.quantization_config,
        )?;
        let down_proj = TensorParallelRowLinear::load_with_hints(
            intermediate_sz,
            hidden_sz,
            false,
            vb.pp("down_proj"),
            comm,
            &cfg.quant,
            &cfg.quantization_config,
        )?;
        Ok(Self {
            gate_proj,
            up_proj,
            down_proj,
            act_fn: cfg.hidden_act.unwrap(),
        })
    }
}

impl Module for Mlp {
    fn forward(&self, xs: &Tensor) -> Result<Tensor> {
        let lhs = self.act_fn.forward(&self.gate_proj.forward(xs)?)?;
        let rhs = self.up_proj.forward(xs)?;
        self.down_proj.forward(&(&lhs * &rhs)?)
    }
}

struct Attention {
    q_proj: TensorParallelColumnLinear,
    k_proj: TensorParallelColumnLinear,
    v_proj: TensorParallelColumnLinear,
    o_proj: TensorParallelRowLinear,
    q_norm: Option<RmsNorm>,
    k_norm: Option<RmsNorm>,
    num_heads: usize,
    num_kv_heads: usize,
    head_dim: usize,
<<<<<<< HEAD
    rotary_emb: Arc<DefaultRotaryEmbedding>,
=======
    rotary_emb: Arc<ScalingRotaryEmbedding>,
>>>>>>> 8a57916d
    attn: PagedAttention,
}

impl Attention {
    fn new(
        qwen3: bool,
<<<<<<< HEAD
        rotary_emb: Arc<DefaultRotaryEmbedding>,
=======
        rotary_emb: Arc<ScalingRotaryEmbedding>,
>>>>>>> 8a57916d
        cfg: &Config,
        vb: VarBuilder,
        comm: Rc<Comm>,
    ) -> Result<Self> {
        let hidden_sz = cfg.hidden_size;
        let num_heads = cfg.num_attention_heads;
        let num_kv_heads = cfg.num_key_value_heads.unwrap();
        let head_dim = cfg.head_dim.unwrap_or(hidden_sz / num_heads);
        let attention_bias = cfg.attention_bias.unwrap_or(false);

        let q_proj = TensorParallelColumnLinear::load_with_hints(
            hidden_sz,
            num_heads * head_dim,
            attention_bias,
            vb.pp("q_proj"),
            comm.clone(),
            &cfg.quant,
            &cfg.quantization_config,
        )?;
        let k_proj = TensorParallelColumnLinear::load_with_hints(
            hidden_sz,
            num_kv_heads * head_dim,
            attention_bias,
            vb.pp("k_proj"),
            comm.clone(),
            &cfg.quant,
            &cfg.quantization_config,
        )?;
        let q8_0_quant = Some("q8_0".to_string());
        let v_proj = TensorParallelColumnLinear::load_with_hints(
            hidden_sz,
            num_kv_heads * head_dim,
            attention_bias,
            vb.pp("v_proj"),
            comm.clone(),
            if cfg.quant.is_some()
                && !matches!(
                    cfg.quant.as_ref().unwrap().as_str(),
                    "gptq" | "awq" | "marlin"
                )
            {
                &q8_0_quant
            } else {
                &cfg.quant
            },
            &cfg.quantization_config,
        )?;

        let o_proj = TensorParallelRowLinear::load_with_hints(
            num_heads * head_dim,
            hidden_sz,
            false,
            vb.pp("o_proj"),
            comm.clone(),
            &cfg.quant,
            &cfg.quantization_config,
        )?;

        let q_norm = if qwen3 {
            Some(rms_norm(head_dim, cfg.rms_norm_eps, vb.pp("q_norm"))?)
        } else {
            None
        };
        let k_norm = if qwen3 {
            Some(rms_norm(head_dim, cfg.rms_norm_eps, vb.pp("k_norm"))?)
        } else {
            None
        };

        let attention_heads = cfg.num_attention_heads / comm.world_size();
        let kv_heads = cfg.num_key_value_heads.unwrap() / comm.world_size();
        Ok(Self {
            q_proj,
            k_proj,
            v_proj,
            o_proj,
            q_norm,
            k_norm,
            num_heads: attention_heads,
            num_kv_heads: kv_heads,
            head_dim,
            rotary_emb,
            attn: PagedAttention::new(
                attention_heads,
                head_dim,
                1. / ((head_dim as f32).sqrt()),
                Some(kv_heads),
                cfg.sliding_window,
                vb.device().clone(),
                None,
            )?,
        })
    }

    fn forward(
        &self,
        xs: &Tensor,
        attention_mask: Option<&Tensor>,
        input_positions: &[Vec<usize>],
        cache: Option<(&Tensor, &Tensor)>,
        input_metadata: &InputMetadata,
    ) -> Result<Tensor> {
        let (b_sz, seq_len, _) = xs.dims3()?;

        let query_states = self.q_proj.forward(xs)?;
        let key_states = self.k_proj.forward(xs)?;
        let value_states = self.v_proj.forward(xs)?;

        let (q, k, v) = if seq_len == 1 {
            //no need transpose for seq_len == 1, change reshape dim
            let q = query_states.reshape((b_sz, self.num_heads, seq_len, self.head_dim))?;
            let k = key_states.reshape((b_sz, self.num_kv_heads, seq_len, self.head_dim))?;
            let v = value_states.reshape((b_sz, self.num_kv_heads, seq_len, self.head_dim))?;
            (q, k, v)
        } else {
            let q = query_states
                .reshape((b_sz, seq_len, self.num_heads, self.head_dim))?
                .transpose(1, 2)?;
            let k = key_states
                .reshape((b_sz, seq_len, self.num_kv_heads, self.head_dim))?
                .transpose(1, 2)?;
            let v = value_states
                .reshape((b_sz, seq_len, self.num_kv_heads, self.head_dim))?
                .transpose(1, 2)?;
            (q, k, v.contiguous()?)
        };

        let (q, k) = if self.q_norm.is_some() && self.k_norm.is_some() {
            //Per‑head RMSNorm in qwen3
            let q_flat = q.flatten(0, 2)?; // (B*H, L, D) -> (BHL, D) after transpose later
            let k_flat = k.flatten(0, 2)?;
            let q_flat = self.q_norm.as_ref().unwrap().forward(&q_flat)?;
            let k_flat = self.k_norm.as_ref().unwrap().forward(&k_flat)?;
            let q = q_flat.reshape((b_sz, self.num_heads, seq_len, self.head_dim))?;
            let k = k_flat.reshape((b_sz, self.num_kv_heads, seq_len, self.head_dim))?;
            (q, k)
        } else {
            (q, k)
        };

<<<<<<< HEAD
        let (q, k) = self.rotary_emb.apply_rotary_emb(&q, &k, input_positions)?;
=======
        let (q, k) = self.rotary_emb.apply_rotary_emb(
            &q.to_dtype(DType::F32)?,
            &k.to_dtype(DType::F32)?,
            input_positions,
        )?;
        let q = q.to_dtype(v.dtype())?;
        let k = k.to_dtype(v.dtype())?;
>>>>>>> 8a57916d

        let y = self
            .attn
            .forward(
                &q,
                &k,
                &v,
                attention_mask,
                cache.map(|(k_, _)| k_.clone()),
                cache.map(|(_, v_)| v_.clone()),
                input_metadata,
                None,
            )?
            .reshape((b_sz, seq_len, ()))?;

        let y = self.o_proj.forward(&y)?;
        Ok(y)
    }
}

struct DecoderLayer {
    self_attn: Attention,
    mlp: Mlp,
    input_layernorm: RmsNorm,
    post_attention_layernorm: RmsNorm,
}

impl DecoderLayer {
    fn new(
        qwen3: bool,
<<<<<<< HEAD
        rotary_emb: Arc<DefaultRotaryEmbedding>,
=======
        rotary_emb: Arc<ScalingRotaryEmbedding>,
>>>>>>> 8a57916d
        cfg: &Config,
        vb: VarBuilder,
        comm: Rc<Comm>,
    ) -> Result<Self> {
        let self_attn = Attention::new(qwen3, rotary_emb, cfg, vb.pp("self_attn"), comm.clone())?;
        let mlp = Mlp::new(cfg, vb.pp("mlp"), comm.clone())?;
        let input_layernorm =
            rms_norm(cfg.hidden_size, cfg.rms_norm_eps, vb.pp("input_layernorm"))?;
        let post_attention_layernorm = rms_norm(
            cfg.hidden_size,
            cfg.rms_norm_eps,
            vb.pp("post_attention_layernorm"),
        )?;
        Ok(Self {
            self_attn,
            mlp,
            input_layernorm,
            post_attention_layernorm,
        })
    }

    fn forward(
        &self,
        xs: &Tensor,
        attention_mask: Option<&Tensor>,
        input_positions: &[Vec<usize>],
        cache: Option<(&Tensor, &Tensor)>,
        input_metadata: &InputMetadata,
    ) -> Result<Tensor> {
        let residual = xs;
        let xs = self.input_layernorm.forward(xs)?;
        let xs =
            self.self_attn
                .forward(&xs, attention_mask, input_positions, cache, input_metadata)?;
        let xs = (xs + residual)?;
        let residual = &xs;
        let xs = xs.apply(&self.post_attention_layernorm)?.apply(&self.mlp)?;
        residual + xs
    }
}

pub struct Qwen {
    embed_tokens: candle_nn::Embedding,
    layers: Vec<DecoderLayer>,
    norm: RmsNorm,
    lm_head: ReplicatedLinear,
    device: Device,
    dtype: DType,
    cfg: Config,
}

impl Qwen {
    pub fn new(
        qwen3: bool,
        vb: VarBuilder,
        cfg: &Config,
        dtype: DType,
        device: &Device,
        comm: Rc<Comm>,
        progress_reporter: Arc<RwLock<ProgressReporter>>,
    ) -> Result<Self> {
        let vb_m = vb.pp("model");
        let embed_tokens = embedding(cfg.vocab_size, cfg.hidden_size, vb_m.pp("embed_tokens"))?;
<<<<<<< HEAD
        let rotary_emb = Arc::new(DefaultRotaryEmbedding::new(dtype, cfg, device, true)?);
=======
        let rotary_emb = Arc::new(ScalingRotaryEmbedding::new(DType::F32, cfg, device, true)?);
>>>>>>> 8a57916d
        let mut layers = Vec::with_capacity(cfg.num_hidden_layers);
        let vb_l = vb_m.pp("layers");
        let reporter = progress_reporter.clone();
        for layer_idx in 0..cfg.num_hidden_layers {
            let layer = DecoderLayer::new(
                qwen3,
                rotary_emb.clone(),
                cfg,
                vb_l.pp(layer_idx),
                comm.clone(),
            )?;
            layers.push(layer);
            reporter.write().unwrap().set_progress(layer_idx + 1);
        }
        let norm = rms_norm(cfg.hidden_size, cfg.rms_norm_eps, vb_m.pp("norm"))?;
        let lm_head = ReplicatedLinear::load_no_bias(
            cfg.hidden_size,
            cfg.vocab_size,
            if cfg.tie_word_embeddings {
                vb_m.pp("embed_tokens")
            } else {
                vb.pp("lm_head")
            },
            &None,
            &None,
        )?;
        Ok(Self {
            embed_tokens,
            layers,
            norm,
            lm_head,
            device: device.clone(),
            dtype,
            cfg: cfg.clone(),
        })
    }

    pub fn forward(
        &self,
        input_ids: &Tensor,
        input_positions: &[Vec<usize>],
        kv_caches: Option<&Vec<(Tensor, Tensor)>>,
        input_metadata: &InputMetadata,
    ) -> Result<Tensor> {
        let (b_size, seq_len) = input_ids.dims2()?;
        let attention_mask = if seq_len <= 1 {
            None
        } else {
            super::get_attention_casual_mask(
                &self.device,
                self.dtype,
                b_size,
                seq_len,
                input_positions,
                self.cfg.sliding_window,
            )
        };
        let mut xs = self.embed_tokens.forward(input_ids)?;

        if let Some(kv_caches) = kv_caches {
            for ((k_cache, v_cache), layer) in zip(kv_caches.iter(), self.layers.iter()) {
                xs = layer.forward(
                    &xs,
                    attention_mask.as_ref(),
                    input_positions,
                    Some((k_cache, v_cache)),
                    input_metadata,
                )?
            }
        } else {
            for layer in self.layers.iter() {
                xs = layer.forward(
                    &xs,
                    attention_mask.as_ref(),
                    input_positions,
                    None,
                    input_metadata,
                )?
            }
        }

        let xs = xs
            .i((.., seq_len - 1, ..))?
            .contiguous()?
            .apply(&self.norm)?;
        self.lm_head.forward(&xs)?.to_dtype(DType::F32)
    }

    pub fn get_config(&self) -> &Config {
        &self.cfg
    }
}<|MERGE_RESOLUTION|>--- conflicted
+++ resolved
@@ -1,8 +1,4 @@
-<<<<<<< HEAD
-use super::{rotary_emb::DefaultRotaryEmbedding, Config};
-=======
 use super::{rotary_emb::ScalingRotaryEmbedding, Config};
->>>>>>> 8a57916d
 use crate::backend::progress::{ProgressLike, ProgressReporter};
 use crate::openai::distributed::{
     embedding, rms_norm, Comm, ReplicatedLinear, TensorParallelColumnLinear,
@@ -115,22 +111,14 @@
     num_heads: usize,
     num_kv_heads: usize,
     head_dim: usize,
-<<<<<<< HEAD
-    rotary_emb: Arc<DefaultRotaryEmbedding>,
-=======
     rotary_emb: Arc<ScalingRotaryEmbedding>,
->>>>>>> 8a57916d
     attn: PagedAttention,
 }
 
 impl Attention {
     fn new(
         qwen3: bool,
-<<<<<<< HEAD
-        rotary_emb: Arc<DefaultRotaryEmbedding>,
-=======
         rotary_emb: Arc<ScalingRotaryEmbedding>,
->>>>>>> 8a57916d
         cfg: &Config,
         vb: VarBuilder,
         comm: Rc<Comm>,
@@ -271,9 +259,6 @@
             (q, k)
         };
 
-<<<<<<< HEAD
-        let (q, k) = self.rotary_emb.apply_rotary_emb(&q, &k, input_positions)?;
-=======
         let (q, k) = self.rotary_emb.apply_rotary_emb(
             &q.to_dtype(DType::F32)?,
             &k.to_dtype(DType::F32)?,
@@ -281,7 +266,6 @@
         )?;
         let q = q.to_dtype(v.dtype())?;
         let k = k.to_dtype(v.dtype())?;
->>>>>>> 8a57916d
 
         let y = self
             .attn
@@ -312,11 +296,7 @@
 impl DecoderLayer {
     fn new(
         qwen3: bool,
-<<<<<<< HEAD
-        rotary_emb: Arc<DefaultRotaryEmbedding>,
-=======
         rotary_emb: Arc<ScalingRotaryEmbedding>,
->>>>>>> 8a57916d
         cfg: &Config,
         vb: VarBuilder,
         comm: Rc<Comm>,
@@ -380,11 +360,7 @@
     ) -> Result<Self> {
         let vb_m = vb.pp("model");
         let embed_tokens = embedding(cfg.vocab_size, cfg.hidden_size, vb_m.pp("embed_tokens"))?;
-<<<<<<< HEAD
-        let rotary_emb = Arc::new(DefaultRotaryEmbedding::new(dtype, cfg, device, true)?);
-=======
         let rotary_emb = Arc::new(ScalingRotaryEmbedding::new(DType::F32, cfg, device, true)?);
->>>>>>> 8a57916d
         let mut layers = Vec::with_capacity(cfg.num_hidden_layers);
         let vb_l = vb_m.pp("layers");
         let reporter = progress_reporter.clone();
