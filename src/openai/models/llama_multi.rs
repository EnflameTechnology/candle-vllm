use super::{Config, QuantConfig};
use crate::openai::distributed::{
<<<<<<< HEAD
    embedding, linear_no_bias, rms_norm, TensorParallelColumnLinear, TensorParallelRowLinear,
=======
    embedding, linear_no_bias, rms_norm, Comm, TensorParallelColumnLinear, TensorParallelRowLinear,
    VarBuilder,
>>>>>>> 11f2554c
};
use crate::paged_attention::input_metadata::InputMetadata;
use crate::paged_attention::PagedAttention;
use crate::SpecificConfig;
use candle::{DType, Device, IndexOp, Result, Tensor};
use candle_core as candle;
use candle_nn::{Embedding, Linear, Module, RmsNorm};
<<<<<<< HEAD
pub use candle::gcu_backend::ubridge::eccl::{Comm, ReduceOp};
=======
>>>>>>> 11f2554c
pub const MAX_SEQ_LEN: usize = 4096;
use crate::openai::models::TokenID;
use std::iter::zip;
use std::rc::Rc;
#[derive(Debug, Clone, serde::Deserialize)]
pub struct LlamaConfig {
    pub hidden_size: usize,
    pub intermediate_size: usize,
    pub vocab_size: usize,
    pub num_hidden_layers: usize,
    pub num_attention_heads: usize,
    pub num_key_value_heads: Option<usize>,
    pub rms_norm_eps: f64,
    #[serde(default = "default_rope")]
    pub rope_theta: f32,
    pub bos_token_id: TokenID,
    pub eos_token_id: TokenID,
    pub max_position_embeddings: Option<usize>,
    pub quantization_config: Option<QuantConfig>,
}

fn default_rope() -> f32 {
    10_000.0
}

impl LlamaConfig {
    pub fn into_config(
        self,
        use_flash_attn: bool,
        kv_cache_dtype: DType,
        scfg: &SpecificConfig,
    ) -> Config {
        Config {
            hidden_size: self.hidden_size,
            head_dim: Some(self.hidden_size / self.num_attention_heads),
            intermediate_size: self.intermediate_size,
            vocab_size: self.vocab_size,
            num_hidden_layers: self.num_hidden_layers,
            num_attention_heads: self.num_attention_heads,
            num_key_value_heads: self.num_key_value_heads.unwrap_or(self.num_attention_heads),
            rms_norm_eps: self.rms_norm_eps,
            rope_theta: f64::from(self.rope_theta),
            use_flash_attn,
            bos_token_id: self.bos_token_id,
            eos_token_id: self.eos_token_id,
            max_seq_len: self.max_position_embeddings.unwrap_or(MAX_SEQ_LEN),
            sliding_window: None,
            hidden_act: None,
            tie_word_embeddings: false,
            rope_scaling: None,
            original_max_position_embeddings: None,
            attention_bias: false,
            partial_rotary_factor: None,
            qk_layer_rms_norm: None,
            kv_cache_dtype,
            use_qkv_bias: None,
            custom_stop_tokens: None,
            specific_config: scfg.clone(),
            attn_logit_softcapping: None,
            final_logit_softcapping: None,
            quantization_config: self.quantization_config,
            moe_config: None,
        }
    }
}

#[derive(Debug, Clone)]
pub struct Cache {
    cos: Tensor,
    sin: Tensor,
    cos_sin: Tensor,
}

impl Cache {
    pub fn new(dtype: DType, config: &Config, device: &Device) -> Result<Self> {
        // precompute freqs_cis
        let n_elem = config.hidden_size / config.num_attention_heads;
        let theta: Vec<_> = (0..n_elem)
            .step_by(2)
            .map(|i| 1f32 / config.rope_theta.powf(i as f64 / n_elem as f64) as f32)
            .collect();
        let theta = Tensor::new(theta.as_slice(), device)?;
        let idx_theta = Tensor::arange(0, config.max_seq_len as u32, device)?
            .to_dtype(DType::F32)?
            .reshape((config.max_seq_len, 1))?
            .matmul(&theta.reshape((1, theta.elem_count()))?)?;
        let cos_sin = Tensor::cat(&[&idx_theta.cos()?, &idx_theta.sin()?], candle::D::Minus1)?.contiguous()?; //must be contiguous tensor;
        let cos = idx_theta.cos()?.to_dtype(dtype)?;
        let sin = idx_theta.sin()?.to_dtype(dtype)?;
        Ok(Self { cos, sin, cos_sin })
    }
}

struct CausalSelfAttention {
    qkv_proj: TensorParallelColumnLinear,
    o_proj: TensorParallelRowLinear,
    num_attention_heads: usize,
    num_key_value_heads: usize,
    head_dim: usize,
    attn: PagedAttention,
    cos_sin_cache: Cache,
}

impl CausalSelfAttention {
    fn apply_rotary_emb_qkv(
        &self,
        q: &Tensor,
        k: &Tensor,
        input_positions: &[Vec<usize>],
    ) -> Result<(Tensor, Tensor)> {
        let (b_sz, _h, seq_len, _n_embd) = q.dims4()?;
        if q.device().is_gcu() {
            let mut _input_positions = Vec::<i32>::new();
            for seqlen_offset in input_positions {
                _input_positions.push(seqlen_offset[0] as i32);
            }
            candle_nn::apply_rotary_emb_qkv(
                &q,
                &k,
                &self.cos_sin_cache.cos_sin,
                &self.cos_sin_cache.sin,
                &_input_positions,
                0,
                true,
                true,
            )
        } else {
            let mut q_embeds = Vec::new();
            let mut k_embeds = Vec::new();
            for (b, seqlen_offset) in zip(0..b_sz, input_positions) {
                let cos = self
                    .cos_sin_cache
                    .cos
                    .narrow(0, seqlen_offset[0], seq_len)?;
                let sin = self
                    .cos_sin_cache
                    .sin
                    .narrow(0, seqlen_offset[0], seq_len)?;
                let x_q = q.narrow(0, b, 1)?;
                let x_k = k.narrow(0, b, 1)?;
                let q_embed = candle_nn::rotary_emb::rope(&x_q, &cos, &sin).unwrap();
                let k_embed = candle_nn::rotary_emb::rope(&x_k, &cos, &sin).unwrap();
                q_embeds.push(q_embed);
                k_embeds.push(k_embed);
            }
            Ok((Tensor::cat(&q_embeds, 0)?, Tensor::cat(&k_embeds, 0)?))
        }
    }

    fn forward(
        &self,
        x: &Tensor,
        attention_mask: Option<&Tensor>,
        input_positions: &[Vec<usize>],
        cache: Option<(&Tensor, &Tensor)>,
        input_metadata: &InputMetadata,
    ) -> Result<Tensor> {
        let (b_sz, seq_len, _) = x.dims3()?;
        let qkv = self.qkv_proj.forward(x)?;
        let hidden_size = self.num_attention_heads * self.head_dim;

        let q = qkv.i((.., .., ..self.num_attention_heads * self.head_dim))?;
        let k = qkv.i((
            ..,
            ..,
            self.num_attention_heads * self.head_dim
                ..self.num_attention_heads * self.head_dim
                    + self.num_key_value_heads * self.head_dim,
        ))?;
        let v = qkv.i((
            ..,
            ..,
            self.num_attention_heads * self.head_dim + self.num_key_value_heads * self.head_dim..,
        ))?;

        let (q, k, v) = if seq_len == 1 {
            //no need transpose for seq_len == 1, change reshape dim
            let q = q.reshape((b_sz, self.num_attention_heads, seq_len, self.head_dim))?;
            let k = k.reshape((b_sz, self.num_key_value_heads, seq_len, self.head_dim))?;
            let v = v.reshape((b_sz, self.num_key_value_heads, seq_len, self.head_dim))?;
            (q, k, v)
        } else {
            let q = q
                .reshape((b_sz, seq_len, self.num_attention_heads, self.head_dim))?
                .transpose(1, 2)?
                .contiguous()?;
            let k = k
                .reshape((b_sz, seq_len, self.num_key_value_heads, self.head_dim))?
                .transpose(1, 2)?
                .contiguous()?;
            let v = v
                .reshape((b_sz, seq_len, self.num_key_value_heads, self.head_dim))?
                .transpose(1, 2)?;
            (q, k, v.contiguous()?)
        };

        let (q, k) = self.apply_rotary_emb_qkv(&q, &k, input_positions)?;

        let y = self.attn.forward(
            &q,
            &k,
            &v,
            attention_mask,
            cache.map(|(k_, _)| k_.clone()),
            cache.map(|(_, v_)| v_.clone()),
            input_metadata,
            None,
        )?;

        let y = if attention_mask.is_some() {
            y.transpose(1, 2)?.reshape(&[b_sz, seq_len, hidden_size])?
        } else {
            y.reshape(&[b_sz, seq_len, hidden_size])?
        };
        let y = self.o_proj.forward(&y)?;
        Ok(y)
    }

    fn load(
        vb: VarBuilder,
        cfg: &Config,
        dtype: DType,
        device: &Device,
        comm: Rc<Comm>,
    ) -> Result<Self> {
        let qkv_proj = TensorParallelColumnLinear::load_multi(
            vb.clone(),
            &["q_proj", "k_proj", "v_proj"],
            comm.clone(),
        )?;
        let o_proj = TensorParallelRowLinear::load(vb.pp("o_proj"), comm.clone())?;
        let head_dim = cfg.hidden_size / cfg.num_attention_heads;
        let attention_heads = cfg.num_attention_heads / comm.world_size();
        let kv_heads = cfg.num_key_value_heads / comm.world_size();
        Ok(Self {
            qkv_proj,
            o_proj,
            num_attention_heads: attention_heads,
            num_key_value_heads: kv_heads,
            head_dim,
            attn: PagedAttention::new(
                attention_heads,
                head_dim,
                1. / ((head_dim as f32).sqrt()),
                Some(kv_heads),
                None,
                vb.device().clone(),
                None,
            )?,
            cos_sin_cache: Cache::new(dtype, cfg, device)?,
        })
    }
}

struct Mlp {
    c_fc1: TensorParallelColumnLinear,
    c_fc2: TensorParallelColumnLinear,
    c_proj: TensorParallelRowLinear,
}

impl Mlp {
    fn forward(&self, x: &Tensor) -> Result<Tensor> {
        let x = (candle_nn::ops::silu(&self.c_fc1.forward(x)?)? * self.c_fc2.forward(x)?)?;
        self.c_proj.forward(&x)
    }

    fn load(vb: VarBuilder, comm: Rc<Comm>) -> Result<Self> {
        let c_fc1 = TensorParallelColumnLinear::load(vb.pp("gate_proj"), comm.clone())?;
        let c_fc2 = TensorParallelColumnLinear::load(vb.pp("up_proj"), comm.clone())?;
        let c_proj = TensorParallelRowLinear::load(vb.pp("down_proj"), comm)?;
        Ok(Self {
            c_fc1,
            c_fc2,
            c_proj,
        })
    }
}

struct Block {
    rms_1: RmsNorm,
    attn: CausalSelfAttention,
    rms_2: RmsNorm,
    mlp: Mlp,
}

impl Block {
    fn forward(
        &self,
        x: &Tensor,
        attention_mask: Option<&Tensor>,
        input_positions: &[Vec<usize>],
        cache: Option<(&Tensor, &Tensor)>,
        input_metadata: &InputMetadata,
    ) -> Result<Tensor> {
        let residual = x;
        let x = self.rms_1.forward(x)?;
        let x = (self
            .attn
            .forward(&x, attention_mask, input_positions, cache, input_metadata)?
            + residual)?;
        let residual = &x;
        let x = (self.mlp.forward(&self.rms_2.forward(&x)?)? + residual)?;
        Ok(x)
    }

    fn load(
        vb: VarBuilder,
        cfg: &Config,
        dtype: DType,
        device: &Device,
        comm: Rc<Comm>,
    ) -> Result<Self> {
        let attn = CausalSelfAttention::load(vb.pp("self_attn"), cfg, dtype, device, comm.clone())?;
        let mlp = Mlp::load(vb.pp("mlp"), comm.clone())?;
        let rms_1 = rms_norm(cfg.hidden_size, 1e-5, vb.pp("input_layernorm"))?;
        let rms_2 = rms_norm(cfg.hidden_size, 1e-5, vb.pp("post_attention_layernorm"))?;
        Ok(Self {
            rms_1,
            attn,
            rms_2,
            mlp,
        })
    }
}

pub struct LlamaMulti {
    wte: Embedding,
    blocks: Vec<Block>,
    ln_f: RmsNorm,
    lm_head: Linear,
    cfg: Config,
    dtype: DType,
    device: Device,
}

impl LlamaMulti {
    fn prepare_decoder_attention_mask(&self, b_size: usize, tgt_len: usize) -> Result<Tensor> {
        let mask: Vec<_> = (0..tgt_len)
            .flat_map(|i| (0..tgt_len).map(move |j| if i < j { f32::NEG_INFINITY } else { 0. }))
            .collect();
        let mask = Tensor::from_slice(&mask, (tgt_len, tgt_len), &self.device)?;
        mask.expand((b_size, 1, tgt_len, tgt_len))?
            .contiguous()?
            .to_dtype(self.dtype)
    }

    pub fn forward(
        &self,
        x: &Tensor,
        input_positions: &[Vec<usize>],
        kv_caches: Option<&Vec<(Tensor, Tensor)>>,
        input_metadata: &InputMetadata,
    ) -> Result<Tensor> {
        let (_b_sz, seq_len) = x.dims2()?;
        let attention_mask = if seq_len <= 1 {
            None
        } else {
            let mask = self.prepare_decoder_attention_mask(_b_sz, seq_len)?;
            Some(mask)
        };
        let mut x = self.wte.forward(x)?;
        if let Some(kv_caches) = kv_caches {
            for ((k_cache, v_cache), block) in zip(kv_caches.iter(), &self.blocks) {
                x = block.forward(
                    &x,
                    attention_mask.as_ref(),
                    input_positions,
                    Some((k_cache, v_cache)),
                    input_metadata,
                )?;
            }
        } else {
            for block in &self.blocks {
                x = block.forward(
                    &x,
                    attention_mask.as_ref(),
                    input_positions,
                    None,
                    input_metadata,
                )?;
            }
        }
        let x = self.ln_f.forward(&x)?;
        let x = x.i((.., seq_len - 1, ..))?.contiguous()?;
        let logits = self.lm_head.forward(&x)?;
        logits.to_dtype(DType::F32)
    }

    pub fn load(
        vb: VarBuilder,
        cfg: &Config,
        dtype: DType,
        device: &Device,
        comm: Rc<Comm>,
    ) -> Result<Self> {
        let wte = embedding(cfg.vocab_size, cfg.hidden_size, vb.pp("model.embed_tokens"))?;
        let lm_head = linear_no_bias(cfg.hidden_size, cfg.vocab_size, vb.pp("lm_head"))?;
        let ln_f = rms_norm(cfg.hidden_size, 1e-5, vb.pp("model.norm"))?;
        let blocks: Vec<_> = (0..cfg.num_hidden_layers)
            .map(|i| {
                Block::load(
                    vb.pp(&format!("model.layers.{i}")),
                    cfg,
                    dtype,
                    device,
                    comm.clone(),
                )
                .unwrap()
            })
            .collect();

        Ok(Self {
            wte,
            blocks,
            ln_f,
            lm_head,
            cfg: cfg.clone(),
            dtype,
            device: device.clone(),
        })
    }

    pub fn get_config(&self) -> &Config {
        &self.cfg
    }
}<|MERGE_RESOLUTION|>--- conflicted
+++ resolved
@@ -1,11 +1,7 @@
 use super::{Config, QuantConfig};
 use crate::openai::distributed::{
-<<<<<<< HEAD
-    embedding, linear_no_bias, rms_norm, TensorParallelColumnLinear, TensorParallelRowLinear,
-=======
     embedding, linear_no_bias, rms_norm, Comm, TensorParallelColumnLinear, TensorParallelRowLinear,
     VarBuilder,
->>>>>>> 11f2554c
 };
 use crate::paged_attention::input_metadata::InputMetadata;
 use crate::paged_attention::PagedAttention;
@@ -13,10 +9,6 @@
 use candle::{DType, Device, IndexOp, Result, Tensor};
 use candle_core as candle;
 use candle_nn::{Embedding, Linear, Module, RmsNorm};
-<<<<<<< HEAD
-pub use candle::gcu_backend::ubridge::eccl::{Comm, ReduceOp};
-=======
->>>>>>> 11f2554c
 pub const MAX_SEQ_LEN: usize = 4096;
 use crate::openai::models::TokenID;
 use std::iter::zip;
@@ -103,7 +95,8 @@
             .to_dtype(DType::F32)?
             .reshape((config.max_seq_len, 1))?
             .matmul(&theta.reshape((1, theta.elem_count()))?)?;
-        let cos_sin = Tensor::cat(&[&idx_theta.cos()?, &idx_theta.sin()?], candle::D::Minus1)?.contiguous()?; //must be contiguous tensor;
+        let cos_sin = Tensor::cat(&[&idx_theta.cos()?, &idx_theta.sin()?], candle::D::Minus1)?
+            .contiguous()?; //must be contiguous tensor;
         let cos = idx_theta.cos()?.to_dtype(dtype)?;
         let sin = idx_theta.sin()?.to_dtype(dtype)?;
         Ok(Self { cos, sin, cos_sin })
