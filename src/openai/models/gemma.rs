--- conflicted
+++ resolved
@@ -222,18 +222,7 @@
             (q, k, v.contiguous()?)
         };
 
-<<<<<<< HEAD
         let (q, k) = self.rotary_emb.apply_rotary_emb(&q, &k, input_positions)?;
-=======
-        let (q, k) = self.rotary_emb.apply_rotary_emb(
-            &q.to_dtype(DType::F32)?,
-            &k.to_dtype(DType::F32)?,
-            input_positions,
-        )?;
-
-        let q = q.to_dtype(v.dtype())?;
-        let k = k.to_dtype(v.dtype())?;
->>>>>>> 8a57916d
 
         // let q = q.to_dtype(v.dtype())?;
         // let k = k.to_dtype(v.dtype())?;
@@ -383,7 +372,7 @@
         let vb_m = vb.pp("model");
         let embed_tokens = embedding(cfg.vocab_size, cfg.hidden_size, vb_m.pp("embed_tokens"))?;
         let rotary_emb = Arc::new(DefaultRotaryEmbedding::new(
-            vb.dtype(),
+            dtype,
             cfg,
             vb_m.device(),
             true,
