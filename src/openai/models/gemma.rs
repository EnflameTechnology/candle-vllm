use super::{Config, QuantConfig};
<<<<<<< HEAD
use crate::openai::distributed::embedding;
use crate::openai::models::linear::{
    linear_b_x as linear_b, linear_no_bias_x as linear, LinearX as Linear, Shard, VarBuilder,
=======
use crate::openai::distributed::{
    embedding, Comm, ReplicatedLinear, TensorParallelColumnLinear, TensorParallelRowLinear,
    VarBuilder,
>>>>>>> e97e3d9f
};
use crate::openai::models::TokenID;
use crate::paged_attention::input_metadata::InputMetadata;
use crate::paged_attention::PagedAttention;
use crate::SpecificConfig;
use candle::{DType, Device, IndexOp, Module, Result, Tensor};
use candle_core as candle;
use candle_nn::{Activation, RmsNorm};
use std::iter::zip;
use std::rc::Rc;
use std::sync::Arc;

#[derive(serde::Deserialize, Debug, Clone)]
pub struct GemmaConfig {
    pub attention_bias: bool,
    pub head_dim: Option<usize>,
    // The code gemma configs include both hidden_act and hidden_activation.
    pub hidden_act: Option<Activation>,
    pub hidden_activation: Option<Activation>,
    pub hidden_size: usize,
    pub intermediate_size: usize,
    pub num_attention_heads: usize,
    pub num_hidden_layers: usize,
    pub num_key_value_heads: usize,
    pub rms_norm_eps: f64,
    pub rope_theta: f64,
    pub vocab_size: usize,
    pub bos_token_id: TokenID,
    pub eos_token_id: TokenID,
    pub max_position_embeddings: Option<usize>,
    pub attn_logit_softcapping: Option<f64>,
    pub final_logit_softcapping: Option<f64>,
    pub quantization_config: Option<QuantConfig>,
}

impl GemmaConfig {
    pub fn into_config(
        self,
        use_flash_attn: bool,
        kv_cache_dtype: DType,
        scfg: &SpecificConfig,
    ) -> Config {
        let hidden_act = match (self.hidden_act, self.hidden_activation) {
            (None, Some(act)) | (Some(act), None) => Some(act),
            (Some(act), Some(_)) => {
                println!("both hidden_act and hidden_activation are set");
                Some(act)
            }
            (None, None) => panic!("none of hidden_act and hidden_activation are set"),
        };
        Config {
            hidden_size: self.hidden_size,
            head_dim: Some(
                self.head_dim
                    .unwrap_or(self.hidden_size / self.num_attention_heads),
            ),
            intermediate_size: self.intermediate_size,
            vocab_size: self.vocab_size,
            num_hidden_layers: self.num_hidden_layers,
            num_attention_heads: self.num_attention_heads,
            num_key_value_heads: self.num_key_value_heads,
            rms_norm_eps: self.rms_norm_eps,
            rope_theta: self.rope_theta,
            use_flash_attn,
            bos_token_id: self.bos_token_id,
            eos_token_id: self.eos_token_id,
            max_seq_len: self.max_position_embeddings.unwrap_or(4096),
            sliding_window: None,
            hidden_act,
            tie_word_embeddings: false,
            rope_scaling: None,
            original_max_position_embeddings: None,
            attention_bias: self.attention_bias,
            partial_rotary_factor: None,
            qk_layer_rms_norm: None,
            kv_cache_dtype,
            use_qkv_bias: None,
            custom_stop_tokens: None,
            specific_config: scfg.clone(),
            attn_logit_softcapping: self.attn_logit_softcapping,
            final_logit_softcapping: self.final_logit_softcapping,
            quantization_config: self.quantization_config,
            moe_config: None,
        }
    }
}

fn rms_norm(dim: usize, eps: f64, vb: VarBuilder) -> Result<RmsNorm> {
    let weight = vb.get(dim, "weight")?;
    Ok(RmsNorm::new((weight + 1.0f64)?, eps))
}

#[derive(Debug, Clone)]
struct RotaryEmbedding {
    sin: Tensor,
    cos: Tensor,
    cos_sin: Tensor,
}

impl RotaryEmbedding {
    fn new(dtype: DType, cfg: &Config, dev: &Device) -> Result<Self> {
        let dim = cfg.get_head_size();
        let max_seq_len = cfg.max_seq_len;
        let inv_freq: Vec<_> = (0..dim)
            .step_by(2)
            .map(|i| 1f32 / cfg.rope_theta.powf(i as f64 / dim as f64) as f32)
            .collect();
        let inv_freq_len = inv_freq.len();
        let inv_freq = Tensor::from_vec(inv_freq, (1, inv_freq_len), dev)?.to_dtype(dtype)?;
        let t = Tensor::arange(0u32, max_seq_len as u32, dev)?
            .to_dtype(dtype)?
            .reshape((max_seq_len, 1))?;
        let freqs = t.matmul(&inv_freq)?;
        let cos = freqs.cos()?;
        let sin = freqs.sin()?;
        let cos_sin = Tensor::cat(&[&cos, &sin], candle::D::Minus1)?.contiguous()?; //must be contiguous tensor;
        Ok(Self { sin, cos, cos_sin })
    }

    fn apply_rotary_emb_qkv(
        &self,
        q: &Tensor,
        k: &Tensor,
        input_positions: &[Vec<usize>],
    ) -> Result<(Tensor, Tensor)> {
        let (b_sz, _h, seq_len, _n_embd) = q.dims4()?;
        if q.device().is_gcu() {
            let mut _input_positions = Vec::<i32>::new();
            for seqlen_offset in input_positions {
                _input_positions.push(seqlen_offset[0] as i32);
            }
            candle_nn::apply_rotary_emb_qkv(
                &q,
                &k,
                &self.cos_sin,
                &self.sin,
                &_input_positions,
                0,
                true,
                true,
            )
        } else {
            let mut q_embeds = Vec::new();
            let mut k_embeds = Vec::new();
            for (b, seqlen_offset) in zip(0..b_sz, input_positions) {
                let cos = self.cos.narrow(0, seqlen_offset[0], seq_len)?;
                let sin = self.sin.narrow(0, seqlen_offset[0], seq_len)?;
                let x_q = q.narrow(0, b, 1)?;
                let x_k = k.narrow(0, b, 1)?;
                let q_embed = candle_nn::rotary_emb::rope(&x_q, &cos, &sin).unwrap();
                let k_embed = candle_nn::rotary_emb::rope(&x_k, &cos, &sin).unwrap();
                q_embeds.push(q_embed);
                k_embeds.push(k_embed);
            }
            Ok((Tensor::cat(&q_embeds, 0)?, Tensor::cat(&k_embeds, 0)?))
        }
    }
}

struct MLP {
    gate_proj: TensorParallelColumnLinear,
    up_proj: TensorParallelColumnLinear,
    down_proj: TensorParallelRowLinear,
    act_fn: candle_nn::Activation,
}

impl MLP {
    fn new(cfg: &Config, vb: VarBuilder, comm: Rc<Comm>) -> Result<Self> {
        let hidden_sz = cfg.hidden_size;
        let intermediate_sz = cfg.intermediate_size;
        let gate_proj = TensorParallelColumnLinear::load_with_hints(
            hidden_sz,
            intermediate_sz,
            false,
            vb.pp("gate_proj"),
<<<<<<< HEAD
            Shard::default(),
=======
            comm.clone(),
>>>>>>> e97e3d9f
            &cfg.specific_config.quant,
            &cfg.quantization_config,
        )?;
        let up_proj = TensorParallelColumnLinear::load_with_hints(
            hidden_sz,
            intermediate_sz,
            false,
            vb.pp("up_proj"),
<<<<<<< HEAD
            Shard::default(),
=======
            comm.clone(),
>>>>>>> e97e3d9f
            &cfg.specific_config.quant,
            &cfg.quantization_config,
        )?;
        let down_proj = TensorParallelRowLinear::load_with_hints(
            intermediate_sz,
            hidden_sz,
            false,
            vb.pp("down_proj"),
<<<<<<< HEAD
            Shard::default(),
=======
            comm,
>>>>>>> e97e3d9f
            &cfg.specific_config.quant,
            &cfg.quantization_config,
        )?;
        Ok(Self {
            gate_proj,
            up_proj,
            down_proj,
            act_fn: cfg.hidden_act.unwrap(),
        })
    }
}

impl Module for MLP {
    fn forward(&self, xs: &Tensor) -> Result<Tensor> {
        let lhs = self.act_fn.forward(&self.gate_proj.forward(xs)?)?;
        let rhs = self.up_proj.forward(xs)?;
        self.down_proj.forward(&(&lhs * &rhs)?)
    }
}

struct Attention {
    q_proj: TensorParallelColumnLinear,
    k_proj: TensorParallelColumnLinear,
    v_proj: TensorParallelColumnLinear,
    o_proj: TensorParallelRowLinear,
    num_heads: usize,
    num_kv_heads: usize,
    head_dim: usize,
    rotary_emb: Arc<RotaryEmbedding>,
    attn: PagedAttention,
}

impl Attention {
    fn new(
        rotary_emb: Arc<RotaryEmbedding>,
        cfg: &Config,
        vb: VarBuilder,
        comm: Rc<Comm>,
    ) -> Result<Self> {
        let hidden_sz = cfg.hidden_size;
        let num_heads = cfg.num_attention_heads;
        let num_kv_heads = cfg.num_key_value_heads;
        let head_dim = cfg.head_dim.unwrap();
        let bias = cfg.attention_bias;
        let q_proj = TensorParallelColumnLinear::load_with_hints(
            hidden_sz,
            num_heads * head_dim,
            bias,
            vb.pp("q_proj"),
<<<<<<< HEAD
            Shard::default(),
=======
            comm.clone(),
>>>>>>> e97e3d9f
            &cfg.specific_config.quant,
            &cfg.quantization_config,
        )?;
        let k_proj = TensorParallelColumnLinear::load_with_hints(
            hidden_sz,
            num_kv_heads * head_dim,
            bias,
            vb.pp("k_proj"),
<<<<<<< HEAD
            Shard::default(),
=======
            comm.clone(),
>>>>>>> e97e3d9f
            &cfg.specific_config.quant,
            &cfg.quantization_config,
        )?;
        let v_proj = TensorParallelColumnLinear::load_with_hints(
            hidden_sz,
            num_kv_heads * head_dim,
            bias,
            vb.pp("v_proj"),
<<<<<<< HEAD
            Shard::default(),
=======
            comm.clone(),
>>>>>>> e97e3d9f
            &cfg.specific_config.quant,
            &cfg.quantization_config,
        )?;

        let o_proj = TensorParallelRowLinear::load_with_hints(
            num_heads * head_dim,
            hidden_sz,
            bias,
            vb.pp("o_proj"),
<<<<<<< HEAD
            Shard::default(),
=======
            comm.clone(),
>>>>>>> e97e3d9f
            &cfg.specific_config.quant,
            &cfg.quantization_config,
        )?;
        let attention_heads = cfg.num_attention_heads / comm.world_size();
        let kv_heads = cfg.num_key_value_heads / comm.world_size();
        Ok(Self {
            q_proj,
            k_proj,
            v_proj,
            o_proj,
            num_heads: attention_heads,
            num_kv_heads: kv_heads,
            head_dim,
            rotary_emb,
            attn: PagedAttention::new(
                attention_heads,
                head_dim,
                1. / ((head_dim as f32).sqrt()),
                Some(kv_heads),
                None,
                vb.device().clone(),
                None,
            )?,
        })
    }

    fn forward(
        &self,
        xs: &Tensor,
        attention_mask: Option<&Tensor>,
        input_positions: &[Vec<usize>],
        cache: Option<(&Tensor, &Tensor)>,
        input_metadata: &InputMetadata,
        softcapping: Option<f64>,
    ) -> Result<Tensor> {
        let (b_sz, seq_len, _) = xs.dims3()?;

        let query_states = self.q_proj.forward(xs)?;
        let key_states = self.k_proj.forward(xs)?;
        let value_states = self.v_proj.forward(xs)?;

        let (q, k, v) = if seq_len == 1 {
            //no need transpose for seq_len == 1, change reshape dim
            let q = query_states.reshape((b_sz, self.num_heads, seq_len, self.head_dim))?;
            let k = key_states.reshape((b_sz, self.num_kv_heads, seq_len, self.head_dim))?;
            let v = value_states.reshape((b_sz, self.num_kv_heads, seq_len, self.head_dim))?;
            (q, k, v)
        } else {
            let q = query_states
                .reshape((b_sz, seq_len, self.num_heads, self.head_dim))?
                .transpose(1, 2)?;
            let k = key_states
                .reshape((b_sz, seq_len, self.num_kv_heads, self.head_dim))?
                .transpose(1, 2)?;
            let v = value_states
                .reshape((b_sz, seq_len, self.num_kv_heads, self.head_dim))?
                .transpose(1, 2)?;
            (q, k, v.contiguous()?)
        };

        let (q, k) = self
            .rotary_emb
            .apply_rotary_emb_qkv(&q, &k, input_positions)?;

        // let q = q.to_dtype(v.dtype())?;
        // let k = k.to_dtype(v.dtype())?;
        // No need repeat_kv since we performed broadcasted matmul in the prefiling stage
        // while, the decoding stage used paged-attention which also does not need kv stacking (to match query dim)
        // let k = candle_transformers::utils::repeat_kv(k, self.num_kv_groups)?.contiguous()?;
        // let v =
        //     candle_transformers::utils::repeat_kv(v, self.num_kv_groups)?.contiguous()?;

        let y = self.attn.forward(
            &q,
            &k,
            &v,
            attention_mask,
            cache.map(|(k_, _)| k_.clone()),
            cache.map(|(_, v_)| v_.clone()),
            input_metadata,
            softcapping,
        )?;

        let y = if attention_mask.is_some() {
            y.transpose(1, 2)?.reshape((b_sz, seq_len, ()))?
        } else {
            y.reshape((b_sz, seq_len, ()))?
        };
        let y = self.o_proj.forward(&y)?;
        Ok(y)
    }
}

struct DecoderLayer {
    self_attn: Attention,
    mlp: MLP,
    input_layernorm: RmsNorm,
    post_feedforward_layernorm: Option<RmsNorm>,
    pre_feedforward_layernorm: Option<RmsNorm>,
    post_attention_layernorm: RmsNorm,
}

impl DecoderLayer {
    fn new(
        rotary_emb: Arc<RotaryEmbedding>,
        cfg: &Config,
        vb: VarBuilder,
        comm: Rc<Comm>,
    ) -> Result<Self> {
        let self_attn = Attention::new(rotary_emb, cfg, vb.pp("self_attn"), comm.clone())?;
        let mlp = MLP::new(cfg, vb.pp("mlp"), comm.clone())?;
        let input_layernorm =
            rms_norm(cfg.hidden_size, cfg.rms_norm_eps, vb.pp("input_layernorm"))?;

        let pre_feedforward_layernorm = if cfg.attn_logit_softcapping.is_some() {
            Some(rms_norm(
                cfg.hidden_size,
                cfg.rms_norm_eps,
                vb.pp("pre_feedforward_layernorm"),
            )?)
        } else {
            None
        };

        let post_feedforward_layernorm = if cfg.attn_logit_softcapping.is_some() {
            Some(rms_norm(
                cfg.hidden_size,
                cfg.rms_norm_eps,
                vb.pp("post_feedforward_layernorm"),
            )?)
        } else {
            None
        };

        let post_attention_layernorm = rms_norm(
            cfg.hidden_size,
            cfg.rms_norm_eps,
            vb.pp("post_attention_layernorm"),
        )?;
        Ok(Self {
            self_attn,
            mlp,
            input_layernorm,
            pre_feedforward_layernorm,
            post_feedforward_layernorm,
            post_attention_layernorm,
        })
    }

    fn forward(
        &self,
        xs: &Tensor,
        attention_mask: Option<&Tensor>,
        input_positions: &[Vec<usize>],
        cache: Option<(&Tensor, &Tensor)>,
        input_metadata: &InputMetadata,
        softcapping: Option<f64>,
    ) -> Result<Tensor> {
        let residual = xs;
        let xs = self.input_layernorm.forward(xs)?;
        let xs = self.self_attn.forward(
            &xs,
            attention_mask,
            input_positions,
            cache,
            input_metadata,
            softcapping,
        )?;

        if softcapping.is_some() {
            let xs = xs.apply(&self.post_attention_layernorm)?;
            let xs = (xs + residual)?;
            let residual = &xs;
            let xs = match &self.pre_feedforward_layernorm {
                Some(l) => l.forward(&xs)?,
                None => xs.clone(),
            };
            let xs = xs.apply(&self.mlp)?;
            let xs = match &self.post_feedforward_layernorm {
                Some(l) => l.forward(&xs)?,
                None => xs,
            };
            residual + xs
        } else {
            let xs = (xs + residual)?;
            let residual = &xs;
            residual + xs.apply(&self.post_attention_layernorm)?.apply(&self.mlp)?
        }
    }
}

pub struct Gemma {
    embed_tokens: candle_nn::Embedding,
    layers: Vec<DecoderLayer>,
    norm: RmsNorm,
    lm_head: ReplicatedLinear,
    device: Device,
    dtype: DType,
    hidden_size: usize,
    cfg: Config,
}

impl Gemma {
    pub fn new(
        vb: VarBuilder,
        cfg: &Config,
        dtype: DType,
        device: &Device,
        comm: Rc<Comm>,
    ) -> Result<Self> {
        let vb_m = vb.pp("model");
        let embed_tokens = embedding(cfg.vocab_size, cfg.hidden_size, vb_m.pp("embed_tokens"))?;
        let rotary_emb = Arc::new(RotaryEmbedding::new(vb.dtype(), cfg, vb_m.device())?);
        let mut layers = Vec::with_capacity(cfg.num_hidden_layers);
        let vb_l = vb_m.pp("layers");
        for layer_idx in 0..cfg.num_hidden_layers {
            let layer =
                DecoderLayer::new(rotary_emb.clone(), cfg, vb_l.pp(layer_idx), comm.clone())?;
            layers.push(layer)
        }
        let norm = rms_norm(cfg.hidden_size, cfg.rms_norm_eps, vb_m.pp("norm"))?;
        let lm_head = ReplicatedLinear::from_weight_bias(embed_tokens.embeddings().clone(), None)?;
        Ok(Self {
            embed_tokens,
            layers,
            norm,
            lm_head,
            device: device.clone(),
            dtype,
            hidden_size: cfg.hidden_size,
            cfg: cfg.clone(),
        })
    }

    fn prepare_decoder_attention_mask(&self, b_size: usize, tgt_len: usize) -> Result<Tensor> {
        let mask: Vec<_> = (0..tgt_len)
            .flat_map(|i| (0..tgt_len).map(move |j| if i < j { f32::NEG_INFINITY } else { 0. }))
            .collect();
        let mask = Tensor::from_slice(&mask, (tgt_len, tgt_len), &self.device)?;
        mask.expand((b_size, 1, tgt_len, tgt_len))?
            .to_dtype(self.dtype)
    }

    pub fn forward(
        &self,
        input_ids: &Tensor,
        input_positions: &[Vec<usize>],
        kv_caches: Option<&Vec<(Tensor, Tensor)>>,
        input_metadata: &InputMetadata,
    ) -> Result<Tensor> {
        let (b_size, seq_len) = input_ids.dims2()?;
        let attention_mask = if seq_len <= 1 {
            None
        } else {
            let mask = self.prepare_decoder_attention_mask(b_size, seq_len)?;
            Some(mask)
        };
        let xs = self.embed_tokens.forward(input_ids)?;
        let mut xs = (xs * (self.hidden_size as f64).sqrt())?;
        if let Some(kv_caches) = kv_caches {
            for ((k_cache, v_cache), layer) in zip(kv_caches.iter(), self.layers.iter()) {
                xs = layer.forward(
                    &xs,
                    attention_mask.as_ref(),
                    input_positions,
                    Some((k_cache, v_cache)),
                    input_metadata,
                    self.cfg.attn_logit_softcapping,
                )?
            }
        } else {
            for layer in self.layers.iter() {
                xs = layer.forward(
                    &xs,
                    attention_mask.as_ref(),
                    input_positions,
                    None,
                    input_metadata,
                    self.cfg.attn_logit_softcapping,
                )?
            }
        }

        let logits = xs.i((.., seq_len - 1, ..))?.apply(&self.norm)?;
        let logits = self.lm_head.forward(&logits)?;

        let logits = match self.cfg.final_logit_softcapping {
            None => logits,
            Some(sc) => ((logits / sc)?.tanh()? * sc)?,
        };
        logits.to_dtype(DType::F32)
    }

    pub fn get_config(&self) -> &Config {
        &self.cfg
    }
}<|MERGE_RESOLUTION|>--- conflicted
+++ resolved
@@ -1,13 +1,7 @@
 use super::{Config, QuantConfig};
-<<<<<<< HEAD
-use crate::openai::distributed::embedding;
-use crate::openai::models::linear::{
-    linear_b_x as linear_b, linear_no_bias_x as linear, LinearX as Linear, Shard, VarBuilder,
-=======
 use crate::openai::distributed::{
     embedding, Comm, ReplicatedLinear, TensorParallelColumnLinear, TensorParallelRowLinear,
     VarBuilder,
->>>>>>> e97e3d9f
 };
 use crate::openai::models::TokenID;
 use crate::paged_attention::input_metadata::InputMetadata;
@@ -183,11 +177,7 @@
             intermediate_sz,
             false,
             vb.pp("gate_proj"),
-<<<<<<< HEAD
-            Shard::default(),
-=======
             comm.clone(),
->>>>>>> e97e3d9f
             &cfg.specific_config.quant,
             &cfg.quantization_config,
         )?;
@@ -196,11 +186,7 @@
             intermediate_sz,
             false,
             vb.pp("up_proj"),
-<<<<<<< HEAD
-            Shard::default(),
-=======
             comm.clone(),
->>>>>>> e97e3d9f
             &cfg.specific_config.quant,
             &cfg.quantization_config,
         )?;
@@ -209,11 +195,7 @@
             hidden_sz,
             false,
             vb.pp("down_proj"),
-<<<<<<< HEAD
-            Shard::default(),
-=======
             comm,
->>>>>>> e97e3d9f
             &cfg.specific_config.quant,
             &cfg.quantization_config,
         )?;
@@ -263,11 +245,7 @@
             num_heads * head_dim,
             bias,
             vb.pp("q_proj"),
-<<<<<<< HEAD
-            Shard::default(),
-=======
             comm.clone(),
->>>>>>> e97e3d9f
             &cfg.specific_config.quant,
             &cfg.quantization_config,
         )?;
@@ -276,11 +254,7 @@
             num_kv_heads * head_dim,
             bias,
             vb.pp("k_proj"),
-<<<<<<< HEAD
-            Shard::default(),
-=======
             comm.clone(),
->>>>>>> e97e3d9f
             &cfg.specific_config.quant,
             &cfg.quantization_config,
         )?;
@@ -289,11 +263,7 @@
             num_kv_heads * head_dim,
             bias,
             vb.pp("v_proj"),
-<<<<<<< HEAD
-            Shard::default(),
-=======
             comm.clone(),
->>>>>>> e97e3d9f
             &cfg.specific_config.quant,
             &cfg.quantization_config,
         )?;
@@ -303,11 +273,7 @@
             hidden_sz,
             bias,
             vb.pp("o_proj"),
-<<<<<<< HEAD
-            Shard::default(),
-=======
             comm.clone(),
->>>>>>> e97e3d9f
             &cfg.specific_config.quant,
             &cfg.quantization_config,
         )?;
