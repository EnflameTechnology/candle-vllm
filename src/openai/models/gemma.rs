use super::Config;
use crate::paged_attention::input_metadata::InputMetadata;
use crate::paged_attention::PagedAttention;
use candle::{DType, Device, Module, Result, Tensor, D};
use candle_core as candle;
use candle_nn::Activation;
use candle_nn::{linear_b, linear_no_bias as linear, Linear, RmsNorm, VarBuilder};
use std::iter::zip;
use std::sync::Arc;

fn default_max_position_embeddings() -> usize {
    4096
}

#[derive(serde::Deserialize, Debug, Clone)]
pub struct GemmaConfig {
    pub attention_bias: bool,
    pub head_dim: usize,
    // The code gemma configs include both hidden_act and hidden_activation.
    pub hidden_act: Option<Activation>,
    pub hidden_activation: Option<Activation>,
    pub hidden_size: usize,
    pub intermediate_size: usize,
    pub num_attention_heads: usize,
    pub num_hidden_layers: usize,
    pub num_key_value_heads: usize,
    pub rms_norm_eps: f64,
    pub rope_theta: f64,
    pub vocab_size: usize,
    pub bos_token_id: usize,
    pub eos_token_id: usize,
    #[serde(default = "default_max_position_embeddings")]
    pub max_position_embeddings: usize,
}

impl GemmaConfig {
    pub fn into_config(self, use_flash_attn: bool) -> Config {
        let hidden_act = match (self.hidden_act, self.hidden_activation) {
            (None, Some(act)) | (Some(act), None) => Some(act),
            (Some(_), Some(_)) => panic!("both hidden_act and hidden_activation are set"),
            (None, None) => panic!("none of hidden_act and hidden_activation are set"),
        };
        Config {
            hidden_size: self.hidden_size,
            intermediate_size: self.intermediate_size,
            vocab_size: self.vocab_size,
            num_hidden_layers: self.num_hidden_layers,
            num_attention_heads: self.num_attention_heads,
            num_key_value_heads: self.num_key_value_heads,
            rms_norm_eps: self.rms_norm_eps,
            rope_theta: self.rope_theta,
            use_flash_attn,
            bos_token_id: Some(self.bos_token_id as u32),
            eos_token_id: Some(self.eos_token_id as u32),
            max_seq_len: self.max_position_embeddings,
            sliding_window: None,
            hidden_act: hidden_act,
            tie_word_embeddings: false,
            rope_scaling: None,
            original_max_position_embeddings: None,
            attention_bias: self.attention_bias,
        }
    }
}

fn rms_norm(dim: usize, eps: f64, vb: VarBuilder) -> Result<RmsNorm> {
    let weight = vb.get(dim, "weight")?;
    Ok(RmsNorm::new((weight + 1.0f64)?, eps))
}

#[derive(Debug, Clone)]
struct RotaryEmbedding {
    sin: Tensor,
    cos: Tensor,
    cos_sin: Tensor,
}

impl RotaryEmbedding {
    fn new(_dtype: DType, cfg: &Config, dev: &Device) -> Result<Self> {
        let dim = cfg.hidden_size / cfg.num_attention_heads;
        let max_seq_len = cfg.max_seq_len;
        let inv_freq: Vec<_> = (0..dim)
            .step_by(2)
            .map(|i| 1f32 / cfg.rope_theta.powf(i as f64 / dim as f64) as f32)
            .collect();
        let inv_freq_len = inv_freq.len();
        let inv_freq = Tensor::from_vec(inv_freq, (1, inv_freq_len), dev)?.to_dtype(DType::F32)?;
        let t = Tensor::arange(0u32, max_seq_len as u32, dev)?
            .to_dtype(DType::F32)?
            .reshape((max_seq_len, 1))?;
        let freqs = t.matmul(&inv_freq)?;
        let cos = freqs.cos()?;
        let sin = freqs.sin()?;
        let cos_sin = Tensor::cat(&[&cos, &sin], D::Minus1)?.contiguous()?; //must be contiguous tensor;
        Ok(Self {
            sin,
            cos,
            cos_sin,
        })
    }

    fn apply_rotary_emb_qkv(
        &self,
        q: &Tensor,
        k: &Tensor,
        seqlen_offset: usize,
    ) -> Result<(Tensor, Tensor)> {
        #[cfg(not(feature = "gcu"))]
        let (_b_sz, _h, seq_len, _n_embd) = q.dims4()?;
        #[cfg(not(feature = "gcu"))]
        let cos = self.cos.narrow(0, seqlen_offset, seq_len)?;
        #[cfg(not(feature = "gcu"))]
        let sin = self.sin.narrow(0, seqlen_offset, seq_len)?;
        #[cfg(not(feature = "gcu"))]
        let q_embed = candle_nn::rotary_emb::rope(&q.contiguous()?, &cos, &sin)?;
        #[cfg(not(feature = "gcu"))]
        let k_embed = candle_nn::rotary_emb::rope(&k.contiguous()?, &cos, &sin)?;

        #[cfg(feature = "gcu")]
        let (q_embed, k_embed) = candle_nn::apply_rotary_emb_qkv(
            &q,
            &k,
            &self.cos_sin,
            &self.sin,
            seqlen_offset,
            0,
            true,
            true,
        )?;
        Ok((q_embed, k_embed))
    }
}

#[derive(Debug, Clone)]
#[allow(clippy::upper_case_acronyms)]
struct MLP {
    gate_proj: Linear,
    up_proj: Linear,
    down_proj: Linear,
    act_fn: candle_nn::Activation,
}

impl MLP {
    fn new(cfg: &Config, vb: VarBuilder) -> Result<Self> {
        let hidden_sz = cfg.hidden_size;
        let intermediate_sz = cfg.intermediate_size;
        let gate_proj = linear(hidden_sz, intermediate_sz, vb.pp("gate_proj"))?;
        let up_proj = linear(hidden_sz, intermediate_sz, vb.pp("up_proj"))?;
        let down_proj = linear(intermediate_sz, hidden_sz, vb.pp("down_proj"))?;
        Ok(Self {
            gate_proj,
            up_proj,
            down_proj,
            act_fn: cfg.hidden_act.unwrap(),
        })
    }
}

impl Module for MLP {
    fn forward(&self, xs: &Tensor) -> Result<Tensor> {
        let lhs = xs.apply(&self.gate_proj)?.apply(&self.act_fn)?;
        let rhs = xs.apply(&self.up_proj)?;
        (lhs * rhs)?.apply(&self.down_proj)
    }
}

struct Attention {
    q_proj: Linear,
    k_proj: Linear,
    v_proj: Linear,
    o_proj: Linear,
    num_heads: usize,
    num_kv_heads: usize,
    head_dim: usize,
    rotary_emb: Arc<RotaryEmbedding>,
    hidden_size: usize,
    attn: PagedAttention,
}

impl Attention {
    fn new(rotary_emb: Arc<RotaryEmbedding>, cfg: &Config, vb: VarBuilder) -> Result<Self> {
        let hidden_sz = cfg.hidden_size;
        let num_heads = cfg.num_attention_heads;
        let num_kv_heads = cfg.num_key_value_heads;
        let head_dim = cfg.hidden_size / cfg.num_attention_heads;
        let bias = cfg.attention_bias;
        let q_proj = linear_b(hidden_sz, num_heads * head_dim, bias, vb.pp("q_proj"))?;
        let k_proj = linear_b(hidden_sz, num_kv_heads * head_dim, bias, vb.pp("k_proj"))?;
        let v_proj = linear_b(hidden_sz, num_kv_heads * head_dim, bias, vb.pp("v_proj"))?;
        let o_proj = linear_b(num_heads * head_dim, hidden_sz, bias, vb.pp("o_proj"))?;
        Ok(Self {
            q_proj,
            k_proj,
            v_proj,
            o_proj,
            num_heads,
            num_kv_heads,
            head_dim,
            rotary_emb,
            hidden_size: hidden_sz,
            attn: PagedAttention::new(
                cfg.num_attention_heads,
                head_dim,
                1. / ((head_dim as f32).sqrt()),
                Some(cfg.num_key_value_heads),
                None,
                vb.device().clone(),
                None,
            )?,
        })
    }

    fn forward(
        &mut self,
        xs: &Tensor,
        attention_mask: Option<&Tensor>,
        seqlen_offset: usize,
        cache: Option<(&Tensor, &Tensor)>,
        input_metadata: &mut InputMetadata,
    ) -> Result<Tensor> {
        let (b_sz, seq_len, _) = xs.dims3()?;

        let query_states = self.q_proj.forward(xs)?.to_dtype(DType::F32)?;
        let key_states = self.k_proj.forward(xs)?.to_dtype(DType::F32)?;
        let value_states = self.v_proj.forward(xs)?;

        let (q, k, v) = if seq_len == 1 {
            //no need transpose for seq_len == 1, change reshape dim
            let q = query_states.reshape((b_sz, self.num_heads, seq_len, self.head_dim))?;
            let k = key_states.reshape((b_sz, self.num_kv_heads, seq_len, self.head_dim))?;
            let v = value_states.reshape((b_sz, self.num_kv_heads, seq_len, self.head_dim))?;
            (q, k, v)
        } else {
            let q = query_states
                .reshape((b_sz, seq_len, self.num_heads, self.head_dim))?
                .transpose(1, 2)?;
            let k = key_states
                .reshape((b_sz, seq_len, self.num_kv_heads, self.head_dim))?
                .transpose(1, 2)?;
            let v = value_states
                .reshape((b_sz, seq_len, self.num_kv_heads, self.head_dim))?
                .transpose(1, 2)?;
            (q, k, v.contiguous()?)
        };

<<<<<<< HEAD
        let (q, k) = self
            .rotary_emb
            .apply_rotary_emb_qkv(&q, &k, seqlen_offset)?;
        
        let q = q.to_dtype(v.dtype())?;
        let k = k.to_dtype(v.dtype())?;
=======
        let (q, k) = self.rotary_emb.apply_rotary_emb_qkv(
            &q.to_dtype(DType::F32)?,
            &k.to_dtype(DType::F32)?,
            seqlen_offset,
        )?;

        let q = q.to_dtype(v.dtype())?;
        let k = k.to_dtype(v.dtype())?;

>>>>>>> 465fdc05
        // No need repeat_kv since we performed broadcasted matmul in the prefiling stage
        // while, the decoding stage used paged-attention which also does not need kv stacking (to match query dim)
        // let k = candle_transformers::utils::repeat_kv(k, self.num_kv_groups)?.contiguous()?;
        // let v =
        //     candle_transformers::utils::repeat_kv(v, self.num_kv_groups)?.contiguous()?;

        let y = self.attn.forward(
            &q,
            &k,
            &v,
            attention_mask,
            cache.map(|(k_, _)| k_.clone()),
            cache.map(|(_, v_)| v_.clone()),
            input_metadata,
        )?;

        let y = if attention_mask.is_some() {
            y.transpose(1, 2)?
                .reshape(&[b_sz, seq_len, self.hidden_size])?
        } else {
            y.reshape(&[b_sz, seq_len, self.hidden_size])?
        };
        let y = self.o_proj.forward(&y)?;
        Ok(y)
    }
}

struct DecoderLayer {
    self_attn: Attention,
    mlp: MLP,
    input_layernorm: RmsNorm,
    post_attention_layernorm: RmsNorm,
}

impl DecoderLayer {
    fn new(rotary_emb: Arc<RotaryEmbedding>, cfg: &Config, vb: VarBuilder) -> Result<Self> {
        let self_attn = Attention::new(rotary_emb, cfg, vb.pp("self_attn"))?;
        let mlp = MLP::new(cfg, vb.pp("mlp"))?;
        let input_layernorm =
            rms_norm(cfg.hidden_size, cfg.rms_norm_eps, vb.pp("input_layernorm"))?;
        let post_attention_layernorm = rms_norm(
            cfg.hidden_size,
            cfg.rms_norm_eps,
            vb.pp("post_attention_layernorm"),
        )?;
        Ok(Self {
            self_attn,
            mlp,
            input_layernorm,
            post_attention_layernorm,
        })
    }

    fn forward(
        &mut self,
        xs: &Tensor,
        attention_mask: Option<&Tensor>,
        seqlen_offset: usize,
        cache: Option<(&Tensor, &Tensor)>,
        input_metadata: &mut InputMetadata,
    ) -> Result<Tensor> {
        let residual = xs;
        let xs = self.input_layernorm.forward(xs)?;
        let xs =
            self.self_attn
                .forward(&xs, attention_mask, seqlen_offset, cache, input_metadata)?;
        let xs = (xs + residual)?;
        let residual = &xs;
        let xs = xs.apply(&self.post_attention_layernorm)?.apply(&self.mlp)?;
        residual + xs
    }
}

pub struct Gemma {
    embed_tokens: candle_nn::Embedding,
    layers: Vec<DecoderLayer>,
    norm: RmsNorm,
    lm_head: Linear,
    device: Device,
    dtype: DType,
    hidden_size: usize,
    cfg: Config,
}

impl Gemma {
    pub fn new(vb: VarBuilder, cfg: &Config, dtype: DType, device: &Device) -> Result<Self> {
        let vb_m = vb.pp("model");
        let embed_tokens =
            candle_nn::embedding(cfg.vocab_size, cfg.hidden_size, vb_m.pp("embed_tokens"))?;
        let rotary_emb = Arc::new(RotaryEmbedding::new(vb.dtype(), cfg, vb_m.device())?);
        let mut layers = Vec::with_capacity(cfg.num_hidden_layers);
        let vb_l = vb_m.pp("layers");
        for layer_idx in 0..cfg.num_hidden_layers {
            let layer = DecoderLayer::new(rotary_emb.clone(), cfg, vb_l.pp(layer_idx))?;
            layers.push(layer)
        }
        let norm = rms_norm(cfg.hidden_size, cfg.rms_norm_eps, vb_m.pp("norm"))?;
        let lm_head = Linear::new(embed_tokens.embeddings().clone(), None, true);
        Ok(Self {
            embed_tokens,
            layers,
            norm,
            lm_head,
            device: device.clone(),
            dtype: dtype,
            hidden_size: cfg.hidden_size,
            cfg: cfg.clone(),
        })
    }

    fn prepare_decoder_attention_mask(
        &self,
        b_size: usize,
        tgt_len: usize,
        seqlen_offset: usize,
    ) -> Result<Tensor> {
        let mask: Vec<_> = (0..tgt_len)
            .flat_map(|i| (0..tgt_len).map(move |j| if i < j { f32::NEG_INFINITY } else { 0. }))
            .collect();
        let mask = Tensor::from_slice(&mask, (tgt_len, tgt_len), &self.device)?;
        let mask = if seqlen_offset > 0 {
            let mask0 = Tensor::zeros((tgt_len, seqlen_offset), DType::F32, &self.device)?;
            Tensor::cat(&[&mask0, &mask], D::Minus1)?
        } else {
            mask
        };
        mask.expand((b_size, 1, tgt_len, tgt_len + seqlen_offset))?
            .to_dtype(self.dtype)
    }

    pub fn forward(
        &mut self,
        input_ids: &Tensor,
        seqlen_offset: usize,
        kv_caches: Option<&Vec<(Tensor, Tensor)>>,
        input_metadata: &mut InputMetadata,
    ) -> Result<Tensor> {
        let (b_size, seq_len) = input_ids.dims2()?;
        let attention_mask = if seq_len <= 1 {
            None
        } else {
            let mask = self.prepare_decoder_attention_mask(b_size, seq_len, seqlen_offset)?;
            Some(mask)
        };
        let xs = self.embed_tokens.forward(input_ids)?;
        let mut xs = (xs * (self.hidden_size as f64).sqrt())?;
        if let Some(kv_caches) = kv_caches {
            for ((k_cache, v_cache), layer) in zip(kv_caches.iter(), self.layers.iter_mut()) {
                xs = layer.forward(
                    &xs,
                    attention_mask.as_ref(),
                    seqlen_offset,
                    Some((k_cache, v_cache)),
                    input_metadata,
                )?
            }
        } else {
            for layer in self.layers.iter_mut() {
                xs = layer.forward(
                    &xs,
                    attention_mask.as_ref(),
                    seqlen_offset,
                    None,
                    input_metadata,
                )?
            }
        }

        xs.narrow(1, seq_len - 1, 1)?
            .apply(&self.norm)?
            .apply(&self.lm_head)?
            .squeeze(0)?
            .to_dtype(DType::F32)
    }

    pub fn get_config(&self) -> &Config {
        &self.cfg
    }
}<|MERGE_RESOLUTION|>--- conflicted
+++ resolved
@@ -92,11 +92,7 @@
         let cos = freqs.cos()?;
         let sin = freqs.sin()?;
         let cos_sin = Tensor::cat(&[&cos, &sin], D::Minus1)?.contiguous()?; //must be contiguous tensor;
-        Ok(Self {
-            sin,
-            cos,
-            cos_sin,
-        })
+        Ok(Self { sin, cos, cos_sin })
     }
 
     fn apply_rotary_emb_qkv(
@@ -243,24 +239,12 @@
             (q, k, v.contiguous()?)
         };
 
-<<<<<<< HEAD
         let (q, k) = self
             .rotary_emb
             .apply_rotary_emb_qkv(&q, &k, seqlen_offset)?;
-        
+
         let q = q.to_dtype(v.dtype())?;
         let k = k.to_dtype(v.dtype())?;
-=======
-        let (q, k) = self.rotary_emb.apply_rotary_emb_qkv(
-            &q.to_dtype(DType::F32)?,
-            &k.to_dtype(DType::F32)?,
-            seqlen_offset,
-        )?;
-
-        let q = q.to_dtype(v.dtype())?;
-        let k = k.to_dtype(v.dtype())?;
-
->>>>>>> 465fdc05
         // No need repeat_kv since we performed broadcasted matmul in the prefiling stage
         // while, the decoding stage used paged-attention which also does not need kv stacking (to match query dim)
         // let k = candle_transformers::utils::repeat_kv(k, self.num_kv_groups)?.contiguous()?;
