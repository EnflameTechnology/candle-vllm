--- conflicted
+++ resolved
@@ -103,7 +103,6 @@
         k: &Tensor,
         input_positions: &Vec<Vec<usize>>,
     ) -> Result<(Tensor, Tensor)> {
-<<<<<<< HEAD
         #[cfg(not(feature = "gcu"))]
         let (_b_sz, _h, seq_len, _n_embd) = q.dims4()?;
         #[cfg(not(feature = "gcu"))]
@@ -127,25 +126,6 @@
             true,
         )?;
         Ok((q_embed, k_embed))
-=======
-        let (b_sz, _h, seq_len, _n_embd) = q.dims4()?;
-        let mut q_embeds = Vec::new();
-        let mut k_embeds = Vec::new();
-        for (b, seqlen_offset) in zip(0..b_sz, input_positions) {
-            let cos = self.cos.narrow(0, seqlen_offset[0], seq_len)?;
-            let sin = self.sin.narrow(0, seqlen_offset[0], seq_len)?;
-            let x_q = q.narrow(0, b, 1)?;
-            let x_k = k.narrow(0, b, 1)?;
-            let q_embed = candle_nn::rotary_emb::rope(&x_q, &cos, &sin).unwrap();
-            let k_embed = candle_nn::rotary_emb::rope(&x_k, &cos, &sin).unwrap();
-            q_embeds.push(q_embed);
-            k_embeds.push(k_embed);
-        }
-        Ok((
-            Tensor::cat(&q_embeds, 0).unwrap(),
-            Tensor::cat(&k_embeds, 0).unwrap(),
-        ))
->>>>>>> efc52422
     }
 }
 
@@ -261,17 +241,9 @@
             (q, k, v.contiguous()?)
         };
 
-<<<<<<< HEAD
         let (q, k) = self
             .rotary_emb
             .apply_rotary_emb_qkv(&q, &k, seqlen_offset)?;
-=======
-        let (q, k) = self.rotary_emb.apply_rotary_emb_qkv(
-            &q.to_dtype(DType::F32)?,
-            &k.to_dtype(DType::F32)?,
-            input_positions,
-        )?;
->>>>>>> efc52422
 
         let q = q.to_dtype(v.dtype())?;
         let k = k.to_dtype(v.dtype())?;
