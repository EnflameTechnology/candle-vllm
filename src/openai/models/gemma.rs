--- conflicted
+++ resolved
@@ -49,76 +49,6 @@
     Ok(RmsNorm::new((weight + 1.0f64)?, eps))
 }
 
-<<<<<<< HEAD
-#[derive(Debug, Clone)]
-struct RotaryEmbedding {
-    sin: Tensor,
-    cos: Tensor,
-    cos_sin: Tensor,
-}
-
-impl RotaryEmbedding {
-    fn new(dtype: DType, cfg: &Config, dev: &Device) -> Result<Self> {
-        let dim = cfg.get_head_size();
-        let max_seq_len = cfg.max_seq_len;
-        let inv_freq: Vec<_> = (0..dim)
-            .step_by(2)
-            .map(|i| 1f32 / cfg.rope_theta.powf(i as f64 / dim as f64) as f32)
-            .collect();
-        let inv_freq_len = inv_freq.len();
-        let inv_freq = Tensor::from_vec(inv_freq, (1, inv_freq_len), dev)?.to_dtype(dtype)?;
-        let t = Tensor::arange(0u32, max_seq_len as u32, dev)?
-            .to_dtype(dtype)?
-            .reshape((max_seq_len, 1))?;
-        let freqs = t.matmul(&inv_freq)?;
-        let cos = freqs.cos()?;
-        let sin = freqs.sin()?;
-        let cos_sin = Tensor::cat(&[&cos, &sin], candle::D::Minus1)?.contiguous()?; //must be contiguous tensor;
-        Ok(Self { sin, cos, cos_sin })
-    }
-
-    fn apply_rotary_emb_qkv(
-        &self,
-        q: &Tensor,
-        k: &Tensor,
-        input_positions: &[Vec<usize>],
-    ) -> Result<(Tensor, Tensor)> {
-        let (b_sz, _h, seq_len, _n_embd) = q.dims4()?;
-        if q.device().is_gcu() {
-            let mut _input_positions = Vec::<i32>::new();
-            for seqlen_offset in input_positions {
-                _input_positions.push(seqlen_offset[0] as i32);
-            }
-            candle_nn::apply_rotary_emb_qkv(
-                &q,
-                &k,
-                &self.cos_sin,
-                &self.sin,
-                &_input_positions,
-                0,
-                true,
-                true,
-            )
-        } else {
-            let mut q_embeds = Vec::new();
-            let mut k_embeds = Vec::new();
-            for (b, seqlen_offset) in zip(0..b_sz, input_positions) {
-                let cos = self.cos.narrow(0, seqlen_offset[0], seq_len)?;
-                let sin = self.sin.narrow(0, seqlen_offset[0], seq_len)?;
-                let x_q = q.narrow(0, b, 1)?;
-                let x_k = k.narrow(0, b, 1)?;
-                let q_embed = candle_nn::rotary_emb::rope(&x_q, &cos, &sin)?;
-                let k_embed = candle_nn::rotary_emb::rope(&x_k, &cos, &sin)?;
-                q_embeds.push(q_embed);
-                k_embeds.push(k_embed);
-            }
-            Ok((Tensor::cat(&q_embeds, 0)?, Tensor::cat(&k_embeds, 0)?))
-        }
-    }
-}
-
-=======
->>>>>>> 93541898
 struct Mlp {
     gate_proj: TensorParallelColumnLinear,
     up_proj: TensorParallelColumnLinear,
@@ -292,20 +222,7 @@
             (q, k, v.contiguous()?)
         };
 
-<<<<<<< HEAD
-        let (q, k) = self
-            .rotary_emb
-            .apply_rotary_emb_qkv(&q, &k, input_positions)?;
-=======
-        let (q, k) = self.rotary_emb.apply_rotary_emb(
-            &q.to_dtype(DType::F32)?,
-            &k.to_dtype(DType::F32)?,
-            input_positions,
-        )?;
-
-        let q = q.to_dtype(v.dtype())?;
-        let k = k.to_dtype(v.dtype())?;
->>>>>>> 93541898
+        let (q, k) = self.rotary_emb.apply_rotary_emb(&q, &k, input_positions)?;
 
         // let q = q.to_dtype(v.dtype())?;
         // let k = k.to_dtype(v.dtype())?;
