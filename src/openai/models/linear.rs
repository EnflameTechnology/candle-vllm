--- conflicted
+++ resolved
@@ -183,11 +183,7 @@
     in_dim: usize,
     out_dim: usize,
     vb: VarBuilder,
-<<<<<<< HEAD
-    shard: Shard,
-=======
     shards: Shard,
->>>>>>> e97e3d9f
     quant_config: &Option<QuantConfig>,
     bias: bool,
     dtype: DType,
@@ -238,13 +234,11 @@
                 Default::default(),
                 wtype,
             )?;
-<<<<<<< HEAD
-            let ws = if cfg.bits == 4 {
+            let ws = if vb.device().is_gcu() && cfg.bits == 4 {
                 ws.t()?.contiguous()?
             } else {
                 ws
             };
-=======
 
             let ws = if shards.world_size > 1 {
                 let dim_size = ws.dims()[shards.dim];
@@ -255,7 +249,6 @@
                 ws
             };
 
->>>>>>> e97e3d9f
             let scale_and_zero_size = in_dim / (cfg.group_size as usize);
             let scales = vb.get_with_hints_dtype(
                 (scale_and_zero_size, out_dim),
@@ -263,6 +256,7 @@
                 shards,
                 DType::F16,
             )?;
+
 
             let scales = if dtype != scales.dtype() {
                 scales.to_dtype(dtype)?
@@ -316,7 +310,6 @@
                     workspace: Some(workspace),
                 })
             } else {
-<<<<<<< HEAD
                 let qzeros = if cfg.bits == 4 {
                     //non-marlin format has qzeros
                     let qzeros = vb.get_with_hints_dtype(
@@ -335,6 +328,17 @@
                     } else {
                         qzeros
                     };
+                    qzeros = if scale_and_zero_size_partition < scale_and_zero_size
+                        || out_dim_partition < out_dim
+                    {
+                        let dim_size = qzeros.dims()[shards.dim];
+                        let start = shards.rank * (dim_size / shards.world_size);
+                        qzeros
+                            .narrow(shards.dim, start, dim_size / shards.world_size)?
+                            .contiguous()?
+                    } else {
+                        qzeros
+                    };
                     Some(qzeros)
                 } else {
                     None
@@ -348,6 +352,13 @@
                         Default::default(),
                         DType::U32,
                     )?;
+                    g_idx = if in_dim_partition < in_dim {
+                        g_idx
+                            .narrow(0, shards.rank * in_dim_partition, in_dim_partition)?
+                            .contiguous()?
+                    } else {
+                        g_idx
+                    };
                     Some(g_idx)
                 } else {
                     None
@@ -355,36 +366,6 @@
 
                 if ws.device().is_gcu()
                     || !cfg.sym
-=======
-                let mut qzeros = vb.get_with_hints_dtype(
-                    (scale_and_zero_size, out_dim / (32 / cfg.bits)),
-                    "qzeros",
-                    Default::default(),
-                    DType::U32,
-                )?;
-                qzeros = if scale_and_zero_size_partition < scale_and_zero_size
-                    || out_dim_partition < out_dim
-                {
-                    let dim_size = qzeros.dims()[shards.dim];
-                    let start = shards.rank * (dim_size / shards.world_size);
-                    qzeros
-                        .narrow(shards.dim, start, dim_size / shards.world_size)?
-                        .contiguous()?
-                } else {
-                    qzeros
-                };
-                let mut g_idx =
-                    vb.get_with_hints_dtype((in_dim,), "g_idx", Default::default(), DType::U32)?;
-                g_idx = if in_dim_partition < in_dim {
-                    g_idx
-                        .narrow(0, shards.rank * in_dim_partition, in_dim_partition)?
-                        .contiguous()?
-                } else {
-                    g_idx
-                };
-
-                if !cfg.sym
->>>>>>> e97e3d9f
                     || cfg.bits != 4
                     || (cfg.group_size != 128 && cfg.group_size != -1)
                     || (cfg.desc_act.is_some() && cfg.desc_act.unwrap() == true)
@@ -479,11 +460,7 @@
                 }
             }
         }
-<<<<<<< HEAD
-        None => linear_b(in_dim, out_dim, bias, vb, shard),
-=======
         None => linear_b(in_dim, out_dim, bias, vb, shards),
->>>>>>> e97e3d9f
     }
 }
 
@@ -836,7 +813,6 @@
                     Ok(x)
                 }
             }
-<<<<<<< HEAD
             _ => self.forward_no_dequant(x),
         }
     }
@@ -896,8 +872,6 @@
                     Ok(x)
                 }
             }
-=======
->>>>>>> e97e3d9f
             _ => self.forward_no_dequant(x),
         }
     }
@@ -961,19 +935,12 @@
     in_dim: usize,
     out_dim: usize,
     vb: VarBuilder,
-<<<<<<< HEAD
-    shard: Shard,
-=======
     shards: Shard,
->>>>>>> e97e3d9f
     quant: &Option<String>,
     quant_config: &Option<QuantConfig>,
     dtype: DType,
 ) -> Result<LinearX> {
     if let Some(quatized_type) = quant {
-<<<<<<< HEAD
-        let ln = qlinear(in_dim, out_dim, vb, shard, quant_config, false, dtype).unwrap();
-=======
         //quantized weight in k x n (shift dim in original shards)
         let ln = qlinear(
             in_dim,
@@ -989,19 +956,14 @@
             dtype,
         )
         .unwrap();
->>>>>>> e97e3d9f
         Ok(LinearX(Either::Right(QLinear::from_linear_x(
             ln,
             quatized_type.clone(),
             quant_config,
         ))))
     } else {
-<<<<<<< HEAD
-        let ws = vb.get_with_hints((out_dim, in_dim), "weight", shard)?;
-=======
         //weight in n x k (use original shards)
         let ws = vb.get_with_hints((out_dim, in_dim), "weight", shards)?;
->>>>>>> e97e3d9f
         let ln = Linear::new(ws, None);
         Ok(LinearX(Either::Left(ln)))
     }
