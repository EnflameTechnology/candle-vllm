//! Linear layer
//!
//! This layer applies a linear transformation to the incoming data, `y = x@w.t() + b`.
//! The bias is optional. The `forward` method can be used to apply the layer, it supports input
//! with a batch dimension (so of shape `(b_sz, in_c)`) or without (of shape `(in_c,)`), the
//! output has shape `(b_sz, out_c)` and `(out_c,)` respectively.
//!
//! ```rust
//! use candle::{Tensor, Device::Cpu};
//! use candle_nn::{Linear, Module};
//! # fn main() -> candle::Result<()> {
//!
//! let w = Tensor::new(&[[1f32, 2.], [3., 4.], [5., 6.]], &Cpu)?;
//! let layer = Linear::new(w, None); // Use no bias.
//! let xs = Tensor::new(&[[10f32, 100.]], &Cpu)?;
//! let ys = layer.forward(&xs)?;
//! assert_eq!(ys.to_vec2::<f32>()?, &[[210.0, 430.0, 650.0]]);
//! # Ok(()) }
//! ```
use super::QuantConfig;
#[cfg(not(feature = "gcu"))]
use crate::backend::gptq::{gptq_matmul, gptq_weight_repack};
#[cfg(feature = "gcu")]
use candle_nn::{gptq_matmul, gptq_weight_repack};

use crate::candle::Module;
use crate::candle::{
    quantized::{gguf_file, QMatMul, QTensor},
    DType, Device, Result, Tensor,
};
use candle_core::quantized;
use candle_nn::init;
use either::Either;
use std::sync::Arc;

#[derive(Clone, Debug)]
pub struct Linear {
    weight: Tensor,
    bias: Option<Tensor>,
    scales: Option<Tensor>,
    qzeros: Option<Tensor>,
    g_idx: Option<Tensor>,
    workspace: Option<Tensor>,
}

impl Linear {
    pub fn new(weight: Tensor, bias: Option<Tensor>) -> Self {
        Self {
            weight,
            bias,
            scales: None,
            qzeros: None,
            g_idx: None,
            workspace: None,
        }
    }

    pub fn weight(&self) -> &Tensor {
        &self.weight
    }

    pub fn bias(&self) -> Option<&Tensor> {
        self.bias.as_ref()
    }

    pub fn scales(&self) -> Option<&Tensor> {
        self.scales.as_ref()
    }

    pub fn qzeros(&self) -> Option<&Tensor> {
        self.qzeros.as_ref()
    }

    pub fn g_idx(&self) -> Option<&Tensor> {
        self.g_idx.as_ref()
    }

    pub fn workspace(&self) -> Option<&Tensor> {
        self.workspace.as_ref()
    }
}

//Revised to improve performance for batched matmul
//Remember use this linear layer throughout all of the models
impl Module for Linear {
    #[cfg(not(feature = "gcu"))]
    fn forward(&self, x: &Tensor) -> Result<Tensor> {
        let w = match *x.dims() {
            [b1, seq_len, _, _] => {
                if seq_len > 1 {
                    self.weight.broadcast_left((b1, seq_len))?.t()?
                } else {
                    self.weight.t()?
                }
            }
            [bsize, seq_len, _] => {
                if seq_len > 1 {
                    self.weight.broadcast_left(bsize)?.t()?
                } else {
                    self.weight.t()?
                }
            }
            _ => self.weight.t()?,
        };
        let x = match *x.dims() {
            [bsize, seq_len, dim1, dim2] => {
                if seq_len > 1 {
                    x.matmul(&w)?
                } else {
                    let wdim = w.dims()[w.dims().len() - 1];
                    x.reshape((bsize * seq_len, dim1, dim2))?
                        .matmul(&w)?
                        .reshape((bsize, seq_len, dim1, wdim))?
                }
            }
            [bsize, seq_len, dim] => {
                if seq_len > 1 {
                    x.matmul(&w)?
                } else {
                    let wdim = w.dims()[w.dims().len() - 1];
                    x.reshape((bsize * seq_len, dim))?
                        .matmul(&w)?
                        .reshape((bsize, seq_len, wdim))?
                }
            }
            _ => x.matmul(&w)?,
        };

        match &self.bias {
            None => Ok(x),
            Some(bias) => x.broadcast_add(bias),
        }
    }

    #[cfg(feature = "gcu")]
    fn forward(&self, x: &Tensor) -> Result<Tensor> {
        let x = match *x.dims() {
            [b1, b2, _, _] => {
                x.matmul(&self.weight.broadcast_left((b1, b2))?.t()?)?
            }
            [bsize, _, _] => {
                x.matmul(&self.weight.broadcast_left(bsize)?.t()?)?
            }
            _ => {
                x.matmul(&self.weight.t()?)?
            }
        };

        match &self.bias {
            None => Ok(x),
            Some(bias) => x.broadcast_add(bias),
        }
    }
}

/// Create or initialize a new linear layer.
///
/// This uses some default names for weights and biases, namely `"weight"` and `"bias"`.
pub fn linear(in_dim: usize, out_dim: usize, vb: candle_nn::VarBuilder) -> Result<Linear> {
    let init_ws = init::DEFAULT_KAIMING_NORMAL;
    let ws = vb.get_with_hints((out_dim, in_dim), "weight", init_ws)?;
    let bound = 1. / (in_dim as f64).sqrt();
    let init_bs = init::Init::Uniform {
        lo: -bound,
        up: bound,
    };
    let bs = vb.get_with_hints(out_dim, "bias", init_bs)?;
    Ok(Linear::new(ws, Some(bs)))
}

/// Create or initialize a new linear layer without biases.
pub fn linear_no_bias(in_dim: usize, out_dim: usize, vb: candle_nn::VarBuilder) -> Result<Linear> {
    let init_ws = init::DEFAULT_KAIMING_NORMAL;
    let ws = vb.get_with_hints((out_dim, in_dim), "weight", init_ws)?;
    Ok(Linear::new(ws, None))
}

pub fn linear_b(
    in_dim: usize,
    out_dim: usize,
    bias: bool,
    vb: candle_nn::VarBuilder,
) -> Result<Linear> {
    if bias {
        linear(in_dim, out_dim, vb)
    } else {
        linear_no_bias(in_dim, out_dim, vb)
    }
}

pub fn qlinear(
    in_dim: usize,
    out_dim: usize,
    vb: candle_nn::VarBuilder,
    quant_config: &Option<QuantConfig>,
    bias: bool,
    dtype: DType,
) -> Result<Linear> {
    match quant_config {
        Some(cfg) => {
            let marlin_compatible =
                if cfg.quant_method != "gptq" || (cfg.bits != 4 && cfg.bits != 8) {
                    false
                } else {
                    true
                };
            let marlin_format = if cfg.checkpoint_format.is_some()
                && cfg.checkpoint_format.as_ref().unwrap() == "marlin"
            {
                true
            } else {
                false
            };

            let (wtype, pack_factor) = if vb.device().is_gcu() {
                if cfg.bits == 4 {
                    (DType::U8, 2) //w4a16
                } else {
                    (DType::I8, 1) //because GCU format repacked to i8 (instead of u32)
                }
            } else {
                (DType::U32, 32 / cfg.bits)
            };

            let (actual_in_dim, actual_out_dim, weight_name) = 
            if cfg.bits == 4 {
                (in_dim / pack_factor, 
                out_dim, //enflame format (w4a16), transposed (kn format)
                "qweight"
                )
            } else {
                (out_dim * if marlin_format { 2 } else { 1 }, //enflame format (w8a16), nk format
                in_dim / pack_factor / if marlin_format { 2 } else { 1 }, "qweight"
                )
            };

            let ws = vb.get_with_hints_dtype(
                (
                    actual_in_dim,
                    actual_out_dim,
                ),
                if marlin_format { "B" } else { weight_name },
                Default::default(),
                wtype,
            )?;
            let ws = if cfg.bits == 4 { ws.t()?.contiguous()? } else { ws };
            let scale_and_zero_size = in_dim / (cfg.group_size as usize);
            let scales = vb.get_with_hints_dtype(
                (scale_and_zero_size, out_dim),
                if marlin_format { "s" } else { "scales" },
                Default::default(),
                DType::F16,
            )?;

            let bs = if bias {
                Some(
                    vb.get_with_hints_dtype((out_dim,), "bias", Default::default(), DType::F16)?
                        .to_dtype(dtype)?,
                )
            } else {
                None
            };

            let scales = if dtype != scales.dtype() {
                scales.to_dtype(dtype)?
            } else {
                scales
            };

            if marlin_format {
                let workspace = Tensor::zeros(out_dim / (32 / cfg.bits), DType::U32, vb.device())?;
                //marlin weight file
                Ok(Linear {
                    weight: ws,
                    bias: bs,
                    scales: Some(scales),
                    qzeros: None,
                    g_idx: None,
                    workspace: Some(workspace),
                })
            } else {
                let qzeros = if cfg.bits == 4 {
                    //non-marlin format has qzeros
                    let qzeros = vb.get_with_hints_dtype(
                        (scale_and_zero_size, out_dim),
                        "qzeros",
                        Default::default(),
                        if scales.device().is_gcu() { DType::F16 } else { DType::U32 },
                    )?;

                    let qzeros = if qzeros.device().is_gcu() {
                        qzeros.to_dtype(dtype)?
                    } else {
                        qzeros
                    };
                    Some(qzeros)
                } else {
                    None
                };
                
                let g_idx = if cfg.bits == 4 && !scales.device().is_gcu(){ //we removed g_idx in gcu platform since we repacked the weights
                    let g_idx = vb.get_with_hints_dtype((in_dim,), "g_idx", Default::default(), DType::U32)?;
                    Some(g_idx)
                } else {
                    None
                };

                if ws.device().is_gcu() || !cfg.sym
                    || cfg.bits != 4
                    || (cfg.group_size != 128 && cfg.group_size != -1)
                    || (cfg.desc_act.is_some() && cfg.desc_act.unwrap() == true)
                {
                    //only model with 4-bit and desc_act==false can be repacked to marlin format
<<<<<<< HEAD
                    #[cfg(not(feature = "gcu"))]
                    println!("The current GPTQ model does no compatible with marlin format because one of the following conditions: !cfg.sym || cfg.bits != 4 || (cfg.group_size != 128 && cfg.group_size != -1) || (cfg.desc_act == true)");
=======
                    if cfg.quant_method == "marlin" {
                        println!("The current GPTQ model does no compatible with marlin format because one of the following conditions: !cfg.sym || cfg.bits != 4 || (cfg.group_size != 128 && cfg.group_size != -1) || (cfg.desc_act == true)");
                    }
>>>>>>> dfe6c194
                    //conventional gptq format
                    Ok(Linear {
                        weight: ws,
                        bias: bs,
                        scales: Some(scales),
                        qzeros: qzeros,
                        g_idx: g_idx,
                        workspace: None,
                    })
                } else {
                    //repack gptq format to marlin
                    fn get_scale_perms() -> (Vec<u32>, Vec<u32>) {
                        let mut scale_perm: Vec<u32> = Vec::new();
                        for i in 0..8 {
                            scale_perm.extend((0..8).map(|j| i + 8 * j));
                        }
                        let mut scale_perm_single: Vec<u32> = Vec::new();
                        for i in 0..4 {
                            scale_perm_single
                                .extend([0, 1, 8, 9, 16, 17, 24, 25].iter().map(|&j| 2 * i + j));
                        }
                        (scale_perm, scale_perm_single)
                    }

                    fn marlin_permute_scales(
                        s: &Tensor,
                        size_k: usize,
                        size_n: usize,
                        group_size: i32,
                        _num_bits: u32,
                    ) -> Result<Tensor> {
                        let (scale_perm, scale_perm_single) = get_scale_perms();
                        let s = if (group_size as usize) < size_k && group_size != -1 {
                            let s = s.reshape(((), scale_perm.len()))?;
                            let scale_perm_tensor =
                                Tensor::from_slice(&scale_perm, scale_perm.len(), s.device())?;
                            s.index_select(&scale_perm_tensor, 1)?
                        } else {
                            let s = s.reshape(((), scale_perm_single.len()))?;
                            let scale_perm_single_tensor = Tensor::from_slice(
                                &scale_perm_single,
                                scale_perm_single.len(),
                                s.device(),
                            )?;
                            s.index_select(&scale_perm_single_tensor, 1)?
                        };

                        let s = s.reshape(((), size_n))?.contiguous()?;
                        Ok(s)
                    }

                    let ws = if marlin_compatible {
                        gptq_weight_repack(&ws)?
                    } else {
                        ws
                    }; //repack to marlin format

                    let scales = if marlin_compatible {
                        marlin_permute_scales(
                            &scales,
                            in_dim as usize,
                            out_dim as usize,
                            cfg.group_size,
                            cfg.bits as u32,
                        )?
                    } else {
                        scales
                    };

                    let workspace =
                        Tensor::zeros(out_dim / (32 / cfg.bits), DType::U32, vb.device())?;
                    Ok(Linear {
                        weight: ws,
                        bias: bs,
                        scales: Some(scales),
                        qzeros: qzeros,
                        g_idx: g_idx,
                        workspace: Some(workspace),
                    })
                }
            }
        }
        None => linear_b(in_dim, out_dim, bias, vb),
    }
}

#[derive(Debug, Clone)]
pub struct QLinear {
    inner: QMatMul,
    bias: Option<Tensor>,
    scales: Option<Tensor>,
    qzeros: Option<Tensor>,
    g_idx: Option<Tensor>,
    workspace: Option<Tensor>,
    group_size: i32,
    bits: i32,
    dtype: DType,
}

impl QLinear {
    pub fn new<R: std::io::Read + std::io::Seek>(
        ct: &gguf_file::Content,
        r: &mut R,
        name: &str,
        device: &Device,
    ) -> Result<Self> {
        let w = ct.tensor(r, &format!("{name}.weight"), device)?;
        let b = ct.tensor(r, &format!("{name}.bias"), device)?;
        let inner = QMatMul::from_qtensor(w)?;
        let bias = b.dequantize(device)?;
        Ok(Self {
            inner,
            bias: Some(bias),
            scales: None,
            qzeros: None,
            g_idx: None,
            workspace: None,
            group_size: 0,
            bits: 0,
            dtype: DType::F32,
        })
    }

    pub fn from_linear(linear: Linear, group_size: i32, bits: i32) -> Self {
        Self {
            inner: QMatMul::Tensor(linear.weight().clone()),
            bias: linear.bias().cloned(),
            scales: linear.scales().cloned(),
            qzeros: linear.qzeros().cloned(),
            g_idx: linear.g_idx().cloned(),
            workspace: linear.workspace().cloned(),
            group_size,
            bits,
            dtype: linear.weight().dtype(),
        }
    }

    pub fn from_parts(w: Tensor, b: Option<Tensor>) -> Self {
        let dtype = w.dtype();
        Self {
            inner: QMatMul::Tensor(w),
            bias: b,
            scales: None,
            qzeros: None,
            g_idx: None,
            workspace: None,
            group_size: 0,
            bits: 0,
            dtype,
        }
    }

    pub fn from_qparts(w: QTensor, b: Option<Tensor>) -> Self {
        if let Some(ref b) = b {
            assert_eq!(b.dtype(), DType::F32);
        }
        Self {
            inner: QMatMul::QTensor(Arc::new(w)),
            bias: b,
            scales: None,
            qzeros: None,
            g_idx: None,
            workspace: None,
            group_size: 0,
            bits: 0,
            dtype: DType::F32,
        }
    }

    pub fn from_qparts_x(w: QTensor, b: Option<Tensor>, dtype: DType) -> Self {
        let bx = match b {
            Some(b_) => {
                if b_.dtype() != DType::F32 {
                    Some(b_.to_dtype(DType::F32).unwrap())
                } else {
                    Some(b_)
                }
            }
            _ => None,
        };

        Self {
            inner: QMatMul::QTensor(Arc::new(w)),
            bias: bx,
            scales: None,
            qzeros: None,
            g_idx: None,
            workspace: None,
            group_size: 0,
            bits: 0,
            dtype,
        }
    }

    pub fn from_linear_x(
        linear: Linear,
        quant: String,
        quant_config: &Option<QuantConfig>,
    ) -> Self {
        let weight = linear.weight();
        let qbias = linear.bias().cloned();
        let dtype = weight.dtype();
        match quant_config {
            Some(cfg) => {
                assert!(
                    cfg.quant_method == "gptq" || cfg.quant_method == "w8a16"  || quant == "w8a16" || cfg.quant_method == "marlin" || quant == "marlin"
                );
                QLinear::from_linear(linear, cfg.group_size as i32, cfg.bits as i32)
            }
            None => {
                use quantized::GgmlDType;
                let ggml_dtype = match quant.as_str() {
                    "q4_0" => GgmlDType::Q4_0,
                    "q4_1" => GgmlDType::Q4_1,
                    "q5_0" => GgmlDType::Q5_0,
                    "q5_1" => GgmlDType::Q5_1,
                    "q8_0" => GgmlDType::Q8_0,
                    "q2k" => GgmlDType::Q2K,
                    "q3k" => GgmlDType::Q3K,
                    "q4k" => GgmlDType::Q4K,
                    "q5k" => GgmlDType::Q5K,
                    "q6k" => GgmlDType::Q6K,
                    _ => panic!("Unsupported GGML data type!"),
                };
                let qtensor = QTensor::quantize(weight, ggml_dtype).unwrap();
                QLinear::from_qparts_x(qtensor, qbias, dtype)
            }
        }
    }

    pub fn from_old_and_qmatmul(inner: QMatMul, old: &Self) -> Self {
        Self {
            inner,
            bias: old.bias.clone(),
            scales: None,
            qzeros: None,
            g_idx: None,
            workspace: None,
            group_size: 0,
            bits: 0,
            dtype: old.dtype,
        }
    }

    pub fn inner(&mut self) -> &mut QMatMul {
        &mut self.inner
    }

    pub fn inner_ref(&self) -> &QMatMul {
        &self.inner
    }

    pub fn is_quant(&self) -> bool {
        matches!(self.inner, QMatMul::QTensor(_))
    }

    pub fn bias(&self) -> Option<&Tensor> {
        self.bias.as_ref()
    }

    pub fn bias_mut(&mut self) -> Option<&mut Tensor> {
        self.bias.as_mut()
    }
}

impl QLinear {
    #[cfg(feature = "gcu")]
    fn forward_dequant(&self, x: &Tensor) -> Result<Tensor> {
        let weight = match x.dtype() {
            DType::BF16 => self.inner.dequantize_bf16()?,
            DType::F16 => self.inner.dequantize_f16()?,
            DType::F32 => self.inner.dequantize()?,
            _ => {
                panic!("Invalid format for dequantization!");
            }
        };

        let x = match *x.dims() {
            [b1, b2, _, _] => x.matmul(&weight.broadcast_left((b1, b2))?.t()?)?,
            [bsize, _, _] => x.matmul(&weight.broadcast_left(bsize)?.t()?)?,
            _ => x.matmul(&weight.t()?)?,
        };

        // let x = x.matmul(&w)?;
        match &self.bias {
            None => Ok(x),
            Some(bias) => x.broadcast_add(bias),
        }
    }

    pub fn forward_no_dequant(&self, x: &Tensor) -> Result<Tensor> {
        let xs = match *x.dims() {
            [bsize, seq_len, dim1, dim2] => {
                if seq_len > 1 {
                    x.to_dtype(DType::F32)?
                } else {
                    x.reshape((bsize, dim1, dim2))?.to_dtype(DType::F32)?
                }
            }
            [bsize, seq_len, dim] => {
                if seq_len > 1 {
                    x.to_dtype(DType::F32)?
                } else {
                    x.reshape((bsize, dim))?.to_dtype(DType::F32)?
                }
            }
            _ => x.to_dtype(DType::F32)?,
        };
        let xs = match *x.dims() {
            [bsize, seq_len, dim1, _] => {
                if seq_len > 1 {
                    QMatMul::forward(&self.inner, &xs)?
                } else {
                    QMatMul::forward(&self.inner, &xs)?.reshape((bsize, seq_len, dim1, ()))?
                }
            }
            [bsize, seq_len, _] => {
                if seq_len > 1 {
                    QMatMul::forward(&self.inner, &xs)?
                } else {
                    QMatMul::forward(&self.inner, &xs)?.reshape((bsize, seq_len, ()))?
                }
            }
            _ => QMatMul::forward(&self.inner, &xs)?,
        };

        if let Some(bias) = &self.bias {
            xs.broadcast_add(bias)?.to_dtype(self.dtype)
        } else {
            xs.to_dtype(self.dtype)
        }
    }

    pub fn forward_via_dequant(&self, x: &Tensor, w: &Tensor) -> Result<Tensor> {
        // let in_dtype = x.dtype();
        // let w = self.inner.dequantize_f16()?;
        let x = match *x.dims() {
            [bsize, seq_len, dim1, dim2] => {
                if seq_len > 1 {
                    let w = w.broadcast_left((bsize, seq_len))?;
                    x.matmul(&w)?
                } else {
                    let wdim = w.dims()[w.dims().len() - 1];
                    x.reshape((bsize * seq_len, dim1, dim2))?
                        .matmul(&w)?
                        .reshape((bsize, seq_len, dim1, wdim))?
                }
            }
            [bsize, seq_len, dim] => {
                if seq_len > 1 {
                    let w = w.broadcast_left(bsize)?;
                    x.matmul(&w)?
                } else {
                    let wdim = w.dims()[w.dims().len() - 1];
                    x.reshape((bsize * seq_len, dim))?
                        .matmul(&w)?
                        .reshape((bsize, seq_len, wdim))?
                }
            }
            _ => x.matmul(&w)?,
        };
        // let x = x.to_dtype(DType::F16)?;
        if let Some(bias) = &self.bias {
            x.broadcast_add(bias)
        } else {
            Ok(x)
        }
    }
}

impl Module for QLinear {
    #[cfg(not(feature = "gcu"))]
    fn forward(&self, x: &Tensor) -> Result<Tensor> {
        match (
            &self.inner,
            &self.scales,
            &self.qzeros,
            &self.g_idx,
            &self.workspace,
        ) {
            (QMatMul::Tensor(qw), Some(scale), qzeros, g_idx, workspace) => {
                //gptq (only f16/bf16 inputs for marlin format)
                let x = match *x.dims() {
                    [bsize, seq_len, dim1, dim2] => {
                        let x = x.reshape((bsize * seq_len, dim1, dim2))?;
                        let o = gptq_matmul(&x, qw, scale, qzeros, g_idx, workspace, self.bits)?;
                        o.reshape((bsize, seq_len, dim1, ()))?
                    }
                    [_, _, _] => gptq_matmul(&x, qw, scale, qzeros, g_idx, workspace, self.bits)?,
                    [seq_len, dim] => {
                        let x = x.reshape((1, seq_len, dim))?;
                        let o = gptq_matmul(&x, qw, scale, qzeros, g_idx, workspace, self.bits)?;
                        o.reshape((seq_len, ()))?
                    }
                    _ => panic!("Invalid input format!"),
                };

                if let Some(bias) = &self.bias {
                    x.broadcast_add(bias)
                } else {
                    Ok(x)
                }
            }
            _ => self.forward_no_dequant(x),
        }
    }

    #[cfg(feature = "gcu")]
    fn forward(&self, x: &Tensor) -> Result<Tensor> {
        match (
            &self.inner,
            &self.scales,
            &self.qzeros,
            &self.g_idx,
            &self.workspace,
        ) {
            (QMatMul::Tensor(qw), Some(scale), qzeros, g_idx, workspace) => {
                let x = match *x.dims() {
                    [b1, b2, _, _] => {
                        let qw = qw.broadcast_left((b1, b2))?.t()?;
                        gptq_matmul(&x, &qw, scale, qzeros, g_idx, workspace, self.bits, self.group_size)?
                    }
                    [bsize, _, _] => {
                        let qw = qw.broadcast_left(bsize)?.t()?;
                        gptq_matmul(&x, &qw, scale, qzeros, g_idx, workspace, self.bits, self.group_size)?
                    }
                    _ => {
                        gptq_matmul(&x, &qw.t()?, scale, qzeros, g_idx, workspace, self.bits, self.group_size)?
                    }
                };

                if let Some(bias) = &self.bias {
                    x.broadcast_add(bias)
                } else {
                    Ok(x)
                }
            }
            _ => self.forward_no_dequant(x),

        }
        
    }

}

#[derive(Debug, Clone)]
pub struct LinearX(Either<Linear, QLinear>);

impl Module for LinearX {
    fn forward(&self, x: &Tensor) -> Result<Tensor> {
        match &self.0 {
            Either::Left(ln) => ln.forward(x),
            Either::Right(ln) => ln.forward(x),
        }
    }
}
impl LinearX {
    pub fn new(
        weight: Tensor,
        bias: Option<Tensor>,
        quant: &Option<String>,
        quant_config: &Option<QuantConfig>,
    ) -> Self {
        let ln = Linear::new(weight, bias);

        if let Some(quatized_type) = quant {
            LinearX(Either::Right(QLinear::from_linear_x(
                ln,
                quatized_type.clone(),
                quant_config,
            )))
        } else {
            LinearX(Either::Left(ln))
        }
    }
}

pub fn linear_x(
    in_dim: usize,
    out_dim: usize,
    vb: candle_nn::VarBuilder,
    quant: &Option<String>,
    quant_config: &Option<QuantConfig>,
    dtype: DType,
) -> Result<LinearX> {
    if let Some(quatized_type) = quant {
        let ln = qlinear(in_dim, out_dim, vb, quant_config, true, dtype).unwrap();
        Ok(LinearX(Either::Right(QLinear::from_linear_x(
            ln,
            quatized_type.clone(),
            quant_config,
        ))))
    } else {
        let init_ws = init::DEFAULT_KAIMING_NORMAL;
        let ws = vb.get_with_hints((out_dim, in_dim), "weight", init_ws)?;
        let bound = 1. / (in_dim as f64).sqrt();
        let init_bs = init::Init::Uniform {
            lo: -bound,
            up: bound,
        };
        let bs = vb.get_with_hints(out_dim, "bias", init_bs)?;
        let ln = Linear::new(ws, Some(bs));
        Ok(LinearX(Either::Left(ln)))
    }
}

pub fn linear_no_bias_x(
    in_dim: usize,
    out_dim: usize,
    vb: candle_nn::VarBuilder,
    quant: &Option<String>,
    quant_config: &Option<QuantConfig>,
    dtype: DType,
) -> Result<LinearX> {
    if let Some(quatized_type) = quant {
        let ln = qlinear(in_dim, out_dim, vb, quant_config, false, dtype).unwrap();
        Ok(LinearX(Either::Right(QLinear::from_linear_x(
            ln,
            quatized_type.clone(),
            quant_config,
        ))))
    } else {
        let init_ws = init::DEFAULT_KAIMING_NORMAL;
        let ws = vb.get_with_hints((out_dim, in_dim), "weight", init_ws)?;
        let ln = Linear::new(ws, None);
        Ok(LinearX(Either::Left(ln)))
    }
}

pub fn linear_b_x(
    in_dim: usize,
    out_dim: usize,
    bias: bool,
    vb: candle_nn::VarBuilder,
    quant: &Option<String>,
    quant_config: &Option<QuantConfig>,
    dtype: DType,
) -> Result<LinearX> {
    if bias {
        linear_x(in_dim, out_dim, vb, quant, quant_config, dtype)
    } else {
        linear_no_bias_x(in_dim, out_dim, vb, quant, quant_config, dtype)
    }
}<|MERGE_RESOLUTION|>--- conflicted
+++ resolved
@@ -311,14 +311,10 @@
                     || (cfg.desc_act.is_some() && cfg.desc_act.unwrap() == true)
                 {
                     //only model with 4-bit and desc_act==false can be repacked to marlin format
-<<<<<<< HEAD
                     #[cfg(not(feature = "gcu"))]
-                    println!("The current GPTQ model does no compatible with marlin format because one of the following conditions: !cfg.sym || cfg.bits != 4 || (cfg.group_size != 128 && cfg.group_size != -1) || (cfg.desc_act == true)");
-=======
                     if cfg.quant_method == "marlin" {
                         println!("The current GPTQ model does no compatible with marlin format because one of the following conditions: !cfg.sym || cfg.bits != 4 || (cfg.group_size != 128 && cfg.group_size != -1) || (cfg.desc_act == true)");
                     }
->>>>>>> dfe6c194
                     //conventional gptq format
                     Ok(Linear {
                         weight: ws,
