//! Linear layer
//!
//! This layer applies a linear transformation to the incoming data, `y = x@w.t() + b`.
//! The bias is optional. The `forward` method can be used to apply the layer, it supports input
//! with a batch dimension (so of shape `(b_sz, in_c)`) or without (of shape `(in_c,)`), the
//! output has shape `(b_sz, out_c)` and `(out_c,)` respectively.
//!
//! ```rust
//! use candle::{Tensor, Device::Cpu};
//! use candle_nn::{Linear, Module};
//! # fn main() -> candle::Result<()> {
//!
//! let w = Tensor::new(&[[1f32, 2.], [3., 4.], [5., 6.]], &Cpu)?;
//! let layer = Linear::new(w, None); // Use no bias.
//! let xs = Tensor::new(&[[10f32, 100.]], &Cpu)?;
//! let ys = layer.forward(&xs)?;
//! assert_eq!(ys.to_vec2::<f32>()?, &[[210.0, 430.0, 650.0]]);
//! # Ok(()) }
//! ```
use super::QuantConfig;
#[cfg(not(feature = "gcu"))]
use crate::backend::gptq::{gptq_matmul, marlin_weight_repack};
#[cfg(feature = "gcu")]
use candle_nn::{gptq_matmul, marlin_weight_repack};

use crate::candle::Module;
use crate::candle::{
    quantized::{gguf_file, QMatMul, QTensor},
    DType, Device, Result, Tensor,
};
use crate::openai::distributed::shard;
use candle_core::quantized;
pub use candle_nn::var_builder::Shard;
pub use candle_nn::var_builder::ShardedVarBuilder as VarBuilder;
use either::Either;
use std::sync::Arc;
use tracing::warn;
#[derive(Clone, Debug)]
pub struct Linear {
    weight: Tensor,
    bias: Option<Tensor>,
    scales: Option<Tensor>,
    qzeros: Option<Tensor>,
    g_idx: Option<Tensor>,
    workspace: Option<Tensor>,
}

impl Linear {
    pub fn new(weight: Tensor, bias: Option<Tensor>) -> Self {
        Self {
            weight,
            bias,
            scales: None,
            qzeros: None,
            g_idx: None,
            workspace: None,
        }
    }

    pub fn weight(&self) -> &Tensor {
        &self.weight
    }

    pub fn bias(&self) -> Option<&Tensor> {
        self.bias.as_ref()
    }

    pub fn scales(&self) -> Option<&Tensor> {
        self.scales.as_ref()
    }

    pub fn qzeros(&self) -> Option<&Tensor> {
        self.qzeros.as_ref()
    }

    pub fn g_idx(&self) -> Option<&Tensor> {
        self.g_idx.as_ref()
    }

    pub fn workspace(&self) -> Option<&Tensor> {
        self.workspace.as_ref()
    }

    #[cfg(feature = "gcu")]
    pub fn reload(&mut self) -> Result<()> {
        self.weight = self.weight.reload()?;
        Ok(())
    }

    #[cfg(feature = "gcu")]
    pub fn offload(&mut self) -> Result<()> {
        self.weight = self.weight.offload()?;
        Ok(())
    }
}

//Revised to improve performance for batched matmul
//Remember use this linear layer throughout all of the models
impl Module for Linear {
    #[cfg(not(feature = "gcu"))]
    fn forward(&self, x: &Tensor) -> Result<Tensor> {
        let w = match *x.dims() {
            [b1, seq_len, _, _] => {
                if seq_len > 1 {
                    self.weight.broadcast_left((b1, seq_len))?.t()?
                } else {
                    self.weight.t()?
                }
            }
            [bsize, seq_len, _] => {
                if seq_len > 1 {
                    self.weight.broadcast_left(bsize)?.t()?
                } else {
                    self.weight.t()?
                }
            }
            _ => self.weight.t()?,
        };
        let x = match *x.dims() {
            [bsize, seq_len, dim1, dim2] => {
                if seq_len > 1 {
                    x.matmul(&w)?
                } else {
                    let wdim = w.dims()[w.dims().len() - 1];
                    x.reshape((bsize * seq_len, dim1, dim2))?
                        .matmul(&w)?
                        .reshape((bsize, seq_len, dim1, wdim))?
                }
            }
            [bsize, seq_len, dim] => {
                if seq_len > 1 {
                    x.matmul(&w)?
                } else {
                    let wdim = w.dims()[w.dims().len() - 1];
                    x.reshape((bsize * seq_len, dim))?
                        .matmul(&w)?
                        .reshape((bsize, seq_len, wdim))?
                }
            }
            _ => x.matmul(&w)?,
        };

        match &self.bias {
            None => Ok(x),
            Some(bias) => x.broadcast_add(bias),
        }
    }

    #[cfg(feature = "gcu")]
    fn forward(&self, x: &Tensor) -> Result<Tensor> {
        let x = match *x.dims() {
            [b1, b2, _, _] => x.matmul(&self.weight.broadcast_left((b1, b2))?.t()?)?,
            [bsize, _, _] => x.matmul(&self.weight.broadcast_left(bsize)?.t()?)?,
            _ => x.matmul(&self.weight.t()?)?,
        };

        match &self.bias {
            None => Ok(x),
            Some(bias) => x.broadcast_add(bias),
        }
    }
}

pub fn linear_no_bias(
    in_dim: usize,
    out_dim: usize,
    vb: VarBuilder,
    shard: Shard,
) -> Result<Linear> {
    let weight = vb.get_with_hints((out_dim, in_dim), "weight", shard)?;
    Ok(Linear::new(weight, None))
}

pub fn linear(in_dim: usize, out_dim: usize, vb: VarBuilder, shard: Shard) -> Result<Linear> {
    let ws = vb.get_with_hints((out_dim, in_dim), "weight", shard)?;
    let bs = vb.get((out_dim,), "bias")?;
    Ok(Linear::new(ws, Some(bs)))
}

pub fn linear_b(
    in_dim: usize,
    out_dim: usize,
    bias: bool,
    vb: VarBuilder,
    shard: Shard,
) -> Result<Linear> {
    if bias {
        linear(in_dim, out_dim, vb, shard)
    } else {
        linear_no_bias(in_dim, out_dim, vb, shard)
    }
}

pub fn check_k_dim(k_dim: usize, pack_factor: usize, bits: usize, quant_method: &String) -> usize {
    let out_dim = if bits == 4 && quant_method == "awq" && k_dim % 128 != 0 {
        ((k_dim + 128 - 1) / 128) * 128 //align up k-dim to 128 in awq on gcu
    } else {
        k_dim
    };
    out_dim / pack_factor
}

pub fn qlinear(
    in_dim: usize,
    out_dim: usize,
    vb: VarBuilder,
    shards: Shard,
    quant_config: &Option<QuantConfig>,
    bias: bool,
    dtype: DType,
) -> Result<Linear> {
    match quant_config {
        Some(cfg) => {
            let marlin_compatible = if (cfg.quant_method != "gptq" && cfg.quant_method != "awq")
                || (cfg.bits != 4 && cfg.bits != 8)
            {
                false
            } else {
                true
            };
            let marlin_format = if cfg.checkpoint_format.is_some()
                && cfg.checkpoint_format.as_ref().unwrap() == "marlin"
            {
                true
            } else {
                false
            };

            let (wtype, pack_factor) = if vb.device().is_gcu() {
                if cfg.bits == 4 {
                    (DType::U8, 2) //w4a16
                } else {
                    (DType::I8, 1) //because GCU format repacked to i8 (instead of u32)
                }
            } else {
                (DType::U32, 32 / cfg.bits)
            };

            //enflame nk format
            let ws = vb.get_with_hints_dtype(
                (
                    out_dim,
                    check_k_dim(in_dim, pack_factor, cfg.bits, &cfg.quant_method),
                ),
                if marlin_format { "B" } else { "qweight" },
<<<<<<< HEAD
                Default::default(),
                wtype,
            )?;

            let ws = if shards.world_size > 1 {
                let dim = if shards.dim == 1 { 0 } else { 1 };
                let dim_size = ws.dims()[dim];
                let start = shards.rank * (dim_size / shards.world_size);
                ws.narrow(dim, start, dim_size / shards.world_size)?
                    .contiguous()?
            } else {
                ws
            };

=======
                shards,
                DType::U32,
            )?;

>>>>>>> 73147f5e
            let scale_and_zero_size = in_dim / (cfg.group_size as usize);
            let scales = vb
                .get_with_hints_dtype(
                    (scale_and_zero_size, out_dim),
                    if marlin_format { "s" } else { "scales" },
                    shards,
                    DType::F16,
                )?
                .to_dtype(dtype)?;

            let in_dim_partition = if shards.dim == 0 {
                in_dim / shards.world_size
            } else {
                in_dim
            };

            let out_dim_partition = if shards.dim == 1 {
                out_dim / shards.world_size
            } else {
                out_dim
            };

            let bs = if bias {
                let bs = vb
                    .get_with_hints_dtype(
                        (out_dim,),
                        "bias",
                        shard(0, shards.rank, shards.world_size),
                        DType::F16,
                    )?
                    .to_dtype(dtype)?;
                Some(bs)
            } else {
                None
            };

            if marlin_format {
                let workspace = Tensor::zeros(out_dim_partition, DType::U32, vb.device())?;
                //marlin weight file
                Ok(Linear {
                    weight: ws,
                    bias: bs,
                    scales: Some(scales),
                    qzeros: None,
                    g_idx: None,
                    workspace: Some(workspace),
                })
            } else {
<<<<<<< HEAD
                let qzeros = if cfg.bits == 4 {
                    //non-marlin format has qzeros
                    let qzeros = vb.get_with_hints_dtype(
                        (scale_and_zero_size, out_dim),
                        "qzeros",
                        Default::default(),
                        if scales.device().is_gcu() {
                            DType::F16
                        } else {
                            DType::U32
                        },
                    )?;

                    let mut qzeros = if qzeros.device().is_gcu() {
                        qzeros.to_dtype(dtype)?
                    } else {
                        qzeros
                    };
                    qzeros = if shards.world_size > 1 {
                        let dim_size = qzeros.dims()[shards.dim];
                        let start = shards.rank * (dim_size / shards.world_size);
                        qzeros
                            .narrow(shards.dim, start, dim_size / shards.world_size)?
                            .contiguous()?
                    } else {
                        qzeros
                    };
                    Some(qzeros)
                } else {
                    None
                };

                let g_idx = if cfg.bits == 4 && !scales.device().is_gcu() {
                    //we removed g_idx in gcu platform since we repacked the weights
=======
                let qzeros = vb.get_with_hints_dtype(
                    (scale_and_zero_size, out_dim / (32 / cfg.bits)),
                    "qzeros",
                    shards,
                    DType::U32,
                )?;
                let g_idx = if cfg.quant_method == "gptq" {
>>>>>>> 73147f5e
                    let mut g_idx = vb.get_with_hints_dtype(
                        (in_dim,),
                        "g_idx",
                        Default::default(),
                        DType::U32,
                    )?;
                    g_idx = if shards.world_size > 1 {
                        let dim_size = g_idx.dims()[0];
                        let start = shards.rank * (dim_size / shards.world_size);
                        g_idx
                            .narrow(0, start, dim_size / shards.world_size)?
                            .contiguous()?
                    } else {
                        g_idx
                    };
                    Some(g_idx)
                } else {
                    None
                };

                if ws.device().is_gcu()
                    || (cfg.sym.is_some() && !cfg.sym.unwrap())
                    || cfg.bits != 4
                    || (cfg.group_size != 64 && cfg.group_size != 128 && cfg.group_size != -1)
                    || (cfg.desc_act.is_some()
                        && cfg.desc_act.unwrap() == true
                        && cfg.quant_method == "gptq")
                {
                    //only model with 4-bit and desc_act==false can be repacked to marlin format
                    #[cfg(not(feature = "gcu"))]
                    if cfg.quant_method == "marlin" {
                        warn!("The current GPTQ model does no compatible with marlin format because one of the following conditions: !cfg.sym || cfg.bits != 4 || (cfg.group_size != 128 && cfg.group_size != -1) || (cfg.desc_act == true)");
                    }
                    //conventional gptq format
                    Ok(Linear {
                        weight: ws,
                        bias: bs,
                        scales: Some(scales),
                        qzeros: qzeros,
                        g_idx: g_idx,
                        workspace: None,
                    })
                } else {
                    //repack gptq format to marlin
                    fn get_scale_perms() -> (Vec<u32>, Vec<u32>) {
                        let mut scale_perm: Vec<u32> = Vec::new();
                        for i in 0..8 {
                            scale_perm.extend((0..8).map(|j| i + 8 * j));
                        }
                        let mut scale_perm_single: Vec<u32> = Vec::new();
                        for i in 0..4 {
                            scale_perm_single
                                .extend([0, 1, 8, 9, 16, 17, 24, 25].iter().map(|&j| 2 * i + j));
                        }
                        (scale_perm, scale_perm_single)
                    }

                    fn marlin_permute_scales(
                        s: &Tensor,
                        size_k: usize,
                        size_n: usize,
                        group_size: i32,
                        _num_bits: u32,
                    ) -> Result<Tensor> {
                        let (scale_perm, scale_perm_single) = get_scale_perms();
                        let s = if (group_size as usize) < size_k && group_size != -1 {
                            let s = s.reshape(((), scale_perm.len()))?;
                            let scale_perm_tensor =
                                Tensor::from_slice(&scale_perm, scale_perm.len(), s.device())?;
                            s.index_select(&scale_perm_tensor, 1)?
                        } else {
                            let s = s.reshape(((), scale_perm_single.len()))?;
                            let scale_perm_single_tensor = Tensor::from_slice(
                                &scale_perm_single,
                                scale_perm_single.len(),
                                s.device(),
                            )?;
                            s.index_select(&scale_perm_single_tensor, 1)?
                        };

                        let s = s.reshape(((), size_n))?.contiguous()?;
                        Ok(s)
                    }

                    let ws = if marlin_compatible {
                        marlin_weight_repack(&ws, cfg.bits as i32, cfg.quant_method != "gptq")?
                    } else {
                        ws
                    }; //repack to marlin format

                    let scales = if marlin_compatible {
                        marlin_permute_scales(
                            &scales,
                            in_dim_partition as usize,
                            out_dim_partition as usize,
                            cfg.group_size,
                            cfg.bits as u32,
                        )?
                    } else {
                        scales
                    };

                    let workspace = Tensor::zeros(out_dim_partition, DType::U32, vb.device())?;
                    Ok(Linear {
                        weight: ws,
                        bias: bs,
                        scales: Some(scales),
                        qzeros: qzeros,
                        g_idx: g_idx,
                        workspace: Some(workspace),
                    })
                }
            }
        }
        None => linear_b(in_dim, out_dim, bias, vb, shards),
    }
}

#[allow(dead_code)]
#[derive(Debug, Clone)]
pub struct QLinear {
    inner: QMatMul,
    bias: Option<Tensor>,
    scales: Option<Tensor>,
    qzeros: Option<Tensor>,
    g_idx: Option<Tensor>,
    workspace: Option<Tensor>,
    group_size: i32,
    bits: i32,
    dtype: DType,
    is_awq: bool,
}

impl QLinear {
    pub fn new<R: std::io::Read + std::io::Seek>(
        ct: &gguf_file::Content,
        r: &mut R,
        name: &str,
        device: &Device,
    ) -> Result<Self> {
        let w = ct.tensor(r, &format!("{name}.weight"), device)?;
        let b = ct.tensor(r, &format!("{name}.bias"), device)?;
        let inner = QMatMul::from_qtensor(w)?;
        let bias = b.dequantize(device)?;
        Ok(Self {
            inner,
            bias: Some(bias),
            scales: None,
            qzeros: None,
            g_idx: None,
            workspace: None,
            group_size: 0,
            bits: 0,
            dtype: DType::F32,
            is_awq: false,
        })
    }

    pub fn from_linear(linear: Linear, group_size: i32, bits: i32, is_awq: bool) -> Self {
        Self {
            inner: QMatMul::Tensor(linear.weight().clone()),
            bias: linear.bias().cloned(),
            scales: linear.scales().cloned(),
            qzeros: linear.qzeros().cloned(),
            g_idx: linear.g_idx().cloned(),
            workspace: linear.workspace().cloned(),
            group_size,
            bits,
            dtype: linear.weight().dtype(),
            is_awq,
        }
    }

    pub fn from_parts(w: Tensor, b: Option<Tensor>) -> Self {
        let dtype = w.dtype();
        Self {
            inner: QMatMul::Tensor(w),
            bias: b,
            scales: None,
            qzeros: None,
            g_idx: None,
            workspace: None,
            group_size: 0,
            bits: 0,
            dtype,
            is_awq: false,
        }
    }

    pub fn from_qparts(w: QTensor, b: Option<Tensor>) -> Self {
        if let Some(ref b) = b {
            assert_eq!(b.dtype(), DType::F32);
        }
        Self {
            inner: QMatMul::QTensor(Arc::new(w)),
            bias: b,
            scales: None,
            qzeros: None,
            g_idx: None,
            workspace: None,
            group_size: 0,
            bits: 0,
            dtype: DType::F32,
            is_awq: false,
        }
    }

    pub fn from_qparts_x(w: QTensor, b: Option<Tensor>, dtype: DType) -> Self {
        let bx = match b {
            Some(b_) => {
                if b_.dtype() != DType::F32 {
                    Some(b_.to_dtype(DType::F32).unwrap())
                } else {
                    Some(b_)
                }
            }
            _ => None,
        };

        Self {
            inner: QMatMul::QTensor(Arc::new(w)),
            bias: bx,
            scales: None,
            qzeros: None,
            g_idx: None,
            workspace: None,
            group_size: 0,
            bits: 0,
            dtype,
            is_awq: false,
        }
    }

    pub fn from_linear_x(
        linear: Linear,
        quant: String,
        quant_config: &Option<QuantConfig>,
    ) -> Self {
        match quant_config {
            Some(cfg) => {
                assert!(
                    cfg.quant_method == "gptq"
                        || cfg.quant_method == "awq"
                        || cfg.quant_method == "w8a16"
                        || quant == "w8a16"
                        || cfg.quant_method == "marlin"
                        || quant == "marlin"
                );
                QLinear::from_linear(
                    linear,
                    cfg.group_size as i32,
                    cfg.bits as i32,
                    cfg.quant_method == "awq",
                )
            }
            None => {
                use quantized::GgmlDType;
                let ggml_dtype = match quant.as_str() {
                    "q4_0" => GgmlDType::Q4_0,
                    "q4_1" => GgmlDType::Q4_1,
                    "q5_0" => GgmlDType::Q5_0,
                    "q5_1" => GgmlDType::Q5_1,
                    "q8_0" => GgmlDType::Q8_0,
                    "q2k" => GgmlDType::Q2K,
                    "q3k" => GgmlDType::Q3K,
                    "q4k" => GgmlDType::Q4K,
                    "q5k" => GgmlDType::Q5K,
                    "q6k" => GgmlDType::Q6K,
                    _ => panic!("Unsupported GGML data type!"),
                };
                let weight = linear.weight();
                let qbias = linear.bias().cloned();
                let dtype = weight.dtype();
                let qtensor = QTensor::quantize(weight, ggml_dtype).unwrap();
                QLinear::from_qparts_x(qtensor, qbias, dtype)
            }
        }
    }

    pub fn from_old_and_qmatmul(inner: QMatMul, old: &Self) -> Self {
        Self {
            inner,
            bias: old.bias.clone(),
            scales: None,
            qzeros: None,
            g_idx: None,
            workspace: None,
            group_size: 0,
            bits: 0,
            dtype: old.dtype,
            is_awq: false,
        }
    }

    pub fn inner(&mut self) -> &mut QMatMul {
        &mut self.inner
    }

    pub fn inner_ref(&self) -> &QMatMul {
        &self.inner
    }

    pub fn is_quant(&self) -> bool {
        matches!(self.inner, QMatMul::QTensor(_))
    }

    pub fn bias(&self) -> Option<&Tensor> {
        self.bias.as_ref()
    }

    pub fn bias_mut(&mut self) -> Option<&mut Tensor> {
        self.bias.as_mut()
    }

    #[cfg(feature = "gcu")]
    pub fn offload(&mut self) -> Result<()> {
        let w = match &self.inner {
            QMatMul::Tensor(qw) => qw.offload()?,
            _ => {
                unreachable!()
            }
        };
        self.inner = QMatMul::Tensor(w);
        Ok(())
    }

    #[cfg(feature = "gcu")]
    pub fn reload(&mut self) -> Result<()> {
        let w = match &self.inner {
            QMatMul::Tensor(qw) => qw.reload()?,
            _ => {
                unreachable!()
            }
        };
        self.inner = QMatMul::Tensor(w);
        Ok(())
    }
}

impl QLinear {
    #[cfg(feature = "gcu")]
    fn forward_dequant(&self, x: &Tensor) -> Result<Tensor> {
        let weight = match x.dtype() {
            DType::BF16 => self.inner.dequantize_bf16()?,
            DType::F16 => self.inner.dequantize_f16()?,
            DType::F32 => self.inner.dequantize()?,
            _ => {
                panic!("Invalid format for dequantization!");
            }
        };

        let x = match *x.dims() {
            [b1, b2, _, _] => x.matmul(&weight.broadcast_left((b1, b2))?.t()?)?,
            [bsize, _, _] => x.matmul(&weight.broadcast_left(bsize)?.t()?)?,
            _ => x.matmul(&weight.t()?)?,
        };

        // let x = x.matmul(&w)?;
        match &self.bias {
            None => Ok(x),
            Some(bias) => x.broadcast_add(bias),
        }
    }

    pub fn forward_no_dequant(&self, x: &Tensor) -> Result<Tensor> {
        let xs = match *x.dims() {
            [bsize, seq_len, dim1, dim2] => {
                if seq_len > 1 {
                    x.to_dtype(DType::F32)?
                } else {
                    x.reshape((bsize, dim1, dim2))?.to_dtype(DType::F32)?
                }
            }
            [bsize, seq_len, dim] => {
                if seq_len > 1 {
                    x.to_dtype(DType::F32)?
                } else {
                    x.reshape((bsize, dim))?.to_dtype(DType::F32)?
                }
            }
            _ => x.to_dtype(DType::F32)?,
        };
        let xs = match *x.dims() {
            [bsize, seq_len, dim1, _] => {
                if seq_len > 1 {
                    QMatMul::forward(&self.inner, &xs)?
                } else {
                    QMatMul::forward(&self.inner, &xs)?.reshape((bsize, seq_len, dim1, ()))?
                }
            }
            [bsize, seq_len, _] => {
                if seq_len > 1 {
                    QMatMul::forward(&self.inner, &xs)?
                } else {
                    QMatMul::forward(&self.inner, &xs)?.reshape((bsize, seq_len, ()))?
                }
            }
            _ => QMatMul::forward(&self.inner, &xs)?,
        };

        if let Some(bias) = &self.bias {
            xs.broadcast_add(bias)?.to_dtype(self.dtype)
        } else {
            xs.to_dtype(self.dtype)
        }
    }

    pub fn forward_via_dequant(&self, x: &Tensor, w: &Tensor) -> Result<Tensor> {
        // let in_dtype = x.dtype();
        // let w = self.inner.dequantize_f16()?;
        let x = match *x.dims() {
            [bsize, seq_len, dim1, dim2] => {
                if seq_len > 1 {
                    let w = w.broadcast_left((bsize, seq_len))?;
                    x.matmul(&w)?
                } else {
                    let wdim = w.dims()[w.dims().len() - 1];
                    x.reshape((bsize * seq_len, dim1, dim2))?
                        .matmul(&w)?
                        .reshape((bsize, seq_len, dim1, wdim))?
                }
            }
            [bsize, seq_len, dim] => {
                if seq_len > 1 {
                    let w = w.broadcast_left(bsize)?;
                    x.matmul(&w)?
                } else {
                    let wdim = w.dims()[w.dims().len() - 1];
                    x.reshape((bsize * seq_len, dim))?
                        .matmul(&w)?
                        .reshape((bsize, seq_len, wdim))?
                }
            }
            _ => x.matmul(&w)?,
        };
        // let x = x.to_dtype(DType::F16)?;
        if let Some(bias) = &self.bias {
            x.broadcast_add(bias)
        } else {
            Ok(x)
        }
    }
}

impl Module for QLinear {
    fn forward(&self, x: &Tensor) -> Result<Tensor> {
        match (
            &self.inner,
            &self.scales,
            &self.qzeros,
            &self.g_idx,
            &self.workspace,
        ) {
            (QMatMul::Tensor(qw), Some(scale), qzeros, g_idx, workspace) => {
                //gptq (only f16/bf16 inputs for marlin format)
                let x = match *x.dims() {
                    [bsize, seq_len, dim1, dim2] => {
                        #[cfg(feature = "gcu")]
                        let qw = &qw.broadcast_left((bsize, seq_len))?.t()?;
                        #[cfg(not(feature = "gcu"))]
                        let x = x.reshape((bsize * seq_len, dim1, dim2))?;
                        let o = gptq_matmul(
                            &x,
                            qw,
                            scale,
                            qzeros,
                            g_idx,
                            workspace,
                            self.bits,
                            self.group_size,
                            self.is_awq,
                        )?;
                        #[cfg(not(feature = "gcu"))]
                        let o = o.reshape((bsize, seq_len, dim1, ()))?;
                        o
                    }
                    [bsize, _, _] => {
                        #[cfg(feature = "gcu")]
                        let qw = &qw.broadcast_left(bsize)?.t()?;
                        gptq_matmul(
                            &x,
                            qw,
                            scale,
                            qzeros,
                            g_idx,
                            workspace,
                            self.bits,
                            self.group_size,
                            self.is_awq,
                        )?
                    }
                    [seq_len, dim] => {
                        #[cfg(feature = "gcu")]
                        let qw = &qw.t()?;
                        #[cfg(not(feature = "gcu"))]
                        let x = x.reshape((1, seq_len, dim))?;
                        let o = gptq_matmul(
                            &x,
                            qw,
                            scale,
                            qzeros,
                            g_idx,
                            workspace,
                            self.bits,
                            self.group_size,
                            self.is_awq,
                        )?;
                        #[cfg(not(feature = "gcu"))]
                        let o = o.reshape((seq_len, ()))?;
                        o
                    }
                    _ => panic!("Invalid input format!"),
                };

                if let Some(bias) = &self.bias {
                    x.broadcast_add(bias)
                } else {
                    Ok(x)
                }
            }
            _ => self.forward_no_dequant(x),
        }
    }
}

#[derive(Debug, Clone)]
pub struct LinearX(Either<Linear, QLinear>);

impl Module for LinearX {
    fn forward(&self, x: &Tensor) -> Result<Tensor> {
        match &self.0 {
            Either::Left(ln) => ln.forward(x),
            Either::Right(ln) => ln.forward(x),
        }
    }
}
impl LinearX {
    pub fn new(
        weight: Tensor,
        bias: Option<Tensor>,
        quant: &Option<String>,
        quant_config: &Option<QuantConfig>,
    ) -> Self {
        let ln = Linear::new(weight, bias);
        if let Some(quantized_type) = quant {
            LinearX(Either::Right(QLinear::from_linear_x(
                ln,
                quantized_type.clone(),
                quant_config,
            )))
        } else {
            LinearX(Either::Left(ln))
        }
    }

    pub fn offload(&mut self) -> Result<()> {
        match &mut self.0 {
            Either::Left(ln) => ln.offload(),
            Either::Right(ln) => ln.offload(),
        }
    }
    pub fn reload(&mut self) -> Result<()> {
        match &mut self.0 {
            Either::Left(ln) => ln.reload(),
            Either::Right(ln) => ln.reload(),
        }
    }
}

pub fn linear_x(
    in_dim: usize,
    out_dim: usize,
    vb: VarBuilder,
    shard: Shard,
    quant: &Option<String>,
    quant_config: &Option<QuantConfig>,
    dtype: DType,
) -> Result<LinearX> {
    if let Some(quantized_type) = quant {
        let ln = qlinear(in_dim, out_dim, vb, shard, quant_config, true, dtype).unwrap();
        Ok(LinearX(Either::Right(QLinear::from_linear_x(
            ln,
            quantized_type.clone(),
            quant_config,
        ))))
    } else {
        let ln = linear(in_dim, out_dim, vb, shard).unwrap();
        Ok(LinearX(Either::Left(ln)))
    }
}

pub fn linear_no_bias_x(
    in_dim: usize,
    out_dim: usize,
    vb: VarBuilder,
    shards: Shard,
    quant: &Option<String>,
    quant_config: &Option<QuantConfig>,
    dtype: DType,
    merged_chunks: Option<(usize, usize)>, //(chunk_idx, num_of_chunks)
) -> Result<LinearX> {
    if let Some(quantized_type) = quant {
        //quantized weight in k x n (shift dim in original shards)
        let ln = qlinear(
            in_dim,
            out_dim,
            vb,
            shard(
                if shards.world_size < 2 {
                    0
                } else {
                    if shards.dim == 1 {
                        0
                    } else {
                        1
                    }
                },
                shards.rank,
                shards.world_size,
            ),
            quant_config,
            false,
            dtype,
        )
        .unwrap();
        Ok(LinearX(Either::Right(QLinear::from_linear_x(
            ln,
            quantized_type.clone(),
            quant_config,
        ))))
    } else {
        //weight in n x k (use original shards)
        let ws = if merged_chunks.is_some() {
            let (chunk_idx, chunks) = merged_chunks.unwrap();
            vb.get_with_hints(
                (out_dim, in_dim),
                "weight",
                shard(
                    shards.dim,
                    chunk_idx * shards.world_size + shards.rank,
                    chunks * shards.world_size,
                ),
            )?
        } else {
            vb.get_with_hints((out_dim, in_dim), "weight", shards)?
        };
        let ln = Linear::new(ws, None);
        Ok(LinearX(Either::Left(ln)))
    }
}

pub fn linear_b_x(
    in_dim: usize,
    out_dim: usize,
    bias: bool,
    vb: VarBuilder,
    shard: Shard,
    quant: &Option<String>,
    quant_config: &Option<QuantConfig>,
    dtype: DType,
    merged_chunks: Option<(usize, usize)>,
) -> Result<LinearX> {
    if bias {
        linear_x(in_dim, out_dim, vb, shard, quant, quant_config, dtype)
    } else {
        linear_no_bias_x(
            in_dim,
            out_dim,
            vb,
            shard,
            quant,
            quant_config,
            dtype,
            merged_chunks,
        )
    }
}<|MERGE_RESOLUTION|>--- conflicted
+++ resolved
@@ -236,6 +236,12 @@
                 (DType::U32, 32 / cfg.bits)
             };
 
+            let dim = if shards.world_size > 1 {
+                if shards.dim == 1 { 0 } else { 1 }
+            } else {
+                0
+            };
+
             //enflame nk format
             let ws = vb.get_with_hints_dtype(
                 (
@@ -243,27 +249,11 @@
                     check_k_dim(in_dim, pack_factor, cfg.bits, &cfg.quant_method),
                 ),
                 if marlin_format { "B" } else { "qweight" },
-<<<<<<< HEAD
-                Default::default(),
+                shard(dim, shards.rank, shards.world_size),
                 wtype,
             )?;
 
-            let ws = if shards.world_size > 1 {
-                let dim = if shards.dim == 1 { 0 } else { 1 };
-                let dim_size = ws.dims()[dim];
-                let start = shards.rank * (dim_size / shards.world_size);
-                ws.narrow(dim, start, dim_size / shards.world_size)?
-                    .contiguous()?
-            } else {
-                ws
-            };
-
-=======
-                shards,
-                DType::U32,
-            )?;
-
->>>>>>> 73147f5e
+
             let scale_and_zero_size = in_dim / (cfg.group_size as usize);
             let scales = vb
                 .get_with_hints_dtype(
@@ -312,13 +302,12 @@
                     workspace: Some(workspace),
                 })
             } else {
-<<<<<<< HEAD
                 let qzeros = if cfg.bits == 4 {
                     //non-marlin format has qzeros
                     let qzeros = vb.get_with_hints_dtype(
                         (scale_and_zero_size, out_dim),
                         "qzeros",
-                        Default::default(),
+                        shards,
                         if scales.device().is_gcu() {
                             DType::F16
                         } else {
@@ -326,20 +315,11 @@
                         },
                     )?;
 
-                    let mut qzeros = if qzeros.device().is_gcu() {
+                    let qzeros = if qzeros.device().is_gcu() {
                         qzeros.to_dtype(dtype)?
                     } else {
                         qzeros
                     };
-                    qzeros = if shards.world_size > 1 {
-                        let dim_size = qzeros.dims()[shards.dim];
-                        let start = shards.rank * (dim_size / shards.world_size);
-                        qzeros
-                            .narrow(shards.dim, start, dim_size / shards.world_size)?
-                            .contiguous()?
-                    } else {
-                        qzeros
-                    };
                     Some(qzeros)
                 } else {
                     None
@@ -347,15 +327,6 @@
 
                 let g_idx = if cfg.bits == 4 && !scales.device().is_gcu() {
                     //we removed g_idx in gcu platform since we repacked the weights
-=======
-                let qzeros = vb.get_with_hints_dtype(
-                    (scale_and_zero_size, out_dim / (32 / cfg.bits)),
-                    "qzeros",
-                    shards,
-                    DType::U32,
-                )?;
-                let g_idx = if cfg.quant_method == "gptq" {
->>>>>>> 73147f5e
                     let mut g_idx = vb.get_with_hints_dtype(
                         (in_dim,),
                         "g_idx",
