--- conflicted
+++ resolved
@@ -324,22 +324,9 @@
                         g_idx: Some(g_idx),
                         perm: None,
                         workspace: None,
+                        weight_transpose: false,
                     })
                 } else {
-<<<<<<< HEAD
-                    scales
-                };
-                Ok(Linear {
-                    weight: ws,
-                    bias: bs,
-                    scales: Some(scales),
-                    qzeros: Some(qzeros),
-                    g_idx: Some(g_idx),
-                    perm: Some(perm),
-                    workspace: Some(workspace),
-                    weight_transpose: false,
-                })
-=======
                     //repack gptq format to marlin
                     fn get_scale_perms() -> (Vec<u32>, Vec<u32>) {
                         let mut scale_perm: Vec<u32> = Vec::new();
@@ -409,9 +396,9 @@
                         g_idx: Some(g_idx),
                         perm: None,
                         workspace: Some(workspace),
+                        weight_transpose: false,
                     })
                 }
->>>>>>> 30a5040e
             }
         }
         None => linear_b(in_dim, out_dim, bias, vb),
