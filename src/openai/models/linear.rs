--- conflicted
+++ resolved
@@ -352,12 +352,8 @@
                     None
                 };
 
-<<<<<<< HEAD
-                if ws.device().is_gcu()
-                    || !cfg.sym
-=======
-                if (cfg.sym.is_some() && !cfg.sym.unwrap())
->>>>>>> 25645405
+                if ws.device().is_gcu() 
+                    || (cfg.sym.is_some() && !cfg.sym.unwrap())
                     || cfg.bits != 4
                     || (cfg.group_size != 128 && cfg.group_size != -1)
                     || (cfg.desc_act.is_some() && cfg.desc_act.unwrap() == true)
