--- conflicted
+++ resolved
@@ -218,30 +218,12 @@
             } else {
                 true
             };
-<<<<<<< HEAD
-            let marlin_format = if cfg.checkpoint_format.is_some()
-                && cfg.checkpoint_format.as_ref().unwrap() == "marlin"
-            {
-                true
-            } else {
-                false
-            };
+            let marlin_format = cfg.checkpoint_format.is_some()
+                && cfg.checkpoint_format.as_ref().unwrap() == "marlin";
 
             let (wtype, pack_factor) = if vb.device().is_gcu() {
                 if cfg.bits == 4 {
                     (DType::U8, 2) //w4a16
-=======
-            let marlin_format = cfg.checkpoint_format.is_some()
-                && cfg.checkpoint_format.as_ref().unwrap() == "marlin";
-
-            let ws = vb.get_with_hints_dtype(
-                if cfg.quant_method == "gptq" {
-                    //quantized gptq (k/pack_factor, n) format
-                    (
-                        in_dim / (32 / cfg.bits) / if marlin_format { 2 } else { 1 },
-                        out_dim * if marlin_format { 2 } else { 1 },
-                    )
->>>>>>> d57b33ee
                 } else {
                     (DType::I8, 1) //because GCU format repacked to i8 (instead of u32)
                 }
@@ -831,20 +813,6 @@
                             self.is_awq,
                         )?
                     }
-<<<<<<< HEAD
-=======
-                    [_, _, _] => gptq_matmul(
-                        x,
-                        qw,
-                        scale,
-                        qzeros,
-                        g_idx,
-                        workspace,
-                        self.bits,
-                        self.group_size,
-                        self.is_awq,
-                    )?,
->>>>>>> d57b33ee
                     [seq_len, dim] => {
                         #[cfg(feature = "gcu")]
                         let qw = &qw.t()?;
