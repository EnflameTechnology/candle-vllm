//! Linear layer
//!
//! This layer applies a linear transformation to the incoming data, `y = x@w.t() + b`.
//! The bias is optional. The `forward` method can be used to apply the layer, it supports input
//! with a batch dimension (so of shape `(b_sz, in_c)`) or without (of shape `(in_c,)`), the
//! output has shape `(b_sz, out_c)` and `(out_c,)` respectively.
//!
//! ```rust
//! use candle::{Tensor, Device::Cpu};
//! use candle_nn::{Linear, Module};
//! # fn main() -> candle::Result<()> {
//!
//! let w = Tensor::new(&[[1f32, 2.], [3., 4.], [5., 6.]], &Cpu)?;
//! let layer = Linear::new(w, None); // Use no bias.
//! let xs = Tensor::new(&[[10f32, 100.]], &Cpu)?;
//! let ys = layer.forward(&xs)?;
//! assert_eq!(ys.to_vec2::<f32>()?, &[[210.0, 430.0, 650.0]]);
//! # Ok(()) }
//! ```
use super::QuantConfig;
<<<<<<< HEAD
#[cfg(not(feature = "gcu"))]
use crate::backend::gptq::{gptq_matmul, gptq_weight_repack};
#[cfg(feature = "gcu")]
use candle_nn::{gptq_matmul, gptq_weight_repack};

=======
use crate::backend::gptq::{gptq_matmul, marlin_weight_repack};
>>>>>>> 5ff68cfe
use crate::candle::Module;
use crate::candle::{
    quantized::{gguf_file, QMatMul, QTensor},
    DType, Device, Result, Tensor,
};
use crate::openai::distributed::shard;
use candle_core::quantized;
pub use candle_nn::var_builder::Shard;
pub use candle_nn::var_builder::ShardedVarBuilder as VarBuilder;
use either::Either;
use std::sync::Arc;

#[derive(Clone, Debug)]
pub struct Linear {
    weight: Tensor,
    bias: Option<Tensor>,
    scales: Option<Tensor>,
    qzeros: Option<Tensor>,
    g_idx: Option<Tensor>,
    workspace: Option<Tensor>,
}

impl Linear {
    pub fn new(weight: Tensor, bias: Option<Tensor>) -> Self {
        Self {
            weight,
            bias,
            scales: None,
            qzeros: None,
            g_idx: None,
            workspace: None,
        }
    }

    pub fn reload(&mut self) -> Result<()> {
        self.weight = self.weight.reload()?;
        Ok(())
    }

    pub fn offload(&mut self) -> Result<()> {
        self.weight = self.weight.offload()?;
        Ok(())
    }

    pub fn weight(&self) -> &Tensor {
        &self.weight
    }

    pub fn bias(&self) -> Option<&Tensor> {
        self.bias.as_ref()
    }

    pub fn scales(&self) -> Option<&Tensor> {
        self.scales.as_ref()
    }

    pub fn qzeros(&self) -> Option<&Tensor> {
        self.qzeros.as_ref()
    }

    pub fn g_idx(&self) -> Option<&Tensor> {
        self.g_idx.as_ref()
    }

    pub fn workspace(&self) -> Option<&Tensor> {
        self.workspace.as_ref()
    }

    #[cfg(feature = "cuda")]
    pub fn reload(&mut self) -> Result<()> {
        self.weight = self.weight.reload()?;
        Ok(())
    }

    #[cfg(feature = "cuda")]
    pub fn offload(&mut self) -> Result<()> {
        self.weight = self.weight.offload()?;
        Ok(())
    }
}

//Revised to improve performance for batched matmul
//Remember use this linear layer throughout all of the models
impl Module for Linear {
    #[cfg(not(feature = "gcu"))]
    fn forward(&self, x: &Tensor) -> Result<Tensor> {
        let w = match *x.dims() {
            [b1, seq_len, _, _] => {
                if seq_len > 1 {
                    self.weight.broadcast_left((b1, seq_len))?.t()?
                } else {
                    self.weight.t()?
                }
            }
            [bsize, seq_len, _] => {
                if seq_len > 1 {
                    self.weight.broadcast_left(bsize)?.t()?
                } else {
                    self.weight.t()?
                }
            }
            _ => self.weight.t()?,
        };
        let x = match *x.dims() {
            [bsize, seq_len, dim1, dim2] => {
                if seq_len > 1 {
                    x.matmul(&w)?
                } else {
                    let wdim = w.dims()[w.dims().len() - 1];
                    x.reshape((bsize * seq_len, dim1, dim2))?
                        .matmul(&w)?
                        .reshape((bsize, seq_len, dim1, wdim))?
                }
            }
            [bsize, seq_len, dim] => {
                if seq_len > 1 {
                    x.matmul(&w)?
                } else {
                    let wdim = w.dims()[w.dims().len() - 1];
                    x.reshape((bsize * seq_len, dim))?
                        .matmul(&w)?
                        .reshape((bsize, seq_len, wdim))?
                }
            }
            _ => x.matmul(&w)?,
        };

        match &self.bias {
            None => Ok(x),
            Some(bias) => x.broadcast_add(bias),
        }
    }

    #[cfg(feature = "gcu")]
    fn forward(&self, x: &Tensor) -> Result<Tensor> {
        let x = match *x.dims() {
            [b1, b2, _, _] => x.matmul(&self.weight.broadcast_left((b1, b2))?.t()?)?,
            [bsize, _, _] => x.matmul(&self.weight.broadcast_left(bsize)?.t()?)?,
            _ => x.matmul(&self.weight.t()?)?,
        };

        match &self.bias {
            None => Ok(x),
            Some(bias) => x.broadcast_add(bias),
        }
    }
}

pub fn linear_no_bias(
    in_dim: usize,
    out_dim: usize,
    vb: VarBuilder,
    shard: Shard,
) -> Result<Linear> {
    let weight = vb.get_with_hints((out_dim, in_dim), "weight", shard)?;
    Ok(Linear::new(weight, None))
}

pub fn linear(in_dim: usize, out_dim: usize, vb: VarBuilder, shard: Shard) -> Result<Linear> {
    let ws = vb.get_with_hints((out_dim, in_dim), "weight", shard)?;
    let bs = vb.get((out_dim,), "bias")?;
    Ok(Linear::new(ws, Some(bs)))
}

pub fn linear_b(
    in_dim: usize,
    out_dim: usize,
    bias: bool,
    vb: VarBuilder,
    shard: Shard,
) -> Result<Linear> {
    if bias {
        linear(in_dim, out_dim, vb, shard)
    } else {
        linear_no_bias(in_dim, out_dim, vb, shard)
    }
}

pub fn check_k_dim(k_dim: usize, pack_factor: usize, bits: usize, quant_method: &String) -> usize {
    let out_dim = if bits == 4 && quant_method == "awq" && k_dim % 128 != 0 {
        ((k_dim + 128 - 1) / 128) * 128 //align up k-dim to 128 in awq on gcu
    } else {
        k_dim
    };
    out_dim / pack_factor
}

pub fn qlinear(
    in_dim: usize,
    out_dim: usize,
    vb: VarBuilder,
    shards: Shard,
    quant_config: &Option<QuantConfig>,
    bias: bool,
    dtype: DType,
) -> Result<Linear> {
    match quant_config {
        Some(cfg) => {
            let marlin_compatible = if (cfg.quant_method != "gptq" && cfg.quant_method != "awq")
                || (cfg.bits != 4 && cfg.bits != 8)
            {
                false
            } else {
                true
            };
            let marlin_format = if cfg.checkpoint_format.is_some()
                && cfg.checkpoint_format.as_ref().unwrap() == "marlin"
            {
                true
            } else {
                false
            };

            let (wtype, pack_factor) = if vb.device().is_gcu() {
                if cfg.bits == 4 {
                    (DType::U8, 2) //w4a16
                } else {
                    (DType::I8, 1) //because GCU format repacked to i8 (instead of u32)
                }
            } else {
                (DType::U32, 32 / cfg.bits)
            };

            //enflame nk format
            let ws = vb.get_with_hints_dtype(
<<<<<<< HEAD
                (
                    out_dim,
                    check_k_dim(in_dim, pack_factor, cfg.bits, &cfg.quant_method),
                ),
=======
                if cfg.quant_method == "gptq" {
                    //quantized gptq (k/pack_factor, n) format
                    (
                        in_dim / (32 / cfg.bits) / if marlin_format { 2 } else { 1 },
                        out_dim * if marlin_format { 2 } else { 1 },
                    )
                } else {
                    //quantized awq (k, n/pack_factor) format
                    (
                        in_dim * if marlin_format { 2 } else { 1 },
                        out_dim / (32 / cfg.bits) / if marlin_format { 2 } else { 1 },
                    )
                },
>>>>>>> 5ff68cfe
                if marlin_format { "B" } else { "qweight" },
                Default::default(),
                wtype,
            )?;

            let ws = if shards.world_size > 1 {
                let dim = if shards.dim == 1 { 0 } else { 1 };
                let dim_size = ws.dims()[dim];
                let start = shards.rank * (dim_size / shards.world_size);
                ws.narrow(dim, start, dim_size / shards.world_size)?
                    .contiguous()?
            } else {
                ws
            };

            let scale_and_zero_size = in_dim / (cfg.group_size as usize);
            let scales = vb
                .get_with_hints_dtype(
                    (scale_and_zero_size, out_dim),
                    if marlin_format { "s" } else { "scales" },
                    shards,
                    DType::F16,
                )?
                .to_dtype(dtype)?;

            let in_dim_partition = if shards.dim == 0 {
                in_dim / shards.world_size
            } else {
                in_dim
            };

            let out_dim_partition = if shards.dim == 1 {
                out_dim / shards.world_size
            } else {
                out_dim
            };

            let bs = if bias {
                let bs = vb
                    .get_with_hints_dtype(
                        (out_dim,),
                        "bias",
                        shard(0, shards.rank, shards.world_size),
                        DType::F16,
                    )?
                    .to_dtype(dtype)?;
                Some(bs)
            } else {
                None
            };

            if marlin_format {
                let workspace = Tensor::zeros(out_dim_partition, DType::U32, vb.device())?;
                //marlin weight file
                Ok(Linear {
                    weight: ws,
                    bias: bs,
                    scales: Some(scales),
                    qzeros: None,
                    g_idx: None,
                    workspace: Some(workspace),
                })
            } else {
                let qzeros = if cfg.bits == 4 {
                    //non-marlin format has qzeros
                    let qzeros = vb.get_with_hints_dtype(
                        (scale_and_zero_size, out_dim),
                        "qzeros",
                        Default::default(),
                        if scales.device().is_gcu() {
                            DType::F16
                        } else {
                            DType::U32
                        },
                    )?;

                    let mut qzeros = if qzeros.device().is_gcu() {
                        qzeros.to_dtype(dtype)?
                    } else {
                        qzeros
                    };
                    qzeros = if shards.world_size > 1 {
                        let dim_size = qzeros.dims()[shards.dim];
                        let start = shards.rank * (dim_size / shards.world_size);
                        qzeros
                            .narrow(shards.dim, start, dim_size / shards.world_size)?
                            .contiguous()?
                    } else {
                        qzeros
                    };
                    Some(qzeros)
                } else {
                    None
                };
<<<<<<< HEAD

                let g_idx = if cfg.bits == 4 && !scales.device().is_gcu() {
                    //we removed g_idx in gcu platform since we repacked the weights
=======
                let g_idx = if cfg.quant_method == "gptq" {
>>>>>>> 5ff68cfe
                    let mut g_idx = vb.get_with_hints_dtype(
                        (in_dim,),
                        "g_idx",
                        Default::default(),
                        DType::U32,
                    )?;
                    g_idx = if shards.world_size > 1 {
<<<<<<< HEAD
                        g_idx
                            .narrow(0, shards.rank * in_dim_partition, in_dim_partition)?
=======
                        let dim_size = g_idx.dims()[0];
                        let start = shards.rank * (dim_size / shards.world_size);
                        g_idx
                            .narrow(0, start, dim_size / shards.world_size)?
>>>>>>> 5ff68cfe
                            .contiguous()?
                    } else {
                        g_idx
                    };
                    Some(g_idx)
                } else {
                    None
                };

                if ws.device().is_gcu()
                    || (cfg.sym.is_some() && !cfg.sym.unwrap())
                    || cfg.bits != 4
                    || (cfg.group_size != 64 && cfg.group_size != 128 && cfg.group_size != -1)
                    || (cfg.desc_act.is_some()
                        && cfg.desc_act.unwrap() == true
                        && cfg.quant_method == "gptq")
                {
                    //only model with 4-bit and desc_act==false can be repacked to marlin format
                    #[cfg(not(feature = "gcu"))]
                    if cfg.quant_method == "marlin" {
                        println!("The current GPTQ model does no compatible with marlin format because one of the following conditions: !cfg.sym || cfg.bits != 4 || (cfg.group_size != 128 && cfg.group_size != -1) || (cfg.desc_act == true)");
                    }
                    //conventional gptq format
                    Ok(Linear {
                        weight: ws,
                        bias: bs,
                        scales: Some(scales),
<<<<<<< HEAD
                        qzeros: qzeros,
                        g_idx: g_idx,
=======
                        qzeros: Some(qzeros),
                        g_idx,
>>>>>>> 5ff68cfe
                        workspace: None,
                    })
                } else {
                    //repack gptq format to marlin
                    fn get_scale_perms() -> (Vec<u32>, Vec<u32>) {
                        let mut scale_perm: Vec<u32> = Vec::new();
                        for i in 0..8 {
                            scale_perm.extend((0..8).map(|j| i + 8 * j));
                        }
                        let mut scale_perm_single: Vec<u32> = Vec::new();
                        for i in 0..4 {
                            scale_perm_single
                                .extend([0, 1, 8, 9, 16, 17, 24, 25].iter().map(|&j| 2 * i + j));
                        }
                        (scale_perm, scale_perm_single)
                    }

                    fn marlin_permute_scales(
                        s: &Tensor,
                        size_k: usize,
                        size_n: usize,
                        group_size: i32,
                        _num_bits: u32,
                    ) -> Result<Tensor> {
                        let (scale_perm, scale_perm_single) = get_scale_perms();
                        let s = if (group_size as usize) < size_k && group_size != -1 {
                            let s = s.reshape(((), scale_perm.len()))?;
                            let scale_perm_tensor =
                                Tensor::from_slice(&scale_perm, scale_perm.len(), s.device())?;
                            s.index_select(&scale_perm_tensor, 1)?
                        } else {
                            let s = s.reshape(((), scale_perm_single.len()))?;
                            let scale_perm_single_tensor = Tensor::from_slice(
                                &scale_perm_single,
                                scale_perm_single.len(),
                                s.device(),
                            )?;
                            s.index_select(&scale_perm_single_tensor, 1)?
                        };

                        let s = s.reshape(((), size_n))?.contiguous()?;
                        Ok(s)
                    }

                    let ws = if marlin_compatible {
                        marlin_weight_repack(&ws, cfg.bits as i32, cfg.quant_method != "gptq")?
                    } else {
                        ws
                    }; //repack to marlin format

                    let scales = if marlin_compatible {
                        marlin_permute_scales(
                            &scales,
                            in_dim_partition as usize,
                            out_dim_partition as usize,
                            cfg.group_size,
                            cfg.bits as u32,
                        )?
                    } else {
                        scales
                    };

                    let workspace = Tensor::zeros(out_dim_partition, DType::U32, vb.device())?;
                    Ok(Linear {
                        weight: ws,
                        bias: bs,
                        scales: Some(scales),
<<<<<<< HEAD
                        qzeros: qzeros,
                        g_idx: g_idx,
=======
                        qzeros: Some(qzeros),
                        g_idx,
>>>>>>> 5ff68cfe
                        workspace: Some(workspace),
                    })
                }
            }
        }
        None => linear_b(in_dim, out_dim, bias, vb, shards),
    }
}

#[allow(dead_code)]
#[derive(Debug, Clone)]
pub struct QLinear {
    inner: QMatMul,
    bias: Option<Tensor>,
    scales: Option<Tensor>,
    qzeros: Option<Tensor>,
    g_idx: Option<Tensor>,
    workspace: Option<Tensor>,
    group_size: i32,
    bits: i32,
    dtype: DType,
    is_awq: bool,
}

impl QLinear {
    pub fn new<R: std::io::Read + std::io::Seek>(
        ct: &gguf_file::Content,
        r: &mut R,
        name: &str,
        device: &Device,
    ) -> Result<Self> {
        let w = ct.tensor(r, &format!("{name}.weight"), device)?;
        let b = ct.tensor(r, &format!("{name}.bias"), device)?;
        let inner = QMatMul::from_qtensor(w)?;
        let bias = b.dequantize(device)?;
        Ok(Self {
            inner,
            bias: Some(bias),
            scales: None,
            qzeros: None,
            g_idx: None,
            workspace: None,
            group_size: 0,
            bits: 0,
            dtype: DType::F32,
            is_awq: false,
        })
    }

    pub fn from_linear(linear: Linear, group_size: i32, bits: i32, is_awq: bool) -> Self {
        Self {
            inner: QMatMul::Tensor(linear.weight().clone()),
            bias: linear.bias().cloned(),
            scales: linear.scales().cloned(),
            qzeros: linear.qzeros().cloned(),
            g_idx: linear.g_idx().cloned(),
            workspace: linear.workspace().cloned(),
            group_size,
            bits,
            dtype: linear.weight().dtype(),
            is_awq,
        }
    }

    pub fn offload(&mut self) -> Result<()> {
        let qw = match &self.inner {
            QMatMul::Tensor(qw) => qw.offload()?,
            _ => {
                unreachable!()
            }
        };
        self.inner = QMatMul::Tensor(qw);
        Ok(())
    }

    pub fn reload(&mut self) -> Result<()> {
        let qw = match &self.inner {
            QMatMul::Tensor(qw) => qw.reload()?,
            _ => {
                unreachable!()
            }
        };
        self.inner = QMatMul::Tensor(qw);

        Ok(())
    }

    pub fn from_parts(w: Tensor, b: Option<Tensor>) -> Self {
        let dtype = w.dtype();
        Self {
            inner: QMatMul::Tensor(w),
            bias: b,
            scales: None,
            qzeros: None,
            g_idx: None,
            workspace: None,
            group_size: 0,
            bits: 0,
            dtype,
            is_awq: false,
        }
    }

    pub fn from_qparts(w: QTensor, b: Option<Tensor>) -> Self {
        if let Some(ref b) = b {
            assert_eq!(b.dtype(), DType::F32);
        }
        Self {
            inner: QMatMul::QTensor(Arc::new(w)),
            bias: b,
            scales: None,
            qzeros: None,
            g_idx: None,
            workspace: None,
            group_size: 0,
            bits: 0,
            dtype: DType::F32,
            is_awq: false,
        }
    }

    pub fn from_qparts_x(w: QTensor, b: Option<Tensor>, dtype: DType) -> Self {
        let bx = match b {
            Some(b_) => {
                if b_.dtype() != DType::F32 {
                    Some(b_.to_dtype(DType::F32).unwrap())
                } else {
                    Some(b_)
                }
            }
            _ => None,
        };

        Self {
            inner: QMatMul::QTensor(Arc::new(w)),
            bias: bx,
            scales: None,
            qzeros: None,
            g_idx: None,
            workspace: None,
            group_size: 0,
            bits: 0,
            dtype,
            is_awq: false,
        }
    }

    pub fn from_linear_x(
        linear: Linear,
        quant: String,
        quant_config: &Option<QuantConfig>,
    ) -> Self {
        match quant_config {
            Some(cfg) => {
                assert!(
                    cfg.quant_method == "gptq"
                        || cfg.quant_method == "awq"
<<<<<<< HEAD
                        || cfg.quant_method == "w8a16"
                        || quant == "w8a16"
=======
>>>>>>> 5ff68cfe
                        || cfg.quant_method == "marlin"
                        || quant == "marlin"
                );
                QLinear::from_linear(
                    linear,
                    cfg.group_size as i32,
                    cfg.bits as i32,
                    cfg.quant_method == "awq",
                )
            }
            None => {
                use quantized::GgmlDType;
                let ggml_dtype = match quant.as_str() {
                    "q4_0" => GgmlDType::Q4_0,
                    "q4_1" => GgmlDType::Q4_1,
                    "q5_0" => GgmlDType::Q5_0,
                    "q5_1" => GgmlDType::Q5_1,
                    "q8_0" => GgmlDType::Q8_0,
                    "q2k" => GgmlDType::Q2K,
                    "q3k" => GgmlDType::Q3K,
                    "q4k" => GgmlDType::Q4K,
                    "q5k" => GgmlDType::Q5K,
                    "q6k" => GgmlDType::Q6K,
                    _ => panic!("Unsupported GGML data type!"),
                };
                let weight = linear.weight();
                let qbias = linear.bias().cloned();
                let dtype = weight.dtype();
                let qtensor = QTensor::quantize(weight, ggml_dtype).unwrap();
                QLinear::from_qparts_x(qtensor, qbias, dtype)
            }
        }
    }

    pub fn from_old_and_qmatmul(inner: QMatMul, old: &Self) -> Self {
        Self {
            inner,
            bias: old.bias.clone(),
            scales: None,
            qzeros: None,
            g_idx: None,
            workspace: None,
            group_size: 0,
            bits: 0,
            dtype: old.dtype,
            is_awq: false,
        }
    }

    pub fn inner(&mut self) -> &mut QMatMul {
        &mut self.inner
    }

    pub fn inner_ref(&self) -> &QMatMul {
        &self.inner
    }

    pub fn is_quant(&self) -> bool {
        matches!(self.inner, QMatMul::QTensor(_))
    }

    pub fn bias(&self) -> Option<&Tensor> {
        self.bias.as_ref()
    }

    pub fn bias_mut(&mut self) -> Option<&mut Tensor> {
        self.bias.as_mut()
    }

    #[cfg(feature = "cuda")]
    pub fn offload(&mut self) -> Result<()> {
        let w = match &self.inner {
            QMatMul::Tensor(qw) => qw.offload()?,
            _ => {
                unreachable!()
            }
        };
        self.inner = QMatMul::Tensor(w);
        Ok(())
    }

    #[cfg(feature = "cuda")]
    pub fn reload(&mut self) -> Result<()> {
        let w = match &self.inner {
            QMatMul::Tensor(qw) => qw.reload()?,
            _ => {
                unreachable!()
            }
        };
        self.inner = QMatMul::Tensor(w);
        Ok(())
    }
}

impl QLinear {
    #[cfg(feature = "gcu")]
    fn forward_dequant(&self, x: &Tensor) -> Result<Tensor> {
        let weight = match x.dtype() {
            DType::BF16 => self.inner.dequantize_bf16()?,
            DType::F16 => self.inner.dequantize_f16()?,
            DType::F32 => self.inner.dequantize()?,
            _ => {
                panic!("Invalid format for dequantization!");
            }
        };

        let x = match *x.dims() {
            [b1, b2, _, _] => x.matmul(&weight.broadcast_left((b1, b2))?.t()?)?,
            [bsize, _, _] => x.matmul(&weight.broadcast_left(bsize)?.t()?)?,
            _ => x.matmul(&weight.t()?)?,
        };

        // let x = x.matmul(&w)?;
        match &self.bias {
            None => Ok(x),
            Some(bias) => x.broadcast_add(bias),
        }
    }

    pub fn forward_no_dequant(&self, x: &Tensor) -> Result<Tensor> {
        let xs = match *x.dims() {
            [bsize, seq_len, dim1, dim2] => {
                if seq_len > 1 {
                    x.to_dtype(DType::F32)?
                } else {
                    x.reshape((bsize, dim1, dim2))?.to_dtype(DType::F32)?
                }
            }
            [bsize, seq_len, dim] => {
                if seq_len > 1 {
                    x.to_dtype(DType::F32)?
                } else {
                    x.reshape((bsize, dim))?.to_dtype(DType::F32)?
                }
            }
            _ => x.to_dtype(DType::F32)?,
        };
        let xs = match *x.dims() {
            [bsize, seq_len, dim1, _] => {
                if seq_len > 1 {
                    QMatMul::forward(&self.inner, &xs)?
                } else {
                    QMatMul::forward(&self.inner, &xs)?.reshape((bsize, seq_len, dim1, ()))?
                }
            }
            [bsize, seq_len, _] => {
                if seq_len > 1 {
                    QMatMul::forward(&self.inner, &xs)?
                } else {
                    QMatMul::forward(&self.inner, &xs)?.reshape((bsize, seq_len, ()))?
                }
            }
            _ => QMatMul::forward(&self.inner, &xs)?,
        };

        if let Some(bias) = &self.bias {
            xs.broadcast_add(bias)?.to_dtype(self.dtype)
        } else {
            xs.to_dtype(self.dtype)
        }
    }

    pub fn forward_via_dequant(&self, x: &Tensor, w: &Tensor) -> Result<Tensor> {
        // let in_dtype = x.dtype();
        // let w = self.inner.dequantize_f16()?;
        let x = match *x.dims() {
            [bsize, seq_len, dim1, dim2] => {
                if seq_len > 1 {
                    let w = w.broadcast_left((bsize, seq_len))?;
                    x.matmul(&w)?
                } else {
                    let wdim = w.dims()[w.dims().len() - 1];
                    x.reshape((bsize * seq_len, dim1, dim2))?
                        .matmul(&w)?
                        .reshape((bsize, seq_len, dim1, wdim))?
                }
            }
            [bsize, seq_len, dim] => {
                if seq_len > 1 {
                    let w = w.broadcast_left(bsize)?;
                    x.matmul(&w)?
                } else {
                    let wdim = w.dims()[w.dims().len() - 1];
                    x.reshape((bsize * seq_len, dim))?
                        .matmul(&w)?
                        .reshape((bsize, seq_len, wdim))?
                }
            }
            _ => x.matmul(&w)?,
        };
        // let x = x.to_dtype(DType::F16)?;
        if let Some(bias) = &self.bias {
            x.broadcast_add(bias)
        } else {
            Ok(x)
        }
    }
}

impl Module for QLinear {
    fn forward(&self, x: &Tensor) -> Result<Tensor> {
        match (
            &self.inner,
            &self.scales,
            &self.qzeros,
            &self.g_idx,
            &self.workspace,
        ) {
            (QMatMul::Tensor(qw), Some(scale), qzeros, g_idx, workspace) => {
                //gptq (only f16/bf16 inputs for marlin format)
                let x = match *x.dims() {
                    [bsize, seq_len, dim1, dim2] => {
                        #[cfg(feature = "gcu")]
                        let qw = &qw.broadcast_left((bsize, seq_len))?.t()?;
                        #[cfg(not(feature = "gcu"))]
                        let x = x.reshape((bsize * seq_len, dim1, dim2))?;
                        let o = gptq_matmul(
                            &x,
                            qw,
                            scale,
                            qzeros,
                            g_idx,
                            workspace,
                            self.bits,
                            self.group_size,
                            self.is_awq,
                        )?;
                        #[cfg(not(feature = "gcu"))]
                        let o = o.reshape((bsize, seq_len, dim1, ()))?;
                        o
                    }
                    [bsize, _, _] => {
                        #[cfg(feature = "gcu")]
                        let qw = &qw.broadcast_left(bsize)?.t()?;
                        gptq_matmul(
                            &x,
                            qw,
                            scale,
                            qzeros,
                            g_idx,
                            workspace,
                            self.bits,
                            self.group_size,
                        )?
                    }
<<<<<<< HEAD
=======
                    [_, _, _] => gptq_matmul(
                        &x,
                        qw,
                        scale,
                        qzeros,
                        g_idx,
                        workspace,
                        self.bits,
                        self.group_size,
                        self.is_awq,
                    )?,
>>>>>>> 5ff68cfe
                    [seq_len, dim] => {
                        #[cfg(feature = "gcu")]
                        let qw = &qw.t()?;
                        #[cfg(not(feature = "gcu"))]
                        let x = x.reshape((1, seq_len, dim))?;
                        let o = gptq_matmul(
                            &x,
                            qw,
                            scale,
                            qzeros,
                            g_idx,
                            workspace,
                            self.bits,
                            self.group_size,
                            self.is_awq,
                        )?;
                        #[cfg(not(feature = "gcu"))]
                        let o = o.reshape((seq_len, ()))?;
                        o
                    }
                    _ => panic!("Invalid input format!"),
                };

                if let Some(bias) = &self.bias {
                    x.broadcast_add(bias)
                } else {
                    Ok(x)
                }
            }
            _ => self.forward_no_dequant(x),
        }
    }
}

#[derive(Debug, Clone)]
pub struct LinearX(Either<Linear, QLinear>);

impl Module for LinearX {
    fn forward(&self, x: &Tensor) -> Result<Tensor> {
        match &self.0 {
            Either::Left(ln) => ln.forward(x),
            Either::Right(ln) => ln.forward(x),
        }
    }
}
impl LinearX {
    pub fn new(
        weight: Tensor,
        bias: Option<Tensor>,
        quant: &Option<String>,
        quant_config: &Option<QuantConfig>,
    ) -> Self {
        let ln = Linear::new(weight, bias);

        if let Some(quatized_type) = quant {
            LinearX(Either::Right(QLinear::from_linear_x(
                ln,
                quatized_type.clone(),
                quant_config,
            )))
        } else {
            LinearX(Either::Left(ln))
        }
    }

<<<<<<< HEAD
=======
    #[cfg(feature = "cuda")]
>>>>>>> 5ff68cfe
    pub fn offload(&mut self) -> Result<()> {
        match &mut self.0 {
            Either::Left(ln) => ln.offload(),
            Either::Right(ln) => ln.offload(),
        }
    }
<<<<<<< HEAD

=======
    #[cfg(feature = "cuda")]
>>>>>>> 5ff68cfe
    pub fn reload(&mut self) -> Result<()> {
        match &mut self.0 {
            Either::Left(ln) => ln.reload(),
            Either::Right(ln) => ln.reload(),
        }
    }
}

pub fn linear_x(
    in_dim: usize,
    out_dim: usize,
    vb: VarBuilder,
    shard: Shard,
    quant: &Option<String>,
    quant_config: &Option<QuantConfig>,
    dtype: DType,
) -> Result<LinearX> {
    if let Some(quatized_type) = quant {
        let ln = qlinear(in_dim, out_dim, vb, shard, quant_config, true, dtype).unwrap();
        Ok(LinearX(Either::Right(QLinear::from_linear_x(
            ln,
            quatized_type.clone(),
            quant_config,
        ))))
    } else {
        let ln = linear(in_dim, out_dim, vb, shard).unwrap();
        Ok(LinearX(Either::Left(ln)))
    }
}

pub fn linear_no_bias_x(
    in_dim: usize,
    out_dim: usize,
    vb: VarBuilder,
    shards: Shard,
    quant: &Option<String>,
    quant_config: &Option<QuantConfig>,
    dtype: DType,
) -> Result<LinearX> {
    if let Some(quatized_type) = quant {
        //quantized weight in k x n (shift dim in original shards)
        let ln = qlinear(
            in_dim,
            out_dim,
            vb,
            shard(
                if shards.world_size < 2 {
                    0
                } else {
                    if shards.dim == 1 {
                        0
                    } else {
                        1
                    }
                },
                shards.rank,
                shards.world_size,
            ),
            quant_config,
            false,
            dtype,
        )
        .unwrap();
        Ok(LinearX(Either::Right(QLinear::from_linear_x(
            ln,
            quatized_type.clone(),
            quant_config,
        ))))
    } else {
        //weight in n x k (use original shards)
        let ws = vb.get_with_hints((out_dim, in_dim), "weight", shards)?;
        let ln = Linear::new(ws, None);
        Ok(LinearX(Either::Left(ln)))
    }
}

pub fn linear_b_x(
    in_dim: usize,
    out_dim: usize,
    bias: bool,
    vb: VarBuilder,
    shard: Shard,
    quant: &Option<String>,
    quant_config: &Option<QuantConfig>,
    dtype: DType,
) -> Result<LinearX> {
    if bias {
        linear_x(in_dim, out_dim, vb, shard, quant, quant_config, dtype)
    } else {
        linear_no_bias_x(in_dim, out_dim, vb, shard, quant, quant_config, dtype)
    }
}<|MERGE_RESOLUTION|>--- conflicted
+++ resolved
@@ -18,15 +18,11 @@
 //! # Ok(()) }
 //! ```
 use super::QuantConfig;
-<<<<<<< HEAD
 #[cfg(not(feature = "gcu"))]
-use crate::backend::gptq::{gptq_matmul, gptq_weight_repack};
+use crate::backend::gptq::{gptq_matmul, marlin_weight_repack};
 #[cfg(feature = "gcu")]
-use candle_nn::{gptq_matmul, gptq_weight_repack};
-
-=======
-use crate::backend::gptq::{gptq_matmul, marlin_weight_repack};
->>>>>>> 5ff68cfe
+use candle_nn::{gptq_matmul, marlin_weight_repack};
+
 use crate::candle::Module;
 use crate::candle::{
     quantized::{gguf_file, QMatMul, QTensor},
@@ -61,47 +57,37 @@
         }
     }
 
+    pub fn weight(&self) -> &Tensor {
+        &self.weight
+    }
+
+    pub fn bias(&self) -> Option<&Tensor> {
+        self.bias.as_ref()
+    }
+
+    pub fn scales(&self) -> Option<&Tensor> {
+        self.scales.as_ref()
+    }
+
+    pub fn qzeros(&self) -> Option<&Tensor> {
+        self.qzeros.as_ref()
+    }
+
+    pub fn g_idx(&self) -> Option<&Tensor> {
+        self.g_idx.as_ref()
+    }
+
+    pub fn workspace(&self) -> Option<&Tensor> {
+        self.workspace.as_ref()
+    }
+
+    #[cfg(feature = "gcu")]
     pub fn reload(&mut self) -> Result<()> {
         self.weight = self.weight.reload()?;
         Ok(())
     }
 
-    pub fn offload(&mut self) -> Result<()> {
-        self.weight = self.weight.offload()?;
-        Ok(())
-    }
-
-    pub fn weight(&self) -> &Tensor {
-        &self.weight
-    }
-
-    pub fn bias(&self) -> Option<&Tensor> {
-        self.bias.as_ref()
-    }
-
-    pub fn scales(&self) -> Option<&Tensor> {
-        self.scales.as_ref()
-    }
-
-    pub fn qzeros(&self) -> Option<&Tensor> {
-        self.qzeros.as_ref()
-    }
-
-    pub fn g_idx(&self) -> Option<&Tensor> {
-        self.g_idx.as_ref()
-    }
-
-    pub fn workspace(&self) -> Option<&Tensor> {
-        self.workspace.as_ref()
-    }
-
-    #[cfg(feature = "cuda")]
-    pub fn reload(&mut self) -> Result<()> {
-        self.weight = self.weight.reload()?;
-        Ok(())
-    }
-
-    #[cfg(feature = "cuda")]
+    #[cfg(feature = "gcu")]
     pub fn offload(&mut self) -> Result<()> {
         self.weight = self.weight.offload()?;
         Ok(())
@@ -252,26 +238,10 @@
 
             //enflame nk format
             let ws = vb.get_with_hints_dtype(
-<<<<<<< HEAD
                 (
                     out_dim,
                     check_k_dim(in_dim, pack_factor, cfg.bits, &cfg.quant_method),
                 ),
-=======
-                if cfg.quant_method == "gptq" {
-                    //quantized gptq (k/pack_factor, n) format
-                    (
-                        in_dim / (32 / cfg.bits) / if marlin_format { 2 } else { 1 },
-                        out_dim * if marlin_format { 2 } else { 1 },
-                    )
-                } else {
-                    //quantized awq (k, n/pack_factor) format
-                    (
-                        in_dim * if marlin_format { 2 } else { 1 },
-                        out_dim / (32 / cfg.bits) / if marlin_format { 2 } else { 1 },
-                    )
-                },
->>>>>>> 5ff68cfe
                 if marlin_format { "B" } else { "qweight" },
                 Default::default(),
                 wtype,
@@ -366,13 +336,9 @@
                 } else {
                     None
                 };
-<<<<<<< HEAD
 
                 let g_idx = if cfg.bits == 4 && !scales.device().is_gcu() {
                     //we removed g_idx in gcu platform since we repacked the weights
-=======
-                let g_idx = if cfg.quant_method == "gptq" {
->>>>>>> 5ff68cfe
                     let mut g_idx = vb.get_with_hints_dtype(
                         (in_dim,),
                         "g_idx",
@@ -380,15 +346,10 @@
                         DType::U32,
                     )?;
                     g_idx = if shards.world_size > 1 {
-<<<<<<< HEAD
-                        g_idx
-                            .narrow(0, shards.rank * in_dim_partition, in_dim_partition)?
-=======
                         let dim_size = g_idx.dims()[0];
                         let start = shards.rank * (dim_size / shards.world_size);
                         g_idx
                             .narrow(0, start, dim_size / shards.world_size)?
->>>>>>> 5ff68cfe
                             .contiguous()?
                     } else {
                         g_idx
@@ -416,13 +377,8 @@
                         weight: ws,
                         bias: bs,
                         scales: Some(scales),
-<<<<<<< HEAD
                         qzeros: qzeros,
                         g_idx: g_idx,
-=======
-                        qzeros: Some(qzeros),
-                        g_idx,
->>>>>>> 5ff68cfe
                         workspace: None,
                     })
                 } else {
@@ -490,13 +446,8 @@
                         weight: ws,
                         bias: bs,
                         scales: Some(scales),
-<<<<<<< HEAD
                         qzeros: qzeros,
                         g_idx: g_idx,
-=======
-                        qzeros: Some(qzeros),
-                        g_idx,
->>>>>>> 5ff68cfe
                         workspace: Some(workspace),
                     })
                 }
@@ -561,29 +512,6 @@
         }
     }
 
-    pub fn offload(&mut self) -> Result<()> {
-        let qw = match &self.inner {
-            QMatMul::Tensor(qw) => qw.offload()?,
-            _ => {
-                unreachable!()
-            }
-        };
-        self.inner = QMatMul::Tensor(qw);
-        Ok(())
-    }
-
-    pub fn reload(&mut self) -> Result<()> {
-        let qw = match &self.inner {
-            QMatMul::Tensor(qw) => qw.reload()?,
-            _ => {
-                unreachable!()
-            }
-        };
-        self.inner = QMatMul::Tensor(qw);
-
-        Ok(())
-    }
-
     pub fn from_parts(w: Tensor, b: Option<Tensor>) -> Self {
         let dtype = w.dtype();
         Self {
@@ -654,11 +582,8 @@
                 assert!(
                     cfg.quant_method == "gptq"
                         || cfg.quant_method == "awq"
-<<<<<<< HEAD
                         || cfg.quant_method == "w8a16"
                         || quant == "w8a16"
-=======
->>>>>>> 5ff68cfe
                         || cfg.quant_method == "marlin"
                         || quant == "marlin"
                 );
@@ -728,7 +653,7 @@
         self.bias.as_mut()
     }
 
-    #[cfg(feature = "cuda")]
+    #[cfg(feature = "gcu")]
     pub fn offload(&mut self) -> Result<()> {
         let w = match &self.inner {
             QMatMul::Tensor(qw) => qw.offload()?,
@@ -740,7 +665,7 @@
         Ok(())
     }
 
-    #[cfg(feature = "cuda")]
+    #[cfg(feature = "gcu")]
     pub fn reload(&mut self) -> Result<()> {
         let w = match &self.inner {
             QMatMul::Tensor(qw) => qw.reload()?,
@@ -902,22 +827,9 @@
                             workspace,
                             self.bits,
                             self.group_size,
+                            self.is_awq,
                         )?
                     }
-<<<<<<< HEAD
-=======
-                    [_, _, _] => gptq_matmul(
-                        &x,
-                        qw,
-                        scale,
-                        qzeros,
-                        g_idx,
-                        workspace,
-                        self.bits,
-                        self.group_size,
-                        self.is_awq,
-                    )?,
->>>>>>> 5ff68cfe
                     [seq_len, dim] => {
                         #[cfg(feature = "gcu")]
                         let qw = &qw.t()?;
@@ -983,21 +895,12 @@
         }
     }
 
-<<<<<<< HEAD
-=======
-    #[cfg(feature = "cuda")]
->>>>>>> 5ff68cfe
     pub fn offload(&mut self) -> Result<()> {
         match &mut self.0 {
             Either::Left(ln) => ln.offload(),
             Either::Right(ln) => ln.offload(),
         }
     }
-<<<<<<< HEAD
-
-=======
-    #[cfg(feature = "cuda")]
->>>>>>> 5ff68cfe
     pub fn reload(&mut self) -> Result<()> {
         match &mut self.0 {
             Either::Left(ln) => ln.reload(),
