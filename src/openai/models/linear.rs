--- conflicted
+++ resolved
@@ -266,11 +266,7 @@
 
             let ws = vb.get_with_hints_dtype(
                 (
-<<<<<<< HEAD
                     in_dim / pack_factor / if marlin_format { 2 } else { 1 },
-=======
-                    in_dim / (32 / cfg.bits) / if marlin_format { 2 } else { 1 },
->>>>>>> dfce2ea0
                     out_dim * if marlin_format { 2 } else { 1 },
                 ),
                 if marlin_format { "B" } else { "qweight" },
@@ -311,7 +307,6 @@
                     weight_transpose: false,
                 })
             } else {
-<<<<<<< HEAD
                 let qzeros = if cfg.bits == 4 {
                     let qzeros = vb.get_with_hints_dtype(
                         (scale_and_zero_size, out_dim / (32 / cfg.bits)),
@@ -339,44 +334,22 @@
                 };
 
                 if ws.device().is_gcu() || !cfg.sym
-=======
-                let qzeros = vb.get_with_hints_dtype(
-                    (scale_and_zero_size, out_dim / (32 / cfg.bits)),
-                    "qzeros",
-                    Default::default(),
-                    DType::U32,
-                )?;
-                let g_idx =
-                    vb.get_with_hints_dtype((in_dim,), "g_idx", Default::default(), DType::U32)?;
-
-                if !cfg.sym
->>>>>>> dfce2ea0
                     || cfg.bits != 4
                     || (cfg.group_size != 128 && cfg.group_size != -1)
                     || (cfg.desc_act.is_some() && cfg.desc_act.unwrap() == true)
                 {
                     //only model with 4-bit and desc_act==false can be repacked to marlin format
-<<<<<<< HEAD
                     #[cfg(not(feature = "gcu"))]
-=======
->>>>>>> dfce2ea0
                     println!("The current GPTQ model does no compatible with marlin format because one of the following conditions: !cfg.sym || cfg.bits != 4 || (cfg.group_size != 128 && cfg.group_size != -1) || (cfg.desc_act == true)");
                     //conventional gptq format
                     Ok(Linear {
                         weight: ws,
                         bias: bs,
                         scales: Some(scales),
-<<<<<<< HEAD
                         qzeros: qzeros,
                         g_idx: g_idx,
-                        perm: None,
                         workspace: None,
                         weight_transpose: false,
-=======
-                        qzeros: Some(qzeros),
-                        g_idx: Some(g_idx),
-                        workspace: None,
->>>>>>> dfce2ea0
                     })
                 } else {
                     //repack gptq format to marlin
@@ -444,17 +417,10 @@
                         weight: ws,
                         bias: bs,
                         scales: Some(scales),
-<<<<<<< HEAD
                         qzeros: qzeros,
                         g_idx: g_idx,
-                        perm: None,
                         workspace: Some(workspace),
                         weight_transpose: false,
-=======
-                        qzeros: Some(qzeros),
-                        g_idx: Some(g_idx),
-                        workspace: Some(workspace),
->>>>>>> dfce2ea0
                     })
                 }
             }
@@ -757,11 +723,7 @@
             &self.g_idx,
             &self.workspace,
         ) {
-<<<<<<< HEAD
-            (QMatMul::Tensor(qw), Some(scale), qzeros, g_idx, perm, workspace) => {
-=======
             (QMatMul::Tensor(qw), Some(scale), qzeros, g_idx, workspace) => {
->>>>>>> dfce2ea0
                 //gptq (only f16/bf16 inputs for marlin format)
                 let x = match *x.dims() {
                     [bsize, seq_len, dim1, dim2] => {
@@ -784,10 +746,6 @@
                     Ok(x)
                 }
             }
-            // (QMatMul::Tensor(qw), Some(scale), qzeros, g_idx, perm, workspace) => {
-            //     let qw = gptq_dequant(qw, scale, qzeros, g_idx, self.bits)?;
-            //     self.forward_via_dequant(x, &qw)
-            // }
             _ => self.forward_no_dequant(x),
         }
     }
@@ -799,21 +757,20 @@
             &self.scales,
             &self.qzeros,
             &self.g_idx,
-            &self.perm,
             &self.workspace,
         ) {
-            (QMatMul::Tensor(qw), Some(scale), qzeros, g_idx, perm, workspace) => {
+            (QMatMul::Tensor(qw), Some(scale), qzeros, g_idx, workspace) => {
                 let x = match *x.dims() {
                     [b1, b2, _, _] => {
                         let qw = qw.broadcast_left((b1, b2))?;
-                        gptq_matmul(&x, &qw, scale, qzeros, g_idx, perm, workspace, self.bits)?
+                        gptq_matmul(&x, &qw, scale, qzeros, g_idx, workspace, self.bits)?
                     }
                     [bsize, _, _] => {
                         let qw = qw.broadcast_left(bsize)?;
-                        gptq_matmul(&x, &qw, scale, qzeros, g_idx, perm, workspace, self.bits)?
+                        gptq_matmul(&x, &qw, scale, qzeros, g_idx, workspace, self.bits)?
                     }
                     _ => {
-                        gptq_matmul(&x, &qw, scale, qzeros, g_idx, perm, workspace, self.bits)?
+                        gptq_matmul(&x, &qw, scale, qzeros, g_idx, workspace, self.bits)?
                     }
                 };
 
