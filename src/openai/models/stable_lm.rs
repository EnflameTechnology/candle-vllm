use super::Config;
use crate::openai::models::linear::{
    linear_no_bias_x as linear_no_bias, linear_x as linear, LinearX as Linear,
};
use crate::paged_attention::input_metadata::InputMetadata;
use crate::paged_attention::PagedAttention;
use crate::SpecificConfig;
use candle_core::{DType, Device, IndexOp, Module, Result, Tensor, D};
use candle_nn::{Activation, LayerNorm, VarBuilder};
use either::Either;
use std::iter::zip;
use std::sync::Arc;

#[derive(Debug, Clone, PartialEq, serde::Deserialize)]
pub struct StableLMConfig {
    pub vocab_size: usize,
    pub intermediate_size: usize,
    pub hidden_size: usize,
    pub num_hidden_layers: usize,
    pub num_attention_heads: usize,
    pub num_key_value_heads: usize,
    pub hidden_act: Activation,
    pub rope_theta: f64,
    pub max_position_embeddings: usize,
    pub norm_eps: f64,
    pub use_cache: bool,
    pub use_qkv_bias: Option<bool>, // Used in StableLM-2
    pub partial_rotary_factor: Option<f32>,
    pub rope_pct: Option<f32>,
    pub tie_word_embeddings: Option<bool>,
    pub bos_token_id: usize,
    pub eos_token_id: usize,
    pub sliding_window: Option<usize>,
}

impl StableLMConfig {
    pub fn into_config(
        self,
        use_flash_attn: bool,
        kv_cache_dtype: DType,
        scfg: &SpecificConfig,
    ) -> Config {
        Config {
            hidden_size: self.hidden_size,
            head_dim: Some(self.hidden_size / self.num_attention_heads),
            intermediate_size: self.intermediate_size,
            vocab_size: self.vocab_size,
            num_hidden_layers: self.num_hidden_layers,
            num_attention_heads: self.num_attention_heads,
            num_key_value_heads: self.num_key_value_heads,
            rms_norm_eps: self.norm_eps,
            rope_theta: self.rope_theta,
            use_flash_attn,
            bos_token_id: super::TokenID(Either::Left(Some(self.bos_token_id as u32))),
            eos_token_id: super::TokenID(Either::Left(Some(self.bos_token_id as u32))),
            max_seq_len: self.max_position_embeddings,
            sliding_window: self.sliding_window,
            hidden_act: Some(self.hidden_act),
            tie_word_embeddings: self.tie_word_embeddings.unwrap_or(false),
            rope_scaling: None,
            original_max_position_embeddings: None,
            attention_bias: false,
            partial_rotary_factor: Some(
                self.partial_rotary_factor
                    .unwrap_or(self.rope_pct.unwrap_or(0.25)),
            ),
            qk_layer_rms_norm: None,
            kv_cache_dtype,
            use_qkv_bias: Some(self.use_qkv_bias.unwrap_or(false)),
            custom_stop_tokens: None,
            specific_config: scfg.clone(),
            attn_logit_softcapping: None,
            final_logit_softcapping: None,
        }
    }
}

#[derive(Debug)]
pub(crate) struct RotaryEmbedding {
    sin: Tensor,
    cos: Tensor,
    cos_sin: Tensor,
    dim: usize,
}

impl RotaryEmbedding {
    pub(crate) fn new(_dtype: DType, cfg: &Config, dev: &Device) -> Result<Self> {
        let dtype = if dev.is_cpu() { _dtype } else { DType::F32 };
        let head_dim = cfg.hidden_size / cfg.num_attention_heads;
        let dim = (cfg.partial_rotary_factor.unwrap() * head_dim as f32) as usize;
        let max_seq_len = cfg.max_seq_len;
        let inv_freq: Vec<_> = (0..dim)
            .step_by(2)
            .map(|i| 1f32 / cfg.rope_theta.powf(i as f64 / dim as f64) as f32)
            .collect();
        let inv_freq_len = inv_freq.len();
        let inv_freq = Tensor::from_vec(inv_freq, (1, inv_freq_len), dev)?.to_dtype(dtype)?;
        let t = Tensor::arange(0u32, max_seq_len as u32, dev)?
            .to_dtype(dtype)?
            .reshape((max_seq_len, 1))?;
        let freqs = t.matmul(&inv_freq)?;
        let cos_sin = Tensor::cat(&[&freqs.cos()?, &freqs.sin()?], D::Minus1)?.contiguous()?; //must be contiguous tensor;
        Ok(Self {
            sin: freqs.sin()?,
            cos: freqs.cos()?,
            cos_sin,
            dim,
        })
    }

<<<<<<< HEAD
    #[cfg(not(feature = "gcu"))]
    fn apply_rotary_emb(&self, xs: &Tensor, input_positions: &Vec<Vec<usize>>) -> Result<Tensor> {
=======
    fn apply_rotary_emb(&self, xs: &Tensor, input_positions: &[Vec<usize>]) -> Result<Tensor> {
>>>>>>> 08f9491c
        let (b_size, _num_heads, seq_len, _headdim) = xs.dims4()?;
        let mut embeds = Vec::new();
        for (b, seqlen_offset) in zip(0..b_size, input_positions) {
            let xs_rot = xs.narrow(3, 0, self.dim)?.contiguous()?;
            let xs_pass = xs.narrow(3, self.dim, _headdim - self.dim)?;
            let c = self.cos.narrow(0, seqlen_offset[0], seq_len)?;
            let s = self.sin.narrow(0, seqlen_offset[0], seq_len)?;
            let xs_rot = xs_rot.narrow(0, b, 1)?;
            let xs_pass = xs_pass.narrow(0, b, 1)?;

            let xs_rot = candle_nn::rotary_emb::rope(&xs_rot, &c, &s)?;
            let embed = Tensor::cat(&[&xs_rot, &xs_pass], D::Minus1)?.contiguous()?;
            embeds.push(embed);
        }
        Tensor::cat(&embeds, 0)
    }

    #[cfg(feature = "gcu")]
    fn apply_rotary_emb_qkv(
        &self,
        q: &Tensor,
        k: &Tensor,
        input_positions: &Vec<Vec<usize>>,
    ) -> Result<(Tensor, Tensor)> {
        candle_nn::apply_rotary_emb_qkv(
            &q,
            &k,
            &self.cos_sin,
            &self.sin,
            input_positions[0][0],
            self.dim,
            true,
            true,
        )
    }
}

#[derive(Debug)]
#[allow(clippy::upper_case_acronyms)]
struct MLP {
    gate_proj: Linear,
    up_proj: Linear,
    down_proj: Linear,
    act_fn: Activation,
    span: tracing::Span,
}

impl MLP {
    fn new(cfg: &Config, vb: VarBuilder) -> Result<Self> {
        let hidden_sz = cfg.hidden_size;
        let intermediate_sz = cfg.intermediate_size;
        let gate_proj = linear_no_bias(
            hidden_sz,
            intermediate_sz,
            vb.pp("gate_proj"),
            &cfg.specific_config.quant,
        )?;
        let up_proj = linear_no_bias(
            hidden_sz,
            intermediate_sz,
            vb.pp("up_proj"),
            &cfg.specific_config.quant,
        )?;
        let down_proj = linear_no_bias(
            intermediate_sz,
            hidden_sz,
            vb.pp("down_proj"),
            &cfg.specific_config.quant,
        )?;
        Ok(Self {
            gate_proj,
            up_proj,
            down_proj,
            act_fn: cfg.hidden_act.unwrap_or(Activation::Silu),
            span: tracing::span!(tracing::Level::TRACE, "mlp"),
        })
    }
}

impl Module for MLP {
    fn forward(&self, xs: &Tensor) -> Result<Tensor> {
        let _enter = self.span.enter();
        let lhs = xs.apply(&self.gate_proj)?.apply(&self.act_fn)?;
        let rhs = xs.apply(&self.up_proj)?;
        (lhs * rhs)?.apply(&self.down_proj)
    }
}

struct Attention {
    q_proj: Linear,
    k_proj: Linear,
    v_proj: Linear,
    o_proj: Linear,
    num_heads: usize,
    num_kv_heads: usize,
    head_dim: usize,
    hidden_size: usize,
    rotary_emb: Arc<RotaryEmbedding>,
    attn: PagedAttention,
}

impl Attention {
    fn new(rotary_emb: Arc<RotaryEmbedding>, cfg: &Config, vb: VarBuilder) -> Result<Self> {
        let hidden_sz = cfg.hidden_size;
        let num_heads = cfg.num_attention_heads;
        let num_kv_heads = cfg.num_key_value_heads;
        let head_dim = hidden_sz / num_heads;

        let linear_layer = if cfg.use_qkv_bias.unwrap_or(false) {
            linear
        } else {
            linear_no_bias
        };

        let q_proj = linear_layer(
            hidden_sz,
            num_heads * head_dim,
            vb.pp("q_proj"),
            &cfg.specific_config.quant,
        )?;
        let k_proj = linear_layer(
            hidden_sz,
            num_kv_heads * head_dim,
            vb.pp("k_proj"),
            &cfg.specific_config.quant,
        )?;
        let v_proj = linear_layer(
            hidden_sz,
            num_kv_heads * head_dim,
            vb.pp("v_proj"),
            &cfg.specific_config.quant,
        )?;
        let o_proj = linear_no_bias(
            num_heads * head_dim,
            hidden_sz,
            vb.pp("o_proj"),
            &cfg.specific_config.quant,
        )?;
        Ok(Self {
            q_proj,
            k_proj,
            v_proj,
            o_proj,
            num_heads,
            num_kv_heads,
            head_dim,
            hidden_size: hidden_sz,
            rotary_emb,
            attn: PagedAttention::new(
                cfg.num_attention_heads,
                head_dim,
                1. / ((head_dim as f32).sqrt()),
                Some(cfg.num_key_value_heads),
                None,
                vb.device().clone(),
                None,
            )?,
        })
    }

    fn forward(
        &mut self,
        xs: &Tensor,
        attention_mask: Option<&Tensor>,
        input_positions: &[Vec<usize>],
        cache: Option<(&Tensor, &Tensor)>,
        input_metadata: &mut InputMetadata,
    ) -> Result<Tensor> {
        let (b_sz, seq_len, _) = xs.dims3()?;

        let query_states = self.q_proj.forward(xs)?.to_dtype(DType::F32)?;
        let key_states = self.k_proj.forward(xs)?.to_dtype(DType::F32)?;
        let value_states = self.v_proj.forward(xs)?;

        let (q, k, v) = if seq_len == 1 {
            //no need transpose for seq_len == 1, change reshape dim
            let q = query_states.reshape((b_sz, self.num_heads, seq_len, self.head_dim))?;
            let k = key_states.reshape((b_sz, self.num_kv_heads, seq_len, self.head_dim))?;
            let v = value_states.reshape((b_sz, self.num_kv_heads, seq_len, self.head_dim))?;
            (q, k, v)
        } else {
            let q = query_states
                .reshape((b_sz, seq_len, self.num_heads, self.head_dim))?
                .transpose(1, 2)?;
            let k = key_states
                .reshape((b_sz, seq_len, self.num_kv_heads, self.head_dim))?
                .transpose(1, 2)?;
            let v = value_states
                .reshape((b_sz, seq_len, self.num_kv_heads, self.head_dim))?
                .transpose(1, 2)?;
            (q, k, v.contiguous()?)
        };

        #[cfg(feature = "gcu")]
        let (q, k) = self
            .rotary_emb
            .apply_rotary_emb_qkv(&q, &k, input_positions)?;

        #[cfg(not(feature = "gcu"))]
        let q = self
            .rotary_emb
            .apply_rotary_emb(&q.to_dtype(DType::F32)?, input_positions)?;

        #[cfg(not(feature = "gcu"))]
        let k = self
            .rotary_emb
            .apply_rotary_emb(&k.to_dtype(DType::F32)?, input_positions)?;

        let q = q.to_dtype(v.dtype())?;
        let k = k.to_dtype(v.dtype())?;

        let y = self.attn.forward(
            &q,
            &k,
            &v,
            attention_mask,
            cache.map(|(k_, _)| k_.clone()),
            cache.map(|(_, v_)| v_.clone()),
            input_metadata,
            None,
        )?;

        let y = if attention_mask.is_some() {
            y.transpose(1, 2)?
                .reshape(&[b_sz, seq_len, self.hidden_size])?
        } else {
            y.reshape(&[b_sz, seq_len, self.hidden_size])?
        };
        let y = self.o_proj.forward(&y)?;
        Ok(y)
    }
}

struct DecoderLayer {
    self_attn: Attention,
    mlp: MLP,
    input_layernorm: LayerNorm,
    post_attention_layernorm: LayerNorm,
}

impl DecoderLayer {
    fn new(rotary_emb: Arc<RotaryEmbedding>, cfg: &Config, vb: VarBuilder) -> Result<Self> {
        let self_attn = Attention::new(rotary_emb, cfg, vb.pp("self_attn"))?;
        let mlp = MLP::new(cfg, vb.pp("mlp"))?;
        let input_layernorm =
            candle_nn::layer_norm(cfg.hidden_size, cfg.rms_norm_eps, vb.pp("input_layernorm"))?;
        let post_attention_layernorm = candle_nn::layer_norm(
            cfg.hidden_size,
            cfg.rms_norm_eps,
            vb.pp("post_attention_layernorm"),
        )?;
        Ok(Self {
            self_attn,
            mlp,
            input_layernorm,
            post_attention_layernorm,
        })
    }

    fn forward(
        &mut self,
        xs: &Tensor,
        attention_mask: Option<&Tensor>,
        input_positions: &[Vec<usize>],
        cache: Option<(&Tensor, &Tensor)>,
        input_metadata: &mut InputMetadata,
    ) -> Result<Tensor> {
        let residual = xs;
        let xs = self.input_layernorm.forward(xs)?;
        let xs =
            self.self_attn
                .forward(&xs, attention_mask, input_positions, cache, input_metadata)?;
        let xs = (xs + residual)?;
        let residual = &xs;
        let xs = xs.apply(&self.post_attention_layernorm)?.apply(&self.mlp)?;
        residual + xs
    }
}

pub struct StableLM {
    embed_tokens: candle_nn::Embedding,
    layers: Vec<DecoderLayer>,
    norm: LayerNorm,
    lm_head: Linear,
    device: Device,
    dtype: DType,
    cfg: Config,
}

impl StableLM {
    pub fn new(vb: VarBuilder, cfg: &Config, dtype: DType, device: &Device) -> Result<Self> {
        let vb_m = vb.pp("model");
        let embed_tokens =
            candle_nn::embedding(cfg.vocab_size, cfg.hidden_size, vb_m.pp("embed_tokens"))?;
        let rotary_emb = Arc::new(RotaryEmbedding::new(vb.dtype(), cfg, vb_m.device())?);
        let mut layers = Vec::with_capacity(cfg.num_hidden_layers);
        let vb_l = vb_m.pp("layers");
        for layer_idx in 0..cfg.num_hidden_layers {
            let layer = DecoderLayer::new(rotary_emb.clone(), cfg, vb_l.pp(layer_idx))?;
            layers.push(layer)
        }
        let norm = candle_nn::layer_norm(cfg.hidden_size, cfg.rms_norm_eps, vb_m.pp("norm"))?;
        let lm_head = linear_no_bias(
            cfg.hidden_size,
            cfg.vocab_size,
            vb.pp("lm_head"),
            &cfg.specific_config.quant,
        )?;
        Ok(Self {
            embed_tokens,
            layers,
            norm,
            lm_head,
            device: device.clone(),
            dtype,
            cfg: cfg.clone(),
        })
    }

    fn prepare_decoder_attention_mask(&self, b_size: usize, tgt_len: usize) -> Result<Tensor> {
        // Sliding window mask?
        let mask: Vec<_> = (0..tgt_len)
            .flat_map(|i| (0..tgt_len).map(move |j| if i < j { f32::NEG_INFINITY } else { 0. }))
            .collect();
        let mask = Tensor::from_slice(&mask, (tgt_len, tgt_len), &self.device)?;
        mask.expand((b_size, 1, tgt_len, tgt_len))?
            .to_dtype(self.dtype)
    }

    pub fn forward(
        &mut self,
        input_ids: &Tensor,
        input_positions: &[Vec<usize>],
        kv_caches: Option<&Vec<(Tensor, Tensor)>>,
        input_metadata: &mut InputMetadata,
    ) -> Result<Tensor> {
        let (b_size, seq_len) = input_ids.dims2()?;
        let attention_mask = if seq_len <= 1 {
            None
        } else {
            let mask = self.prepare_decoder_attention_mask(b_size, seq_len)?;
            Some(mask)
        };
        let mut xs = self.embed_tokens.forward(input_ids)?;
        if let Some(kv_caches) = kv_caches {
            for ((k_cache, v_cache), layer) in zip(kv_caches.iter(), self.layers.iter_mut()) {
                xs = layer.forward(
                    &xs,
                    attention_mask.as_ref(),
                    input_positions,
                    Some((k_cache, v_cache)),
                    input_metadata,
                )?
            }
        } else {
            for layer in self.layers.iter_mut() {
                xs = layer.forward(
                    &xs,
                    attention_mask.as_ref(),
                    input_positions,
                    None,
                    input_metadata,
                )?
            }
        }
        xs.i((.., seq_len - 1, ..))?
            .apply(&self.norm)?
            .apply(&self.lm_head)?
            .to_dtype(DType::F32)
    }

    pub fn get_config(&self) -> &Config {
        &self.cfg
    }
}<|MERGE_RESOLUTION|>--- conflicted
+++ resolved
@@ -108,12 +108,8 @@
         })
     }
 
-<<<<<<< HEAD
     #[cfg(not(feature = "gcu"))]
     fn apply_rotary_emb(&self, xs: &Tensor, input_positions: &Vec<Vec<usize>>) -> Result<Tensor> {
-=======
-    fn apply_rotary_emb(&self, xs: &Tensor, input_positions: &[Vec<usize>]) -> Result<Tensor> {
->>>>>>> 08f9491c
         let (b_size, _num_heads, seq_len, _headdim) = xs.dims4()?;
         let mut embeds = Vec::new();
         for (b, seqlen_offset) in zip(0..b_size, input_positions) {
