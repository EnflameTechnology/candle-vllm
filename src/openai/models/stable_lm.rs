use super::rotary_emb::ScalingRotaryEmbedding;
use super::Config;
use crate::backend::progress::{ProgressLike, ProgressReporter};
use crate::openai::distributed::{
    embedding, layer_norm, Comm, ReplicatedLinear, TensorParallelColumnLinear,
    TensorParallelRowLinear, VarBuilder,
};
use crate::paged_attention::input_metadata::InputMetadata;
use crate::paged_attention::PagedAttention;
use candle_core::{DType, Device, IndexOp, Module, Result, Tensor};
use candle_nn::{Activation, LayerNorm};
use std::iter::zip;
use std::path::PathBuf;
use std::rc::Rc;
use std::sync::{Arc, RwLock};

impl StableLM {
    pub fn load_config(filename: &PathBuf, isq: Option<String>) -> Result<Config> {
        let mut config = Config::load_config(filename.clone())?;
        config.head_dim = Some(
            config
                .head_dim
                .unwrap_or(config.hidden_size / config.num_attention_heads),
        );
        config.num_key_value_heads = Some(
            config
                .num_key_value_heads
                .unwrap_or(config.num_attention_heads),
        );
        config.max_seq_len = config.max_position_embeddings.unwrap_or(config.max_seq_len);
        config.partial_rotary_factor = Some(config.partial_rotary_factor.unwrap_or(0.25));
        config.use_qkv_bias = Some(config.use_qkv_bias.unwrap_or(false));
        if config.quantization_config.is_some() {
            config.quant = Some(
                config
                    .quantization_config
                    .as_ref()
                    .unwrap()
                    .quant_method
                    .clone(),
            );
        } else if isq.is_some() {
            config.quant = Some(isq.unwrap().to_string());
        }
        Ok(config)
    }
}

<<<<<<< HEAD
#[derive(Debug)]
pub(crate) struct RotaryEmbedding {
    sin: Tensor,
    cos: Tensor,
    cos_sin: Tensor,
    dim: usize,
}

impl RotaryEmbedding {
    pub(crate) fn new(_dtype: DType, cfg: &Config, dev: &Device) -> Result<Self> {
        let head_dim = cfg.hidden_size / cfg.num_attention_heads;
        let dim = (cfg.partial_rotary_factor.unwrap() * head_dim as f32) as usize;
        let max_seq_len = cfg.max_seq_len;
        let inv_freq: Vec<_> = (0..dim)
            .step_by(2)
            .map(|i| 1f32 / cfg.rope_theta.powf(i as f64 / dim as f64) as f32)
            .collect();
        let inv_freq_len = inv_freq.len();
        let inv_freq = Tensor::from_vec(inv_freq, (1, inv_freq_len), dev)?.to_dtype(DType::F32)?;
        let t = Tensor::arange(0u32, max_seq_len as u32, dev)?
            .to_dtype(DType::F32)?
            .reshape((max_seq_len, 1))?;
        let freqs = t.matmul(&inv_freq)?;
        let cos_sin = Tensor::cat(&[&freqs.cos()?, &freqs.sin()?], D::Minus1)?.contiguous()?; //must be contiguous tensor;
        Ok(Self {
            sin: freqs.sin()?,
            cos: freqs.cos()?,
            cos_sin,
            dim,
        })
    }

    fn apply_rotary_emb_qkv(
        &self,
        q: &Tensor,
        k: &Tensor,
        input_positions: &[Vec<usize>],
    ) -> Result<(Tensor, Tensor)> {
        let mut _input_positions = Vec::<i32>::new();
        for seqlen_offset in input_positions {
            _input_positions.push(seqlen_offset[0] as i32);
        }
        candle_nn::apply_rotary_emb_qkv(
            &q,
            &k,
            &self.cos_sin,
            &self.sin,
            &_input_positions,
            self.dim,
            true,
            true,
        )
    }
}

=======
>>>>>>> 8a57916d
struct MLP {
    gate_proj: TensorParallelColumnLinear,
    up_proj: TensorParallelColumnLinear,
    down_proj: TensorParallelRowLinear,
    act_fn: Activation,
}

impl MLP {
    fn new(cfg: &Config, vb: VarBuilder, comm: Rc<Comm>) -> Result<Self> {
        let hidden_sz = cfg.hidden_size;
        let intermediate_sz = cfg.intermediate_size;

        let gate_proj = TensorParallelColumnLinear::load_with_hints(
            hidden_sz,
            intermediate_sz,
            false,
            vb.pp("gate_proj"),
            comm.clone(),
            &cfg.quant,
            &cfg.quantization_config,
        )?;
        let up_proj = TensorParallelColumnLinear::load_with_hints(
            hidden_sz,
            intermediate_sz,
            false,
            vb.pp("up_proj"),
            comm.clone(),
            &cfg.quant,
            &cfg.quantization_config,
        )?;
        let down_proj = TensorParallelRowLinear::load_with_hints(
            intermediate_sz,
            hidden_sz,
            false,
            vb.pp("down_proj"),
            comm,
            &cfg.quant,
            &cfg.quantization_config,
        )?;
        Ok(Self {
            gate_proj,
            up_proj,
            down_proj,
            act_fn: cfg.hidden_act.unwrap_or(Activation::Silu),
        })
    }
}

impl Module for MLP {
    fn forward(&self, xs: &Tensor) -> Result<Tensor> {
        let lhs = self.act_fn.forward(&self.gate_proj.forward(xs)?)?;
        let rhs = self.up_proj.forward(xs)?;
        self.down_proj.forward(&(&lhs * &rhs)?)
    }
}

struct Attention {
    q_proj: TensorParallelColumnLinear,
    k_proj: TensorParallelColumnLinear,
    v_proj: TensorParallelColumnLinear,
    o_proj: TensorParallelRowLinear,
    num_heads: usize,
    num_kv_heads: usize,
    head_dim: usize,
    rotary_emb: Arc<ScalingRotaryEmbedding>,
    attn: PagedAttention,
}

impl Attention {
    fn new(
        rotary_emb: Arc<ScalingRotaryEmbedding>,
        cfg: &Config,
        vb: VarBuilder,
        comm: Rc<Comm>,
    ) -> Result<Self> {
        let hidden_sz = cfg.hidden_size;
        let num_heads = cfg.num_attention_heads;
        let num_kv_heads = cfg.num_key_value_heads.unwrap();
        let head_dim = hidden_sz / num_heads;

        let q_proj = TensorParallelColumnLinear::load_with_hints(
            hidden_sz,
            num_heads * head_dim,
            cfg.use_qkv_bias.unwrap_or(false),
            vb.pp("q_proj"),
            comm.clone(),
            &cfg.quant,
            &cfg.quantization_config,
        )?;
        let k_proj = TensorParallelColumnLinear::load_with_hints(
            hidden_sz,
            num_kv_heads * head_dim,
            cfg.use_qkv_bias.unwrap_or(false),
            vb.pp("k_proj"),
            comm.clone(),
            &cfg.quant,
            &cfg.quantization_config,
        )?;
        let v_proj = TensorParallelColumnLinear::load_with_hints(
            hidden_sz,
            num_kv_heads * head_dim,
            cfg.use_qkv_bias.unwrap_or(false),
            vb.pp("v_proj"),
            comm.clone(),
            &cfg.quant,
            &cfg.quantization_config,
        )?;

        let o_proj = TensorParallelRowLinear::load_with_hints(
            num_heads * head_dim,
            hidden_sz,
            false,
            vb.pp("o_proj"),
            comm.clone(),
            &cfg.quant,
            &cfg.quantization_config,
        )?;
        let attention_heads = cfg.num_attention_heads / comm.world_size();
        let kv_heads = cfg.num_key_value_heads.unwrap() / comm.world_size();
        Ok(Self {
            q_proj,
            k_proj,
            v_proj,
            o_proj,
            num_heads: attention_heads,
            num_kv_heads: kv_heads,
            head_dim,
            rotary_emb,
            attn: PagedAttention::new(
                attention_heads,
                head_dim,
                1. / ((head_dim as f32).sqrt()),
                Some(kv_heads),
                cfg.sliding_window,
                vb.device().clone(),
                None,
            )?,
        })
    }

    fn forward(
        &self,
        xs: &Tensor,
        attention_mask: Option<&Tensor>,
        input_positions: &[Vec<usize>],
        cache: Option<(&Tensor, &Tensor)>,
        input_metadata: &InputMetadata,
    ) -> Result<Tensor> {
        let (b_sz, seq_len, _) = xs.dims3()?;

        let query_states = self.q_proj.forward(xs)?;
        let key_states = self.k_proj.forward(xs)?;
        let value_states = self.v_proj.forward(xs)?;

        let (q, k, v) = if seq_len == 1 {
            //no need transpose for seq_len == 1, change reshape dim
            let q = query_states.reshape((b_sz, self.num_heads, seq_len, self.head_dim))?;
            let k = key_states.reshape((b_sz, self.num_kv_heads, seq_len, self.head_dim))?;
            let v = value_states.reshape((b_sz, self.num_kv_heads, seq_len, self.head_dim))?;
            (q, k, v)
        } else {
            let q = query_states
                .reshape((b_sz, seq_len, self.num_heads, self.head_dim))?
                .transpose(1, 2)?;
            let k = key_states
                .reshape((b_sz, seq_len, self.num_kv_heads, self.head_dim))?
                .transpose(1, 2)?;
            let v = value_states
                .reshape((b_sz, seq_len, self.num_kv_heads, self.head_dim))?
                .transpose(1, 2)?;
            (q, k, v.contiguous()?)
        };

<<<<<<< HEAD
        let (q, k) = self
            .rotary_emb
            .apply_rotary_emb_qkv(&q, &k, input_positions)?;
=======
        let (q, k) = self.rotary_emb.apply_rotary_emb(
            &q.to_dtype(DType::F32)?,
            &k.to_dtype(DType::F32)?,
            input_positions,
        )?;

        let q = q.to_dtype(v.dtype())?;
        let k = k.to_dtype(v.dtype())?;
>>>>>>> 8a57916d

        let y = self
            .attn
            .forward(
                &q,
                &k,
                &v,
                attention_mask,
                cache.map(|(k_, _)| k_.clone()),
                cache.map(|(_, v_)| v_.clone()),
                input_metadata,
                None,
            )?
            .reshape((b_sz, seq_len, ()))?;

        let y = self.o_proj.forward(&y)?;
        Ok(y)
    }
}

struct DecoderLayer {
    self_attn: Attention,
    mlp: MLP,
    input_layernorm: LayerNorm,
    post_attention_layernorm: LayerNorm,
}

impl DecoderLayer {
    fn new(
        rotary_emb: Arc<ScalingRotaryEmbedding>,
        cfg: &Config,
        vb: VarBuilder,
        comm: Rc<Comm>,
    ) -> Result<Self> {
        let self_attn = Attention::new(rotary_emb, cfg, vb.pp("self_attn"), comm.clone())?;
        let mlp = MLP::new(cfg, vb.pp("mlp"), comm.clone())?;
        let input_layernorm = layer_norm(
            cfg.hidden_size,
            cfg.rms_norm_eps,
            true,
            vb.pp("input_layernorm"),
        )?;
        let post_attention_layernorm = layer_norm(
            cfg.hidden_size,
            cfg.rms_norm_eps,
            true,
            vb.pp("post_attention_layernorm"),
        )?;
        Ok(Self {
            self_attn,
            mlp,
            input_layernorm,
            post_attention_layernorm,
        })
    }

    fn forward(
        &self,
        xs: &Tensor,
        attention_mask: Option<&Tensor>,
        input_positions: &[Vec<usize>],
        cache: Option<(&Tensor, &Tensor)>,
        input_metadata: &InputMetadata,
    ) -> Result<Tensor> {
        let residual = xs;
        let xs = self.input_layernorm.forward(xs)?;
        let xs =
            self.self_attn
                .forward(&xs, attention_mask, input_positions, cache, input_metadata)?;
        let xs = (xs + residual)?;
        let residual = &xs;
        let xs = xs.apply(&self.post_attention_layernorm)?.apply(&self.mlp)?;
        residual + xs
    }
}

pub struct StableLM {
    embed_tokens: candle_nn::Embedding,
    layers: Vec<DecoderLayer>,
    norm: LayerNorm,
    lm_head: ReplicatedLinear,
    device: Device,
    dtype: DType,
    cfg: Config,
}

impl StableLM {
    pub fn new(
        vb: VarBuilder,
        cfg: &Config,
        dtype: DType,
        device: &Device,
        comm: Rc<Comm>,
        progress_reporter: Arc<RwLock<ProgressReporter>>,
    ) -> Result<Self> {
        let vb_m = vb.pp("model");
        let embed_tokens = embedding(cfg.vocab_size, cfg.hidden_size, vb_m.pp("embed_tokens"))?;
        let rotary_emb = Arc::new(ScalingRotaryEmbedding::new(
            DType::F32,
            cfg,
            vb_m.device(),
            true,
        )?);
        let mut layers = Vec::with_capacity(cfg.num_hidden_layers);
        let vb_l = vb_m.pp("layers");
        let reporter = progress_reporter.clone();
        for layer_idx in 0..cfg.num_hidden_layers {
            let layer =
                DecoderLayer::new(rotary_emb.clone(), cfg, vb_l.pp(layer_idx), comm.clone())?;
            layers.push(layer);
            reporter.write().unwrap().set_progress(layer_idx + 1);
        }
        let norm = layer_norm(cfg.hidden_size, cfg.rms_norm_eps, true, vb_m.pp("norm"))?;
        let lm_head = ReplicatedLinear::load_no_bias(
            cfg.hidden_size,
            cfg.vocab_size,
            vb.pp("lm_head"),
            &None,
            &None,
        )?;
        Ok(Self {
            embed_tokens,
            layers,
            norm,
            lm_head,
            device: device.clone(),
            dtype,
            cfg: cfg.clone(),
        })
    }

    pub fn forward(
        &self,
        input_ids: &Tensor,
        input_positions: &[Vec<usize>],
        kv_caches: Option<&Vec<(Tensor, Tensor)>>,
        input_metadata: &InputMetadata,
    ) -> Result<Tensor> {
        let (b_size, seq_len) = input_ids.dims2()?;
        let attention_mask = if seq_len <= 1 {
            None
        } else {
            super::get_attention_casual_mask(
                &self.device,
                self.dtype,
                b_size,
                seq_len,
                input_positions,
                self.cfg.sliding_window,
            )
        };
        let mut xs = self.embed_tokens.forward(input_ids)?;
        if let Some(kv_caches) = kv_caches {
            for ((k_cache, v_cache), layer) in zip(kv_caches.iter(), self.layers.iter()) {
                xs = layer.forward(
                    &xs,
                    attention_mask.as_ref(),
                    input_positions,
                    Some((k_cache, v_cache)),
                    input_metadata,
                )?
            }
        } else {
            for layer in self.layers.iter() {
                xs = layer.forward(
                    &xs,
                    attention_mask.as_ref(),
                    input_positions,
                    None,
                    input_metadata,
                )?
            }
        }
        let xs = xs.i((.., seq_len - 1, ..))?.apply(&self.norm)?;
        self.lm_head.forward(&xs)?.to_dtype(DType::F32)
    }

    pub fn get_config(&self) -> &Config {
        &self.cfg
    }
}<|MERGE_RESOLUTION|>--- conflicted
+++ resolved
@@ -46,64 +46,6 @@
     }
 }
 
-<<<<<<< HEAD
-#[derive(Debug)]
-pub(crate) struct RotaryEmbedding {
-    sin: Tensor,
-    cos: Tensor,
-    cos_sin: Tensor,
-    dim: usize,
-}
-
-impl RotaryEmbedding {
-    pub(crate) fn new(_dtype: DType, cfg: &Config, dev: &Device) -> Result<Self> {
-        let head_dim = cfg.hidden_size / cfg.num_attention_heads;
-        let dim = (cfg.partial_rotary_factor.unwrap() * head_dim as f32) as usize;
-        let max_seq_len = cfg.max_seq_len;
-        let inv_freq: Vec<_> = (0..dim)
-            .step_by(2)
-            .map(|i| 1f32 / cfg.rope_theta.powf(i as f64 / dim as f64) as f32)
-            .collect();
-        let inv_freq_len = inv_freq.len();
-        let inv_freq = Tensor::from_vec(inv_freq, (1, inv_freq_len), dev)?.to_dtype(DType::F32)?;
-        let t = Tensor::arange(0u32, max_seq_len as u32, dev)?
-            .to_dtype(DType::F32)?
-            .reshape((max_seq_len, 1))?;
-        let freqs = t.matmul(&inv_freq)?;
-        let cos_sin = Tensor::cat(&[&freqs.cos()?, &freqs.sin()?], D::Minus1)?.contiguous()?; //must be contiguous tensor;
-        Ok(Self {
-            sin: freqs.sin()?,
-            cos: freqs.cos()?,
-            cos_sin,
-            dim,
-        })
-    }
-
-    fn apply_rotary_emb_qkv(
-        &self,
-        q: &Tensor,
-        k: &Tensor,
-        input_positions: &[Vec<usize>],
-    ) -> Result<(Tensor, Tensor)> {
-        let mut _input_positions = Vec::<i32>::new();
-        for seqlen_offset in input_positions {
-            _input_positions.push(seqlen_offset[0] as i32);
-        }
-        candle_nn::apply_rotary_emb_qkv(
-            &q,
-            &k,
-            &self.cos_sin,
-            &self.sin,
-            &_input_positions,
-            self.dim,
-            true,
-            true,
-        )
-    }
-}
-
-=======
->>>>>>> 8a57916d
 struct MLP {
     gate_proj: TensorParallelColumnLinear,
     up_proj: TensorParallelColumnLinear,
@@ -277,20 +219,9 @@
             (q, k, v.contiguous()?)
         };
 
-<<<<<<< HEAD
         let (q, k) = self
             .rotary_emb
-            .apply_rotary_emb_qkv(&q, &k, input_positions)?;
-=======
-        let (q, k) = self.rotary_emb.apply_rotary_emb(
-            &q.to_dtype(DType::F32)?,
-            &k.to_dtype(DType::F32)?,
-            input_positions,
-        )?;
-
-        let q = q.to_dtype(v.dtype())?;
-        let k = k.to_dtype(v.dtype())?;
->>>>>>> 8a57916d
+            .apply_rotary_emb(&q, &k, input_positions)?;
 
         let y = self
             .attn
@@ -389,7 +320,7 @@
         let vb_m = vb.pp("model");
         let embed_tokens = embedding(cfg.vocab_size, cfg.hidden_size, vb_m.pp("embed_tokens"))?;
         let rotary_emb = Arc::new(ScalingRotaryEmbedding::new(
-            DType::F32,
+            dtype,
             cfg,
             vb_m.device(),
             true,
