use super::{Config, QuantConfig};
<<<<<<< HEAD
use crate::openai::distributed::{embedding, layer_norm};
use crate::openai::models::linear::{
    linear_no_bias_x as linear_no_bias, linear_x as linear, LinearX as Linear, Shard, VarBuilder,
=======
use crate::openai::distributed::{
    embedding, layer_norm, Comm, ReplicatedLinear, TensorParallelColumnLinear,
    TensorParallelRowLinear, VarBuilder,
>>>>>>> e97e3d9f
};
use crate::openai::models::TokenID;
use crate::paged_attention::input_metadata::InputMetadata;
use crate::paged_attention::PagedAttention;
use crate::SpecificConfig;
use candle_core::{DType, Device, IndexOp, Module, Result, Tensor, D};
use candle_nn::{Activation, LayerNorm};
use std::iter::zip;
use std::rc::Rc;
use std::sync::Arc;

#[derive(Debug, Clone, serde::Deserialize)]
pub struct StableLMConfig {
    pub vocab_size: usize,
    pub intermediate_size: usize,
    pub hidden_size: usize,
    pub num_hidden_layers: usize,
    pub num_attention_heads: usize,
    pub num_key_value_heads: usize,
    pub hidden_act: Activation,
    pub rope_theta: f64,
    pub max_position_embeddings: usize,
    pub norm_eps: f64,
    pub use_cache: bool,
    pub use_qkv_bias: Option<bool>, // Used in StableLM-2
    pub partial_rotary_factor: Option<f32>,
    pub rope_pct: Option<f32>,
    pub tie_word_embeddings: Option<bool>,
    pub bos_token_id: TokenID,
    pub eos_token_id: TokenID,
    pub sliding_window: Option<usize>,
    pub quantization_config: Option<QuantConfig>,
}

impl StableLMConfig {
    pub fn into_config(
        self,
        use_flash_attn: bool,
        kv_cache_dtype: DType,
        scfg: &SpecificConfig,
    ) -> Config {
        Config {
            hidden_size: self.hidden_size,
            head_dim: Some(self.hidden_size / self.num_attention_heads),
            intermediate_size: self.intermediate_size,
            vocab_size: self.vocab_size,
            num_hidden_layers: self.num_hidden_layers,
            num_attention_heads: self.num_attention_heads,
            num_key_value_heads: self.num_key_value_heads,
            rms_norm_eps: self.norm_eps,
            rope_theta: self.rope_theta,
            use_flash_attn,
            bos_token_id: self.bos_token_id,
            eos_token_id: self.eos_token_id,
            max_seq_len: self.max_position_embeddings,
            sliding_window: self.sliding_window,
            hidden_act: Some(self.hidden_act),
            tie_word_embeddings: self.tie_word_embeddings.unwrap_or(false),
            rope_scaling: None,
            original_max_position_embeddings: None,
            attention_bias: false,
            partial_rotary_factor: Some(
                self.partial_rotary_factor
                    .unwrap_or(self.rope_pct.unwrap_or(0.25)),
            ),
            qk_layer_rms_norm: None,
            kv_cache_dtype,
            use_qkv_bias: Some(self.use_qkv_bias.unwrap_or(false)),
            custom_stop_tokens: None,
            specific_config: scfg.clone(),
            attn_logit_softcapping: None,
            final_logit_softcapping: None,
            quantization_config: self.quantization_config,
            moe_config: None,
        }
    }
}

#[derive(Debug)]
pub(crate) struct RotaryEmbedding {
    sin: Tensor,
    cos: Tensor,
    cos_sin: Tensor,
    dim: usize,
}

impl RotaryEmbedding {
    pub(crate) fn new(_dtype: DType, cfg: &Config, dev: &Device) -> Result<Self> {
        let head_dim = cfg.hidden_size / cfg.num_attention_heads;
        let dim = (cfg.partial_rotary_factor.unwrap() * head_dim as f32) as usize;
        let max_seq_len = cfg.max_seq_len;
        let inv_freq: Vec<_> = (0..dim)
            .step_by(2)
            .map(|i| 1f32 / cfg.rope_theta.powf(i as f64 / dim as f64) as f32)
            .collect();
        let inv_freq_len = inv_freq.len();
        let inv_freq = Tensor::from_vec(inv_freq, (1, inv_freq_len), dev)?.to_dtype(DType::F32)?;
        let t = Tensor::arange(0u32, max_seq_len as u32, dev)?
            .to_dtype(DType::F32)?
            .reshape((max_seq_len, 1))?;
        let freqs = t.matmul(&inv_freq)?;
        let cos_sin = Tensor::cat(&[&freqs.cos()?, &freqs.sin()?], D::Minus1)?.contiguous()?; //must be contiguous tensor;
        Ok(Self {
            sin: freqs.sin()?,
            cos: freqs.cos()?,
            cos_sin,
            dim,
        })
    }

    fn apply_rotary_emb_qkv(
        &self,
        q: &Tensor,
        k: &Tensor,
        input_positions: &[Vec<usize>],
    ) -> Result<(Tensor, Tensor)> {
        let mut _input_positions = Vec::<i32>::new();
        for seqlen_offset in input_positions {
            _input_positions.push(seqlen_offset[0] as i32);
        }
        candle_nn::apply_rotary_emb_qkv(
            &q,
            &k,
            &self.cos_sin,
            &self.sin,
            &_input_positions,
            self.dim,
            true,
            true,
        )
    }
}

struct MLP {
    gate_proj: TensorParallelColumnLinear,
    up_proj: TensorParallelColumnLinear,
    down_proj: TensorParallelRowLinear,
    act_fn: Activation,
}

impl MLP {
    fn new(cfg: &Config, vb: VarBuilder, comm: Rc<Comm>) -> Result<Self> {
        let hidden_sz = cfg.hidden_size;
        let intermediate_sz = cfg.intermediate_size;

        let gate_proj = TensorParallelColumnLinear::load_with_hints(
            hidden_sz,
            intermediate_sz,
            false,
            vb.pp("gate_proj"),
<<<<<<< HEAD
            Shard::default(),
=======
            comm.clone(),
>>>>>>> e97e3d9f
            &cfg.specific_config.quant,
            &cfg.quantization_config,
        )?;
        let up_proj = TensorParallelColumnLinear::load_with_hints(
            hidden_sz,
            intermediate_sz,
            false,
            vb.pp("up_proj"),
<<<<<<< HEAD
            Shard::default(),
=======
            comm.clone(),
>>>>>>> e97e3d9f
            &cfg.specific_config.quant,
            &cfg.quantization_config,
        )?;
        let down_proj = TensorParallelRowLinear::load_with_hints(
            intermediate_sz,
            hidden_sz,
            false,
            vb.pp("down_proj"),
<<<<<<< HEAD
            Shard::default(),
=======
            comm,
>>>>>>> e97e3d9f
            &cfg.specific_config.quant,
            &cfg.quantization_config,
        )?;
        Ok(Self {
            gate_proj,
            up_proj,
            down_proj,
            act_fn: cfg.hidden_act.unwrap_or(Activation::Silu),
        })
    }
}

impl Module for MLP {
    fn forward(&self, xs: &Tensor) -> Result<Tensor> {
        let lhs = self.act_fn.forward(&self.gate_proj.forward(xs)?)?;
        let rhs = self.up_proj.forward(xs)?;
        self.down_proj.forward(&(&lhs * &rhs)?)
    }
}

struct Attention {
    q_proj: TensorParallelColumnLinear,
    k_proj: TensorParallelColumnLinear,
    v_proj: TensorParallelColumnLinear,
    o_proj: TensorParallelRowLinear,
    num_heads: usize,
    num_kv_heads: usize,
    head_dim: usize,
    rotary_emb: Arc<RotaryEmbedding>,
    attn: PagedAttention,
}

impl Attention {
    fn new(
        rotary_emb: Arc<RotaryEmbedding>,
        cfg: &Config,
        vb: VarBuilder,
        comm: Rc<Comm>,
    ) -> Result<Self> {
        let hidden_sz = cfg.hidden_size;
        let num_heads = cfg.num_attention_heads;
        let num_kv_heads = cfg.num_key_value_heads;
        let head_dim = hidden_sz / num_heads;

        let q_proj = TensorParallelColumnLinear::load_with_hints(
            hidden_sz,
            num_heads * head_dim,
            cfg.use_qkv_bias.unwrap_or(false),
            vb.pp("q_proj"),
<<<<<<< HEAD
            Shard::default(),
=======
            comm.clone(),
>>>>>>> e97e3d9f
            &cfg.specific_config.quant,
            &cfg.quantization_config,
        )?;
        let k_proj = TensorParallelColumnLinear::load_with_hints(
            hidden_sz,
            num_kv_heads * head_dim,
            cfg.use_qkv_bias.unwrap_or(false),
            vb.pp("k_proj"),
<<<<<<< HEAD
            Shard::default(),
=======
            comm.clone(),
>>>>>>> e97e3d9f
            &cfg.specific_config.quant,
            &cfg.quantization_config,
        )?;
        let v_proj = TensorParallelColumnLinear::load_with_hints(
            hidden_sz,
            num_kv_heads * head_dim,
            cfg.use_qkv_bias.unwrap_or(false),
            vb.pp("v_proj"),
<<<<<<< HEAD
            Shard::default(),
=======
            comm.clone(),
>>>>>>> e97e3d9f
            &cfg.specific_config.quant,
            &cfg.quantization_config,
        )?;

        let o_proj = TensorParallelRowLinear::load_with_hints(
            num_heads * head_dim,
            hidden_sz,
            false,
            vb.pp("o_proj"),
<<<<<<< HEAD
            Shard::default(),
=======
            comm.clone(),
>>>>>>> e97e3d9f
            &cfg.specific_config.quant,
            &cfg.quantization_config,
        )?;
        let attention_heads = cfg.num_attention_heads / comm.world_size();
        let kv_heads = cfg.num_key_value_heads / comm.world_size();
        Ok(Self {
            q_proj,
            k_proj,
            v_proj,
            o_proj,
            num_heads: attention_heads,
            num_kv_heads: kv_heads,
            head_dim,
            rotary_emb,
            attn: PagedAttention::new(
                attention_heads,
                head_dim,
                1. / ((head_dim as f32).sqrt()),
                Some(kv_heads),
                None,
                vb.device().clone(),
                None,
            )?,
        })
    }

    fn forward(
        &self,
        xs: &Tensor,
        attention_mask: Option<&Tensor>,
        input_positions: &[Vec<usize>],
        cache: Option<(&Tensor, &Tensor)>,
        input_metadata: &InputMetadata,
    ) -> Result<Tensor> {
        let (b_sz, seq_len, _) = xs.dims3()?;

        let query_states = self.q_proj.forward(xs)?;
        let key_states = self.k_proj.forward(xs)?;
        let value_states = self.v_proj.forward(xs)?;

        let (q, k, v) = if seq_len == 1 {
            //no need transpose for seq_len == 1, change reshape dim
            let q = query_states.reshape((b_sz, self.num_heads, seq_len, self.head_dim))?;
            let k = key_states.reshape((b_sz, self.num_kv_heads, seq_len, self.head_dim))?;
            let v = value_states.reshape((b_sz, self.num_kv_heads, seq_len, self.head_dim))?;
            (q, k, v)
        } else {
            let q = query_states
                .reshape((b_sz, seq_len, self.num_heads, self.head_dim))?
                .transpose(1, 2)?;
            let k = key_states
                .reshape((b_sz, seq_len, self.num_kv_heads, self.head_dim))?
                .transpose(1, 2)?;
            let v = value_states
                .reshape((b_sz, seq_len, self.num_kv_heads, self.head_dim))?
                .transpose(1, 2)?;
            (q, k, v.contiguous()?)
        };

        let (q, k) = self
            .rotary_emb
            .apply_rotary_emb_qkv(&q, &k, input_positions)?;

        let y = self.attn.forward(
            &q,
            &k,
            &v,
            attention_mask,
            cache.map(|(k_, _)| k_.clone()),
            cache.map(|(_, v_)| v_.clone()),
            input_metadata,
            None,
        )?;

        let y = if attention_mask.is_some() {
            y.transpose(1, 2)?.reshape((b_sz, seq_len, ()))?
        } else {
            y.reshape((b_sz, seq_len, ()))?
        };
        let y = self.o_proj.forward(&y)?;
        Ok(y)
    }
}

struct DecoderLayer {
    self_attn: Attention,
    mlp: MLP,
    input_layernorm: LayerNorm,
    post_attention_layernorm: LayerNorm,
}

impl DecoderLayer {
    fn new(
        rotary_emb: Arc<RotaryEmbedding>,
        cfg: &Config,
        vb: VarBuilder,
        comm: Rc<Comm>,
    ) -> Result<Self> {
<<<<<<< HEAD
        let self_attn = Attention::new(rotary_emb, cfg, dtype, vb.pp("self_attn"))?;
        let mlp = MLP::new(cfg, dtype, vb.pp("mlp"))?;
=======
        let self_attn = Attention::new(rotary_emb, cfg, vb.pp("self_attn"), comm.clone())?;
        let mlp = MLP::new(cfg, vb.pp("mlp"), comm.clone())?;
>>>>>>> e97e3d9f
        let input_layernorm = layer_norm(
            cfg.hidden_size,
            cfg.rms_norm_eps,
            true,
            vb.pp("input_layernorm"),
        )?;
        let post_attention_layernorm = layer_norm(
            cfg.hidden_size,
            cfg.rms_norm_eps,
            true,
            vb.pp("post_attention_layernorm"),
        )?;
        Ok(Self {
            self_attn,
            mlp,
            input_layernorm,
            post_attention_layernorm,
        })
    }

    fn forward(
        &self,
        xs: &Tensor,
        attention_mask: Option<&Tensor>,
        input_positions: &[Vec<usize>],
        cache: Option<(&Tensor, &Tensor)>,
        input_metadata: &InputMetadata,
    ) -> Result<Tensor> {
        let residual = xs;
        let xs = self.input_layernorm.forward(xs)?;
        let xs =
            self.self_attn
                .forward(&xs, attention_mask, input_positions, cache, input_metadata)?;
        let xs = (xs + residual)?;
        let residual = &xs;
        let xs = xs.apply(&self.post_attention_layernorm)?.apply(&self.mlp)?;
        residual + xs
    }
}

pub struct StableLM {
    embed_tokens: candle_nn::Embedding,
    layers: Vec<DecoderLayer>,
    norm: LayerNorm,
    lm_head: ReplicatedLinear,
    device: Device,
    dtype: DType,
    cfg: Config,
}

impl StableLM {
    pub fn new(
        vb: VarBuilder,
        cfg: &Config,
        dtype: DType,
        device: &Device,
        comm: Rc<Comm>,
    ) -> Result<Self> {
        let vb_m = vb.pp("model");
        let embed_tokens = embedding(cfg.vocab_size, cfg.hidden_size, vb_m.pp("embed_tokens"))?;
        let rotary_emb = Arc::new(RotaryEmbedding::new(vb.dtype(), cfg, vb_m.device())?);
        let mut layers = Vec::with_capacity(cfg.num_hidden_layers);
        let vb_l = vb_m.pp("layers");
        for layer_idx in 0..cfg.num_hidden_layers {
            let layer =
                DecoderLayer::new(rotary_emb.clone(), cfg, vb_l.pp(layer_idx), comm.clone())?;
            layers.push(layer)
        }
        let norm = layer_norm(cfg.hidden_size, cfg.rms_norm_eps, true, vb_m.pp("norm"))?;
<<<<<<< HEAD
        let lm_head = linear_no_bias(
            cfg.hidden_size,
            cfg.vocab_size,
            vb.pp("lm_head"),
            Shard::default(),
            &None, //no quant for lm_head
=======
        let lm_head = ReplicatedLinear::load_no_bias(
            cfg.hidden_size,
            cfg.vocab_size,
            vb.pp("lm_head"),
>>>>>>> e97e3d9f
            &None,
            &None,
        )?;
        Ok(Self {
            embed_tokens,
            layers,
            norm,
            lm_head,
            device: device.clone(),
            dtype,
            cfg: cfg.clone(),
        })
    }

    fn prepare_decoder_attention_mask(&self, b_size: usize, tgt_len: usize) -> Result<Tensor> {
        // Sliding window mask?
        let mask: Vec<_> = (0..tgt_len)
            .flat_map(|i| (0..tgt_len).map(move |j| if i < j { f32::NEG_INFINITY } else { 0. }))
            .collect();
        let mask = Tensor::from_slice(&mask, (tgt_len, tgt_len), &self.device)?;
        mask.expand((b_size, 1, tgt_len, tgt_len))?
            .to_dtype(self.dtype)
    }

    pub fn forward(
        &self,
        input_ids: &Tensor,
        input_positions: &[Vec<usize>],
        kv_caches: Option<&Vec<(Tensor, Tensor)>>,
        input_metadata: &InputMetadata,
    ) -> Result<Tensor> {
        let (b_size, seq_len) = input_ids.dims2()?;
        let attention_mask = if seq_len <= 1 {
            None
        } else {
            let mask = self.prepare_decoder_attention_mask(b_size, seq_len)?;
            Some(mask)
        };
        let mut xs = self.embed_tokens.forward(input_ids)?;
        if let Some(kv_caches) = kv_caches {
            for ((k_cache, v_cache), layer) in zip(kv_caches.iter(), self.layers.iter()) {
                xs = layer.forward(
                    &xs,
                    attention_mask.as_ref(),
                    input_positions,
                    Some((k_cache, v_cache)),
                    input_metadata,
                )?
            }
        } else {
            for layer in self.layers.iter() {
                xs = layer.forward(
                    &xs,
                    attention_mask.as_ref(),
                    input_positions,
                    None,
                    input_metadata,
                )?
            }
        }
        let xs = xs.i((.., seq_len - 1, ..))?.apply(&self.norm)?;
        self.lm_head.forward(&xs)?.to_dtype(DType::F32)
    }

    pub fn get_config(&self) -> &Config {
        &self.cfg
    }
}<|MERGE_RESOLUTION|>--- conflicted
+++ resolved
@@ -1,13 +1,7 @@
 use super::{Config, QuantConfig};
-<<<<<<< HEAD
-use crate::openai::distributed::{embedding, layer_norm};
-use crate::openai::models::linear::{
-    linear_no_bias_x as linear_no_bias, linear_x as linear, LinearX as Linear, Shard, VarBuilder,
-=======
 use crate::openai::distributed::{
     embedding, layer_norm, Comm, ReplicatedLinear, TensorParallelColumnLinear,
     TensorParallelRowLinear, VarBuilder,
->>>>>>> e97e3d9f
 };
 use crate::openai::models::TokenID;
 use crate::paged_attention::input_metadata::InputMetadata;
@@ -158,11 +152,7 @@
             intermediate_sz,
             false,
             vb.pp("gate_proj"),
-<<<<<<< HEAD
-            Shard::default(),
-=======
-            comm.clone(),
->>>>>>> e97e3d9f
+            comm.clone(),
             &cfg.specific_config.quant,
             &cfg.quantization_config,
         )?;
@@ -171,11 +161,7 @@
             intermediate_sz,
             false,
             vb.pp("up_proj"),
-<<<<<<< HEAD
-            Shard::default(),
-=======
-            comm.clone(),
->>>>>>> e97e3d9f
+            comm.clone(),
             &cfg.specific_config.quant,
             &cfg.quantization_config,
         )?;
@@ -184,11 +170,7 @@
             hidden_sz,
             false,
             vb.pp("down_proj"),
-<<<<<<< HEAD
-            Shard::default(),
-=======
             comm,
->>>>>>> e97e3d9f
             &cfg.specific_config.quant,
             &cfg.quantization_config,
         )?;
@@ -238,11 +220,7 @@
             num_heads * head_dim,
             cfg.use_qkv_bias.unwrap_or(false),
             vb.pp("q_proj"),
-<<<<<<< HEAD
-            Shard::default(),
-=======
-            comm.clone(),
->>>>>>> e97e3d9f
+            comm.clone(),
             &cfg.specific_config.quant,
             &cfg.quantization_config,
         )?;
@@ -251,11 +229,7 @@
             num_kv_heads * head_dim,
             cfg.use_qkv_bias.unwrap_or(false),
             vb.pp("k_proj"),
-<<<<<<< HEAD
-            Shard::default(),
-=======
-            comm.clone(),
->>>>>>> e97e3d9f
+            comm.clone(),
             &cfg.specific_config.quant,
             &cfg.quantization_config,
         )?;
@@ -264,11 +238,7 @@
             num_kv_heads * head_dim,
             cfg.use_qkv_bias.unwrap_or(false),
             vb.pp("v_proj"),
-<<<<<<< HEAD
-            Shard::default(),
-=======
-            comm.clone(),
->>>>>>> e97e3d9f
+            comm.clone(),
             &cfg.specific_config.quant,
             &cfg.quantization_config,
         )?;
@@ -278,11 +248,7 @@
             hidden_sz,
             false,
             vb.pp("o_proj"),
-<<<<<<< HEAD
-            Shard::default(),
-=======
-            comm.clone(),
->>>>>>> e97e3d9f
+            comm.clone(),
             &cfg.specific_config.quant,
             &cfg.quantization_config,
         )?;
@@ -381,13 +347,8 @@
         vb: VarBuilder,
         comm: Rc<Comm>,
     ) -> Result<Self> {
-<<<<<<< HEAD
-        let self_attn = Attention::new(rotary_emb, cfg, dtype, vb.pp("self_attn"))?;
-        let mlp = MLP::new(cfg, dtype, vb.pp("mlp"))?;
-=======
         let self_attn = Attention::new(rotary_emb, cfg, vb.pp("self_attn"), comm.clone())?;
         let mlp = MLP::new(cfg, vb.pp("mlp"), comm.clone())?;
->>>>>>> e97e3d9f
         let input_layernorm = layer_norm(
             cfg.hidden_size,
             cfg.rms_norm_eps,
@@ -457,19 +418,10 @@
             layers.push(layer)
         }
         let norm = layer_norm(cfg.hidden_size, cfg.rms_norm_eps, true, vb_m.pp("norm"))?;
-<<<<<<< HEAD
-        let lm_head = linear_no_bias(
-            cfg.hidden_size,
-            cfg.vocab_size,
-            vb.pp("lm_head"),
-            Shard::default(),
-            &None, //no quant for lm_head
-=======
         let lm_head = ReplicatedLinear::load_no_bias(
             cfg.hidden_size,
             cfg.vocab_size,
             vb.pp("lm_head"),
->>>>>>> e97e3d9f
             &None,
             &None,
         )?;
