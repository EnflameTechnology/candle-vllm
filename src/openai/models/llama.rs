use super::Config;
use crate::paged_attention::input_metadata::InputMetadata;
use crate::paged_attention::PagedAttention;
use candle::{DType, Device, IndexOp, Result, Tensor, D};
use candle_core as candle;
use candle_nn::{embedding, Embedding, Module, VarBuilder};
use candle_transformers::models::with_tracing::{linear_no_bias as linear, Linear, RmsNorm};
use std::collections::HashMap;
pub const MAX_SEQ_LEN: usize = 4096;
use std::iter::zip;
#[derive(Debug, Clone, serde::Deserialize)]
pub struct LlamaConfig {
    pub hidden_size: usize,
    pub intermediate_size: usize,
    pub vocab_size: usize,
    pub num_hidden_layers: usize,
    pub num_attention_heads: usize,
    pub num_key_value_heads: Option<usize>,
    pub rms_norm_eps: f64,
    #[serde(default = "default_rope")]
    pub rope_theta: f32,
    pub bos_token_id: Option<u32>,
    pub eos_token_id: Option<u32>,
}

fn default_rope() -> f32 {
    10_000.0
}

impl LlamaConfig {
    pub fn into_config(self, use_flash_attn: bool) -> Config {
        Config {
            hidden_size: self.hidden_size,
            intermediate_size: self.intermediate_size,
            vocab_size: self.vocab_size,
            num_hidden_layers: self.num_hidden_layers,
            num_attention_heads: self.num_attention_heads,
            num_key_value_heads: self.num_key_value_heads.unwrap_or(self.num_attention_heads),
            rms_norm_eps: self.rms_norm_eps,
            rope_theta: self.rope_theta as f64,
            use_flash_attn,
            bos_token_id: self.bos_token_id,
            eos_token_id: self.eos_token_id,
            max_seq_len: MAX_SEQ_LEN,
            sliding_window: None,
            hidden_act: None,
<<<<<<< HEAD
=======
            tie_word_embeddings: false,
>>>>>>> 11de1f4b
        }
    }
}

#[derive(Debug, Clone)]
pub struct Cache {
    masks: HashMap<usize, Tensor>,
    cos: Tensor,
    sin: Tensor,
    device: Device,
}

impl Cache {
    pub fn new(use_kv_cache: bool, dtype: DType, config: &Config, device: &Device) -> Result<Self> {
        // precompute freqs_cis
        let n_elem = config.hidden_size / config.num_attention_heads;
        let theta: Vec<_> = (0..n_elem)
            .step_by(2)
            .map(|i| 1f32 / config.rope_theta.powf(i as f64 / n_elem as f64) as f32)
            .collect();
        let theta = Tensor::new(theta.as_slice(), device)?;
        let idx_theta = Tensor::arange(0, config.max_seq_len as u32, device)?
            .to_dtype(DType::F32)?
            .reshape((config.max_seq_len, 1))?
            .matmul(&theta.reshape((1, theta.elem_count()))?)?;
        let cos = idx_theta.cos()?.to_dtype(dtype)?;
        let sin = idx_theta.sin()?.to_dtype(dtype)?;
        Ok(Self {
            masks: HashMap::new(),
            device: device.clone(),
            cos,
            sin,
        })
    }
}

struct CausalSelfAttention {
    q_proj: Linear,
    k_proj: Linear,
    v_proj: Linear,
    o_proj: Linear,
    num_attention_heads: usize,
    num_key_value_heads: usize,
    head_dim: usize,
    use_flash_attn: bool,
    span: tracing::Span,
    span_rot: tracing::Span,
    attn: PagedAttention,
    cos_sin_cache: Cache,
}

#[cfg(feature = "flash-attn")]
fn flash_attn(
    q: &Tensor,
    k: &Tensor,
    v: &Tensor,
    softmax_scale: f32,
    causal: bool,
) -> Result<Tensor> {
    candle_flash_attn::flash_attn(q, k, v, softmax_scale, causal)
}

#[cfg(not(feature = "flash-attn"))]
fn flash_attn(_: &Tensor, _: &Tensor, _: &Tensor, _: f32, _: bool) -> Result<Tensor> {
    unimplemented!("compile with '--features flash-attn'")
}

impl CausalSelfAttention {
    fn apply_rotary_emb(&self, x: &Tensor, index_pos: usize) -> Result<Tensor> {
        let _enter = self.span_rot.enter();
        let (_b_sz, _, seq_len, _hidden_size) = x.dims4()?;
        let cos = self.cos_sin_cache.cos.narrow(0, index_pos, seq_len)?;
        let sin = self.cos_sin_cache.sin.narrow(0, index_pos, seq_len)?;
        candle_nn::rotary_emb::rope(x, &cos, &sin)
    }

    fn forward(
        &mut self,
        x: &Tensor,
        attention_mask: Option<&Tensor>,
        index_pos: usize,
        cache: Option<(&Tensor, &Tensor)>,
        input_metadata: &mut InputMetadata,
    ) -> Result<Tensor> {
        let _enter = self.span.enter();
        let (b_sz, seq_len, hidden_size) = x.dims3()?;
        let q = self.q_proj.forward(x)?;
        let k = self.k_proj.forward(x)?;
        let v = self.v_proj.forward(x)?;

        let (q, k, v) = if seq_len == 1 {
            //no need transpose for seq_len == 1, change reshape dim
            let q = q.reshape((b_sz, self.num_attention_heads, seq_len, self.head_dim))?;
            let k = k.reshape((b_sz, self.num_key_value_heads, seq_len, self.head_dim))?;
            let v = v.reshape((b_sz, self.num_key_value_heads, seq_len, self.head_dim))?;
            (q, k, v)
        } else {
            let q = q
                .reshape((b_sz, seq_len, self.num_attention_heads, self.head_dim))?
                .transpose(1, 2)?
                .contiguous()?;
            let k = k
                .reshape((b_sz, seq_len, self.num_key_value_heads, self.head_dim))?
                .transpose(1, 2)?
                .contiguous()?;
            let v = v
                .reshape((b_sz, seq_len, self.num_key_value_heads, self.head_dim))?
                .transpose(1, 2)?
                .contiguous()?;
            (q, k, v)
        };

        let q = self.apply_rotary_emb(&q, index_pos)?;
        let k = self.apply_rotary_emb(&k, index_pos)?;

        let k = self.repeat_kv(k)?;
        let v = self.repeat_kv(v)?;

        let y = self.attn.forward(
            &q,
            &k,
            &v,
            attention_mask,
            cache.map(|(k_, _)| k_.clone()),
            cache.map(|(_, v_)| v_.clone()),
            input_metadata,
        )?;

        let y = if attention_mask.is_some() {
            y.transpose(1, 2)?.reshape(&[b_sz, seq_len, hidden_size])?
        } else {
            y.reshape(&[b_sz, seq_len, hidden_size])?
        };
        let y = self.o_proj.forward(&y)?;
        Ok(y)
    }

    fn repeat_kv(&self, x: Tensor) -> Result<Tensor> {
        candle_transformers::utils::repeat_kv(
            x,
            self.num_attention_heads / self.num_key_value_heads,
        )
    }

    fn load(vb: VarBuilder, cfg: &Config, dtype: DType, device: &Device) -> Result<Self> {
        let span = tracing::span!(tracing::Level::TRACE, "attn");
        let span_rot = tracing::span!(tracing::Level::TRACE, "attn-rot");
        let size_in = cfg.hidden_size;
        let size_q = (cfg.hidden_size / cfg.num_attention_heads) * cfg.num_attention_heads;
        let size_kv = (cfg.hidden_size / cfg.num_attention_heads) * cfg.num_key_value_heads;
        let q_proj = linear(size_in, size_q, vb.pp("q_proj"))?;
        let k_proj = linear(size_in, size_kv, vb.pp("k_proj"))?;
        let v_proj = linear(size_in, size_kv, vb.pp("v_proj"))?;
        let o_proj = linear(size_q, size_in, vb.pp("o_proj"))?;
        let head_dim = cfg.hidden_size / cfg.num_attention_heads;
        Ok(Self {
            q_proj,
            k_proj,
            v_proj,
            o_proj,
            num_attention_heads: cfg.num_attention_heads,
            num_key_value_heads: cfg.num_key_value_heads,
            head_dim: head_dim,
            use_flash_attn: cfg.use_flash_attn,
            span,
            span_rot,
            attn: PagedAttention::new(
                cfg.num_attention_heads,
                head_dim,
                1. / ((head_dim as f32).sqrt()),
                Some(cfg.num_key_value_heads),
                None,
                vb.device().clone(),
                None,
            )?,
            cos_sin_cache: Cache::new(true, dtype, &cfg, device)?,
        })
    }
}

#[derive(Debug, Clone)]
struct Mlp {
    c_fc1: Linear,
    c_fc2: Linear,
    c_proj: Linear,
    span: tracing::Span,
}

impl Mlp {
    fn forward(&self, x: &Tensor) -> Result<Tensor> {
        let _enter = self.span.enter();
        let x = (candle_nn::ops::silu(&self.c_fc1.forward(x)?)? * self.c_fc2.forward(x)?)?;
        self.c_proj.forward(&x)
    }

    fn load(vb: VarBuilder, cfg: &Config) -> Result<Self> {
        let span = tracing::span!(tracing::Level::TRACE, "mlp");
        let h_size = cfg.hidden_size;
        let i_size = cfg.intermediate_size;
        let c_fc1 = linear(h_size, i_size, vb.pp("gate_proj"))?;
        let c_fc2 = linear(h_size, i_size, vb.pp("up_proj"))?;
        let c_proj = linear(i_size, h_size, vb.pp("down_proj"))?;
        Ok(Self {
            c_fc1,
            c_fc2,
            c_proj,
            span,
        })
    }
}

struct Block {
    rms_1: RmsNorm,
    attn: CausalSelfAttention,
    rms_2: RmsNorm,
    mlp: Mlp,
    span: tracing::Span,
}

impl Block {
    fn forward(
        &mut self,
        x: &Tensor,
        attention_mask: Option<&Tensor>,
        index_pos: usize,
        cache: Option<(&Tensor, &Tensor)>,
        input_metadata: &mut InputMetadata,
    ) -> Result<Tensor> {
        let _enter = self.span.enter();
        let residual = x;
        let x = self.rms_1.forward(x)?;
        let x = (self
            .attn
            .forward(&x, attention_mask, index_pos, cache, input_metadata)?
            + residual)?;
        let residual = &x;
        let x = (self.mlp.forward(&self.rms_2.forward(&x)?)? + residual)?;
        Ok(x)
    }

    fn load(vb: VarBuilder, cfg: &Config, dtype: DType, device: &Device) -> Result<Self> {
        let span = tracing::span!(tracing::Level::TRACE, "block");
        let attn = CausalSelfAttention::load(vb.pp("self_attn"), cfg, dtype, device)?;
        let mlp = Mlp::load(vb.pp("mlp"), cfg)?;
        let rms_1 = RmsNorm::new(cfg.hidden_size, cfg.rms_norm_eps, vb.pp("input_layernorm"))?;
        let rms_2 = RmsNorm::new(
            cfg.hidden_size,
            cfg.rms_norm_eps,
            vb.pp("post_attention_layernorm"),
        )?;
        Ok(Self {
            rms_1,
            attn,
            rms_2,
            mlp,
            span,
        })
    }
}

pub struct Llama {
    wte: Embedding,
    blocks: Vec<Block>,
    ln_f: RmsNorm,
    lm_head: Linear,
    cfg: Config,
    dtype: DType,
    device: Device,
}

impl Llama {
    fn prepare_decoder_attention_mask(
        &self,
        b_size: usize,
        tgt_len: usize,
        seqlen_offset: usize,
    ) -> Result<Tensor> {
        let mask: Vec<_> = (0..tgt_len)
            .flat_map(|i| (0..tgt_len).map(move |j| if i < j { f32::NEG_INFINITY } else { 0. }))
            .collect();
        let mask = Tensor::from_slice(&mask, (tgt_len, tgt_len), &self.device)?;
        let mask = if seqlen_offset > 0 {
            let mask0 = Tensor::zeros((tgt_len, seqlen_offset), DType::F32, &self.device)?;
            Tensor::cat(&[&mask0, &mask], D::Minus1)?
        } else {
            mask
        };
        mask.expand((b_size, 1, tgt_len, tgt_len + seqlen_offset))?
            .to_dtype(self.dtype)
    }

    pub fn forward(
        &mut self,
        x: &Tensor,
        index_pos: usize,
        kv_caches: Option<&Vec<(Tensor, Tensor)>>,
        input_metadata: &mut InputMetadata,
    ) -> Result<Tensor> {
        let (_b_sz, seq_len) = x.dims2()?;
        let attention_mask = if seq_len <= 1 {
            None
        } else {
            let mask = self.prepare_decoder_attention_mask(_b_sz, seq_len, index_pos)?;
            Some(mask)
        };
        let mut x = self.wte.forward(x)?;
        if let Some(kv_caches) = kv_caches {
            for ((k_cache, v_cache), block) in zip(kv_caches.iter(), &mut self.blocks) {
                x = block.forward(
                    &x,
                    attention_mask.as_ref(),
                    index_pos,
                    Some((k_cache, v_cache)),
                    input_metadata,
                )?;
            }
        } else {
            for block in &mut self.blocks {
                x = block.forward(&x, attention_mask.as_ref(), index_pos, None, input_metadata)?;
            }
        }
        let x = self.ln_f.forward(&x)?;
        let x = x.i((.., seq_len - 1, ..))?.contiguous()?;
        let logits = self.lm_head.forward(&x)?;
        logits.to_dtype(DType::F32)
    }

    pub fn load(vb: VarBuilder, cfg: &Config, dtype: DType, device: &Device) -> Result<Self> {
        let wte = embedding(cfg.vocab_size, cfg.hidden_size, vb.pp("model.embed_tokens"))?;
        let lm_head = linear(cfg.hidden_size, cfg.vocab_size, vb.pp("lm_head"))?;
        let ln_f = RmsNorm::new(cfg.hidden_size, cfg.rms_norm_eps, vb.pp("model.norm"))?;
        let blocks: Vec<_> = (0..cfg.num_hidden_layers)
            .map(|i| Block::load(vb.pp(&format!("model.layers.{i}")), cfg, dtype, device).unwrap())
            .collect();

        Ok(Self {
            wte,
            blocks,
            ln_f,
            lm_head,
            cfg: cfg.clone(),
            dtype: dtype,
            device: device.clone(),
        })
    }

    pub fn get_config(&self) -> &Config {
        &self.cfg
    }
}<|MERGE_RESOLUTION|>--- conflicted
+++ resolved
@@ -44,10 +44,7 @@
             max_seq_len: MAX_SEQ_LEN,
             sliding_window: None,
             hidden_act: None,
-<<<<<<< HEAD
-=======
             tie_word_embeddings: false,
->>>>>>> 11de1f4b
         }
     }
 }
