use super::Config;
use crate::openai::models::linear::{linear_no_bias_x as linear, LinearX as Linear};
use crate::paged_attention::input_metadata::InputMetadata;
use crate::paged_attention::PagedAttention;
use crate::SpecificConfig;
use candle::{DType, Device, IndexOp, Result, Tensor};
use candle_core as candle;
use candle_nn::{embedding, Embedding, Module, VarBuilder};
use candle_transformers::models::with_tracing::RmsNorm;
pub const MAX_SEQ_LEN: usize = 4096;
use crate::openai::models::TokenID;
use std::iter::zip;

#[derive(Debug, Clone, serde::Deserialize)]
pub struct LlamaConfig {
    pub hidden_size: usize,
    pub intermediate_size: usize,
    pub vocab_size: usize,
    pub num_hidden_layers: usize,
    pub num_attention_heads: usize,
    pub num_key_value_heads: Option<usize>,
    pub rms_norm_eps: f64,
    #[serde(default = "default_rope")]
    pub rope_theta: f32,
    pub bos_token_id: TokenID,
    pub eos_token_id: TokenID,
    pub max_position_embeddings: Option<usize>,
}

fn default_rope() -> f32 {
    10_000.0
}

impl LlamaConfig {
    pub fn into_config(
        self,
        use_flash_attn: bool,
        kv_cache_dtype: DType,
        scfg: &SpecificConfig,
    ) -> Config {
        Config {
            hidden_size: self.hidden_size,
            head_dim: Some(self.hidden_size / self.num_attention_heads),
            intermediate_size: self.intermediate_size,
            vocab_size: self.vocab_size,
            num_hidden_layers: self.num_hidden_layers,
            num_attention_heads: self.num_attention_heads,
            num_key_value_heads: self.num_key_value_heads.unwrap_or(self.num_attention_heads),
            rms_norm_eps: self.rms_norm_eps,
            rope_theta: f64::from(self.rope_theta),
            use_flash_attn,
            bos_token_id: self.bos_token_id,
            eos_token_id: self.eos_token_id,
            max_seq_len: self.max_position_embeddings.unwrap_or(MAX_SEQ_LEN),
            sliding_window: None,
            hidden_act: None,
            tie_word_embeddings: false,
            rope_scaling: None,
            original_max_position_embeddings: None,
            attention_bias: false,
            partial_rotary_factor: None,
            qk_layer_rms_norm: None,
            kv_cache_dtype,
            use_qkv_bias: None,
            custom_stop_tokens: None,
            specific_config: scfg.clone(),
            attn_logit_softcapping: None,
            final_logit_softcapping: None,
        }
    }
}

#[derive(Debug, Clone)]
pub struct Cache {
    cos: Tensor,
    sin: Tensor,
    cos_sin: Tensor,
}

impl Cache {
    pub fn new(dtype: DType, config: &Config, device: &Device) -> Result<Self> {
        // precompute freqs_cis
        let n_elem = config.hidden_size / config.num_attention_heads;
        let theta: Vec<_> = (0..n_elem)
            .step_by(2)
            .map(|i| 1f32 / config.rope_theta.powf(i as f64 / n_elem as f64) as f32)
            .collect();
        let theta = Tensor::new(theta.as_slice(), device)?;
        let idx_theta = Tensor::arange(0, config.max_seq_len as u32, device)?
            .to_dtype(DType::F32)?
            .reshape((config.max_seq_len, 1))?
            .matmul(&theta.reshape((1, theta.elem_count()))?)?;
        let cos = idx_theta.cos()?.to_dtype(dtype)?;
        let sin = idx_theta.sin()?.to_dtype(dtype)?;
        let cos_sin = Tensor::cat(&[&cos, &sin], candle::D::Minus1)?.contiguous()?; //must be contiguous tensor;
        Ok(Self { cos, sin, cos_sin })
    }
}

struct CausalSelfAttention {
    q_proj: Linear,
    k_proj: Linear,
    v_proj: Linear,
    o_proj: Linear,
    num_attention_heads: usize,
    num_key_value_heads: usize,
    head_dim: usize,
    span: tracing::Span,
    span_rot: tracing::Span,
    attn: PagedAttention,
    cos_sin_cache: Cache,
}

impl CausalSelfAttention {
<<<<<<< HEAD
    fn apply_rotary_emb_qkv(
        &self,
        q: &Tensor,
        k: &Tensor,
        input_positions: &Vec<Vec<usize>>,
    ) -> Result<(Tensor, Tensor)> {
        let (b_sz, _h, seq_len, _n_embd) = q.dims4()?;
        if q.device().is_gcu() {
            candle_nn::apply_rotary_emb_qkv(
                &q,
                &k,
                &self.cos_sin_cache.cos_sin,
                &self.cos_sin_cache.sin,
                input_positions[0][0],
                0,
                true,
                true,
            )
        } else {
            let mut q_embeds = Vec::new();
            let mut k_embeds = Vec::new();
            for (b, seqlen_offset) in zip(0..b_sz, input_positions) {
                let cos = self
                    .cos_sin_cache
                    .cos
                    .narrow(0, seqlen_offset[0], seq_len)?;
                let sin = self
                    .cos_sin_cache
                    .sin
                    .narrow(0, seqlen_offset[0], seq_len)?;
                let x_q = q.narrow(0, b, 1)?;
                let x_k = k.narrow(0, b, 1)?;
                let q_embed = candle_nn::rotary_emb::rope(&x_q, &cos, &sin).unwrap();
                let k_embed = candle_nn::rotary_emb::rope(&x_k, &cos, &sin).unwrap();
                q_embeds.push(q_embed);
                k_embeds.push(k_embed);
            }
            Ok((Tensor::cat(&q_embeds, 0)?, Tensor::cat(&k_embeds, 0)?))
=======
    fn apply_rotary_emb(&self, x: &Tensor, input_positions: &[Vec<usize>]) -> Result<Tensor> {
        let _enter = self.span_rot.enter();
        let (b_sz, _, seq_len, _hidden_size) = x.dims4()?;
        let mut embeds = Vec::new();
        for (b, seqlen_offset) in zip(0..b_sz, input_positions) {
            let cos = self
                .cos_sin_cache
                .cos
                .narrow(0, seqlen_offset[0], seq_len)?;
            let sin = self
                .cos_sin_cache
                .sin
                .narrow(0, seqlen_offset[0], seq_len)?;
            let x_b = x.narrow(0, b, 1)?;
            let embed = candle_nn::rotary_emb::rope(&x_b, &cos, &sin).unwrap();
            embeds.push(embed);
>>>>>>> 08f9491c
        }
    }

    fn forward(
        &mut self,
        x: &Tensor,
        attention_mask: Option<&Tensor>,
        input_positions: &[Vec<usize>],
        cache: Option<(&Tensor, &Tensor)>,
        input_metadata: &mut InputMetadata,
    ) -> Result<Tensor> {
        let _enter = self.span.enter();
        let (b_sz, seq_len, hidden_size) = x.dims3()?;
        let q = self.q_proj.forward(x)?;
        let k = self.k_proj.forward(x)?;
        let v = self.v_proj.forward(x)?;

        let (q, k, v) = if seq_len == 1 {
            //no need transpose for seq_len == 1, change reshape dim
            let q = q.reshape((b_sz, self.num_attention_heads, seq_len, self.head_dim))?;
            let k = k.reshape((b_sz, self.num_key_value_heads, seq_len, self.head_dim))?;
            let v = v.reshape((b_sz, self.num_key_value_heads, seq_len, self.head_dim))?;
            (q, k, v)
        } else {
            let q = q
                .reshape((b_sz, seq_len, self.num_attention_heads, self.head_dim))?
                .transpose(1, 2)?;
            let k = k
                .reshape((b_sz, seq_len, self.num_key_value_heads, self.head_dim))?
                .transpose(1, 2)?;
            let v = v
                .reshape((b_sz, seq_len, self.num_key_value_heads, self.head_dim))?
                .transpose(1, 2)?;
            (q, k, v.contiguous()?)
        };

        let (q, k) = self.apply_rotary_emb_qkv(&q, &k, input_positions)?;

        let y = self.attn.forward(
            &q,
            &k,
            &v,
            attention_mask,
            cache.map(|(k_, _)| k_.clone()),
            cache.map(|(_, v_)| v_.clone()),
            input_metadata,
            None,
        )?;

        let y = if attention_mask.is_some() {
            y.transpose(1, 2)?.reshape(&[b_sz, seq_len, hidden_size])?
        } else {
            y.reshape(&[b_sz, seq_len, hidden_size])?
        };
        let y = self.o_proj.forward(&y)?;
        Ok(y)
    }

    fn load(vb: VarBuilder, cfg: &Config, dtype: DType, device: &Device) -> Result<Self> {
        let span = tracing::span!(tracing::Level::TRACE, "attn");
        let span_rot = tracing::span!(tracing::Level::TRACE, "attn-rot");
        let size_in = cfg.hidden_size;
        let size_q = (cfg.hidden_size / cfg.num_attention_heads) * cfg.num_attention_heads;
        let size_kv = (cfg.hidden_size / cfg.num_attention_heads) * cfg.num_key_value_heads;
        let q_proj = linear(size_in, size_q, vb.pp("q_proj"), &cfg.specific_config.quant)?;
        let k_proj = linear(
            size_in,
            size_kv,
            vb.pp("k_proj"),
            &cfg.specific_config.quant,
        )?;
        let v_proj = linear(
            size_in,
            size_kv,
            vb.pp("v_proj"),
            &cfg.specific_config.quant,
        )?;
        let o_proj = linear(size_q, size_in, vb.pp("o_proj"), &cfg.specific_config.quant)?;
        let head_dim = cfg.hidden_size / cfg.num_attention_heads;

        Ok(Self {
            q_proj,
            k_proj,
            v_proj,
            o_proj,
            num_attention_heads: cfg.num_attention_heads,
            num_key_value_heads: cfg.num_key_value_heads,
            head_dim,
            span,
            span_rot,
            attn: PagedAttention::new(
                cfg.num_attention_heads,
                head_dim,
                1. / ((head_dim as f32).sqrt()),
                Some(cfg.num_key_value_heads),
                None,
                vb.device().clone(),
                None,
            )?,
            cos_sin_cache: Cache::new(dtype, cfg, device)?,
        })
    }
}

#[derive(Debug, Clone)]
struct Mlp {
    c_fc1: Linear,
    c_fc2: Linear,
    c_proj: Linear,
    span: tracing::Span,
}

impl Mlp {
    fn forward(&self, x: &Tensor) -> Result<Tensor> {
        let _enter = self.span.enter();
        let x = (candle_nn::ops::silu(&self.c_fc1.forward(x)?)? * self.c_fc2.forward(x)?)?;
        self.c_proj.forward(&x)
    }

    fn load(vb: VarBuilder, cfg: &Config) -> Result<Self> {
        let span = tracing::span!(tracing::Level::TRACE, "mlp");
        let h_size = cfg.hidden_size;
        let i_size = cfg.intermediate_size;
        let c_fc1 = linear(
            h_size,
            i_size,
            vb.pp("gate_proj"),
            &cfg.specific_config.quant,
        )?;
        let c_fc2 = linear(h_size, i_size, vb.pp("up_proj"), &cfg.specific_config.quant)?;
        let c_proj = linear(
            i_size,
            h_size,
            vb.pp("down_proj"),
            &cfg.specific_config.quant,
        )?;
        Ok(Self {
            c_fc1,
            c_fc2,
            c_proj,
            span,
        })
    }
}

struct Block {
    rms_1: RmsNorm,
    attn: CausalSelfAttention,
    rms_2: RmsNorm,
    mlp: Mlp,
    span: tracing::Span,
}

impl Block {
    fn forward(
        &mut self,
        x: &Tensor,
        attention_mask: Option<&Tensor>,
        input_positions: &[Vec<usize>],
        cache: Option<(&Tensor, &Tensor)>,
        input_metadata: &mut InputMetadata,
    ) -> Result<Tensor> {
        let _enter = self.span.enter();
        let residual = x;
        let x = self.rms_1.forward(x)?;
        let x = (self
            .attn
            .forward(&x, attention_mask, input_positions, cache, input_metadata)?
            + residual)?;
        let residual = &x;
        let x = (self.mlp.forward(&self.rms_2.forward(&x)?)? + residual)?;
        Ok(x)
    }

    fn load(vb: VarBuilder, cfg: &Config, dtype: DType, device: &Device) -> Result<Self> {
        let span = tracing::span!(tracing::Level::TRACE, "block");
        let attn = CausalSelfAttention::load(vb.pp("self_attn"), cfg, dtype, device)?;
        let mlp = Mlp::load(vb.pp("mlp"), cfg)?;
        let rms_1 = RmsNorm::new(cfg.hidden_size, cfg.rms_norm_eps, vb.pp("input_layernorm"))?;
        let rms_2 = RmsNorm::new(
            cfg.hidden_size,
            cfg.rms_norm_eps,
            vb.pp("post_attention_layernorm"),
        )?;
        Ok(Self {
            rms_1,
            attn,
            rms_2,
            mlp,
            span,
        })
    }
}

pub struct Llama {
    wte: Embedding,
    blocks: Vec<Block>,
    ln_f: RmsNorm,
    lm_head: Linear,
    cfg: Config,
    dtype: DType,
    device: Device,
}

impl Llama {
    fn prepare_decoder_attention_mask(&self, b_size: usize, tgt_len: usize) -> Result<Tensor> {
        let mask: Vec<_> = (0..tgt_len)
            .flat_map(|i| (0..tgt_len).map(move |j| if i < j { f32::NEG_INFINITY } else { 0. }))
            .collect();
        let mask = Tensor::from_slice(&mask, (tgt_len, tgt_len), &self.device)?;
        mask.expand((b_size, 1, tgt_len, tgt_len))?
            .contiguous()?
            .to_dtype(self.dtype)
    }

    pub fn forward(
        &mut self,
        x: &Tensor,
        input_positions: &[Vec<usize>],
        kv_caches: Option<&Vec<(Tensor, Tensor)>>,
        input_metadata: &mut InputMetadata,
    ) -> Result<Tensor> {
        let (_b_sz, seq_len) = x.dims2()?;
        let attention_mask = if seq_len <= 1 {
            None
        } else {
            let mask = self.prepare_decoder_attention_mask(_b_sz, seq_len)?;
            Some(mask)
        };
        let mut x = self.wte.forward(x)?;
        if let Some(kv_caches) = kv_caches {
            for ((k_cache, v_cache), block) in zip(kv_caches.iter(), &mut self.blocks) {
                x = block.forward(
                    &x,
                    attention_mask.as_ref(),
                    input_positions,
                    Some((k_cache, v_cache)),
                    input_metadata,
                )?;
            }
        } else {
            for block in &mut self.blocks {
                x = block.forward(
                    &x,
                    attention_mask.as_ref(),
                    input_positions,
                    None,
                    input_metadata,
                )?;
            }
        }
        let x = self.ln_f.forward(&x)?;
        let x = x.i((.., seq_len - 1, ..))?.contiguous()?;
        let logits = self.lm_head.forward(&x)?;
        logits.to_dtype(DType::F32)
    }

    pub fn load(vb: VarBuilder, cfg: &Config, dtype: DType, device: &Device) -> Result<Self> {
        let wte = embedding(cfg.vocab_size, cfg.hidden_size, vb.pp("model.embed_tokens"))?;
        let lm_head = linear(
            cfg.hidden_size,
            cfg.vocab_size,
            vb.pp("lm_head"),
            &cfg.specific_config.quant,
        )?;
        let ln_f = RmsNorm::new(cfg.hidden_size, cfg.rms_norm_eps, vb.pp("model.norm"))?;
        let blocks: Vec<_> = (0..cfg.num_hidden_layers)
            .map(|i| Block::load(vb.pp(&format!("model.layers.{i}")), cfg, dtype, device).unwrap())
            .collect();

        Ok(Self {
            wte,
            blocks,
            ln_f,
            lm_head,
            cfg: cfg.clone(),
            dtype,
            device: device.clone(),
        })
    }

    pub fn get_config(&self) -> &Config {
        &self.cfg
    }
}<|MERGE_RESOLUTION|>--- conflicted
+++ resolved
@@ -112,7 +112,6 @@
 }
 
 impl CausalSelfAttention {
-<<<<<<< HEAD
     fn apply_rotary_emb_qkv(
         &self,
         q: &Tensor,
@@ -151,24 +150,6 @@
                 k_embeds.push(k_embed);
             }
             Ok((Tensor::cat(&q_embeds, 0)?, Tensor::cat(&k_embeds, 0)?))
-=======
-    fn apply_rotary_emb(&self, x: &Tensor, input_positions: &[Vec<usize>]) -> Result<Tensor> {
-        let _enter = self.span_rot.enter();
-        let (b_sz, _, seq_len, _hidden_size) = x.dims4()?;
-        let mut embeds = Vec::new();
-        for (b, seqlen_offset) in zip(0..b_sz, input_positions) {
-            let cos = self
-                .cos_sin_cache
-                .cos
-                .narrow(0, seqlen_offset[0], seq_len)?;
-            let sin = self
-                .cos_sin_cache
-                .sin
-                .narrow(0, seqlen_offset[0], seq_len)?;
-            let x_b = x.narrow(0, b, 1)?;
-            let embed = candle_nn::rotary_emb::rope(&x_b, &cos, &sin).unwrap();
-            embeds.push(embed);
->>>>>>> 08f9491c
         }
     }
 
