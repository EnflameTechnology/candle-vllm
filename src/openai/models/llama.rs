use super::{attention::Attention, mlp::Mlp, rotary_emb::ScalingRotaryEmbedding, Config};
use crate::backend::progress::{ProgressLike, ProgressReporter};
use crate::openai::distributed::{embedding, rms_norm, Comm, ReplicatedLinear, VarBuilder};
use crate::openai::models::mask::get_attention_casual_mask;
use crate::InputMetadata;
use candle::{DType, Device, Result, Tensor};
use candle_core as candle;
use candle_nn::{Embedding, Module, RmsNorm};
use parking_lot::RwLock;
use std::iter::zip;
use std::path::PathBuf;
pub use std::rc::Rc;
use std::sync::Arc;

impl Llama {
    pub fn load_config(filename: &PathBuf, isq: Option<String>) -> Result<Config> {
        let mut config = Config::load_config(filename.clone())?;
        config.head_dim = Some(
            config
                .head_dim
                .unwrap_or(config.hidden_size / config.num_attention_heads),
        );
        config.num_key_value_heads = Some(
            config
                .num_key_value_heads
                .unwrap_or(config.num_attention_heads),
        );
        config.max_seq_len = config.max_position_embeddings.unwrap_or(config.max_seq_len);
        if config.quantization_config.is_some() {
            config.quant = Some(
                config
                    .quantization_config
                    .as_ref()
                    .unwrap()
                    .quant_method
                    .clone(),
            );
        } else if isq.is_some() {
            config.quant = Some(isq.unwrap().to_string());
        }
        Ok(config)
    }
}

<<<<<<< HEAD
struct CausalSelfAttention {
    q_proj: TensorParallelColumnLinear,
    k_proj: TensorParallelColumnLinear,
    v_proj: TensorParallelColumnLinear,
    o_proj: TensorParallelRowLinear,
    num_attention_heads: usize,
    num_key_value_heads: usize,
    head_dim: usize,
    attn: PagedAttention,
    rotay_emb: Arc<ScalingRotaryEmbedding>,
}

impl CausalSelfAttention {
    fn forward(
        &self,
        x: &Tensor,
        attention_mask: Option<&Tensor>,
        input_positions: &[Vec<usize>],
        cache: Option<(&Tensor, &Tensor)>,
        input_metadata: &InputMetadata,
    ) -> Result<Tensor> {
        let (b_sz, seq_len, _) = x.dims3()?;
        let q = self.q_proj.forward(x)?;
        let k = self.k_proj.forward(x)?;
        let v = self.v_proj.forward(x)?;

        let (q, k, v) = if seq_len == 1 {
            //no need transpose for seq_len == 1, change reshape dim
            let q = q.reshape((b_sz, self.num_attention_heads, seq_len, self.head_dim))?;
            let k = k.reshape((b_sz, self.num_key_value_heads, seq_len, self.head_dim))?;
            let v = v.reshape((b_sz, self.num_key_value_heads, seq_len, self.head_dim))?;
            (q, k, v)
        } else {
            let q = q
                .reshape((b_sz, seq_len, self.num_attention_heads, self.head_dim))?
                .transpose(1, 2)?;
            let k = k
                .reshape((b_sz, seq_len, self.num_key_value_heads, self.head_dim))?
                .transpose(1, 2)?;
            let v = v
                .reshape((b_sz, seq_len, self.num_key_value_heads, self.head_dim))?
                .transpose(1, 2)?;
            (q, k, v.contiguous()?)
        };

        let (q, k) = self.rotay_emb.apply_rotary_emb(&q, &k, input_positions)?;

        let y = self
            .attn
            .forward(
                &q,
                &k,
                &v,
                attention_mask,
                cache.map(|(k_, _)| k_.clone()),
                cache.map(|(_, v_)| v_.clone()),
                input_metadata,
                None,
            )?
            .reshape((b_sz, seq_len, ()))?;

        let y = self.o_proj.forward(&y)?;
        Ok(y)
    }

    fn load(
        vb: VarBuilder,
        cfg: &Config,
        comm: Rc<Comm>,
        rotay_emb: Arc<ScalingRotaryEmbedding>,
    ) -> Result<Self> {
        let size_in = cfg.hidden_size;
        let size_q = (cfg.hidden_size / cfg.num_attention_heads) * cfg.num_attention_heads;
        let size_kv =
            (cfg.hidden_size / cfg.num_attention_heads) * cfg.num_key_value_heads.unwrap();
        let q_proj = TensorParallelColumnLinear::load_with_hints(
            size_in,
            size_q,
            false,
            vb.pp("q_proj"),
            comm.clone(),
            &cfg.quant,
            &cfg.quantization_config,
        )?;
        let k_proj = TensorParallelColumnLinear::load_with_hints(
            size_in,
            size_kv,
            false,
            vb.pp("k_proj"),
            comm.clone(),
            &cfg.quant,
            &cfg.quantization_config,
        )?;

        let q8_0_quant = Some("q8_0".to_string());
        let v_proj = TensorParallelColumnLinear::load_with_hints(
            size_in,
            size_kv,
            false,
            vb.pp("v_proj"),
            comm.clone(),
            if cfg.quant.is_some()
                && !matches!(
                    cfg.quant.as_ref().unwrap().as_str(),
                    "gptq" | "awq" | "marlin"
                )
            {
                &q8_0_quant
            } else {
                &cfg.quant
            },
            &cfg.quantization_config,
        )?;

        let o_proj = TensorParallelRowLinear::load_with_hints(
            size_q,
            size_in,
            false,
            vb.pp("o_proj"),
            comm.clone(),
            &cfg.quant,
            &cfg.quantization_config,
        )?;
        let head_dim = cfg.hidden_size / cfg.num_attention_heads;
        let attention_heads = cfg.num_attention_heads / comm.world_size();
        let kv_heads = cfg.num_key_value_heads.unwrap() / comm.world_size();
        Ok(Self {
            q_proj,
            k_proj,
            v_proj,
            o_proj,
            num_attention_heads: attention_heads,
            num_key_value_heads: kv_heads,
            head_dim,
            attn: PagedAttention::new(
                attention_heads,
                head_dim,
                1. / ((head_dim as f32).sqrt()),
                Some(kv_heads),
                cfg.sliding_window,
                vb.device().clone(),
                None,
            )?,
            rotay_emb: rotay_emb.clone(),
        })
    }
}

struct Mlp {
    c_fc1: TensorParallelColumnLinear,
    c_fc2: TensorParallelColumnLinear,
    c_proj: TensorParallelRowLinear,
}

impl Mlp {
    fn forward(&self, x: &Tensor) -> Result<Tensor> {
        let x = (candle_nn::ops::silu(&self.c_fc1.forward(x)?)? * self.c_fc2.forward(x)?)?;
        self.c_proj.forward(&x)
    }

    fn load(vb: VarBuilder, cfg: &Config, comm: Rc<Comm>) -> Result<Self> {
        let h_size = cfg.hidden_size;
        let i_size = cfg.intermediate_size;
        let c_fc1 = TensorParallelColumnLinear::load_with_hints(
            h_size,
            i_size,
            false,
            vb.pp("gate_proj"),
            comm.clone(),
            &cfg.quant,
            &cfg.quantization_config,
        )?;
        let c_fc2 = TensorParallelColumnLinear::load_with_hints(
            h_size,
            i_size,
            false,
            vb.pp("up_proj"),
            comm.clone(),
            &cfg.quant,
            &cfg.quantization_config,
        )?;
        let c_proj = TensorParallelRowLinear::load_with_hints(
            i_size,
            h_size,
            false,
            vb.pp("down_proj"),
            comm,
            &cfg.quant,
            &cfg.quantization_config,
        )?;
        Ok(Self {
            c_fc1,
            c_fc2,
            c_proj,
        })
    }
}

=======
>>>>>>> 64897456
struct Block {
    rms_1: RmsNorm,
    attn: Attention,
    rms_2: RmsNorm,
    mlp: Mlp,
}

impl Block {
    fn forward(
        &self,
        x: &Tensor,
        attention_mask: Option<&Vec<Tensor>>,
        input_positions: &Tensor,
        cache: Option<(&Tensor, &Tensor)>,
        input_metadata: &InputMetadata,
    ) -> Result<Tensor> {
        let residual = x;
        let x = self.rms_1.forward(x)?;
        let x = (self
            .attn
            .forward(&x, attention_mask, input_positions, cache, input_metadata)?
            + residual)?;
        let residual = &x;
        let x = (self.mlp.forward(&self.rms_2.forward(&x)?)? + residual)?;
        Ok(x)
    }

    fn load(
        vb: VarBuilder,
        cfg: &Config,
        comm: Rc<Comm>,
        rotay_emb: Arc<ScalingRotaryEmbedding>,
    ) -> Result<Self> {
        let attn = Attention::new(
            rotay_emb.clone(),
            cfg,
            vb.pp("self_attn"),
            comm.clone(),
            cfg.sliding_window,
        )?;
        let mlp = Mlp::new(cfg, vb.pp("mlp"), comm.clone())?;
        let rms_1 = rms_norm(cfg.hidden_size, cfg.rms_norm_eps, vb.pp("input_layernorm"))?;
        let rms_2 = rms_norm(
            cfg.hidden_size,
            cfg.rms_norm_eps,
            vb.pp("post_attention_layernorm"),
        )?;
        Ok(Self {
            rms_1,
            attn,
            rms_2,
            mlp,
        })
    }
}

pub struct Llama {
    wte: Embedding,
    blocks: Vec<Block>,
    norm: RmsNorm,
    lm_head: ReplicatedLinear,
    cfg: Config,
    dtype: DType,
    device: Device,
}

impl Llama {
    pub fn forward(
        &self,
        x: &Tensor,
        input_positions: &Tensor,
        kv_caches: Option<&Vec<(Tensor, Tensor)>>,
        input_metadata: &InputMetadata,
    ) -> Result<Tensor> {
        let seqlens = if input_metadata.cu_seqlens_q.is_some() {
            input_metadata
                .cu_seqlens_q
                .as_ref()
                .unwrap()
                .to_vec1::<u32>()?[1..]
                .into()
        } else {
            Vec::new()
        };
        let attention_mask = get_attention_casual_mask(
            &self.device,
            self.dtype,
            input_positions,
            &seqlens,
            self.cfg.sliding_window,
            input_metadata.is_prefill,
        );
        let mut xs = self.wte.forward(x)?;
        if let Some(kv_caches) = kv_caches {
            for ((k_cache, v_cache), block) in zip(kv_caches.iter(), &self.blocks) {
                xs = block.forward(
                    &xs,
                    attention_mask.as_ref(),
                    input_positions,
                    Some((k_cache, v_cache)),
                    input_metadata,
                )?;
            }
        } else {
            for block in &self.blocks {
                xs = block.forward(
                    &xs,
                    attention_mask.as_ref(),
                    input_positions,
                    None,
                    input_metadata,
                )?;
            }
        }
        if !seqlens.is_empty() {
            let indices: Vec<_> = seqlens.iter().map(|x| x - 1 as u32).collect();
            let batch = indices.len();
            xs = xs.index_select(&Tensor::from_vec(indices, (batch,), xs.device())?, 0)?;
        }
        let xs = self.norm.forward(&xs)?;
        self.lm_head.forward(&xs)?.to_dtype(DType::F32)
    }

    pub fn load(
        vb: VarBuilder,
        cfg: &Config,
        dtype: DType,
        device: &Device,
        comm: Rc<Comm>,
        progress_reporter: Arc<RwLock<ProgressReporter>>,
    ) -> Result<Self> {
        let wte = embedding(cfg.vocab_size, cfg.hidden_size, vb.pp("model.embed_tokens"))?;
        let lm_head = ReplicatedLinear::load_no_bias(
            cfg.hidden_size,
            cfg.vocab_size,
            vb.pp("lm_head"),
            &None,
            &None,
        )?;

        let rotary_emb = Arc::new(ScalingRotaryEmbedding::new(DType::F32, cfg, device, true)?);
        let norm = rms_norm(cfg.hidden_size, cfg.rms_norm_eps, vb.pp("model.norm"))?;
        let reporter = progress_reporter.clone();
        let blocks: Vec<_> = (0..cfg.num_hidden_layers)
            .map(|i| {
                let b = Block::load(
                    vb.pp(format!("model.layers.{i}")),
                    cfg,
                    comm.clone(),
                    rotary_emb.clone(),
                )
                .unwrap();
                reporter.write().set_progress(i + 1);
                b
            })
            .collect();

        Ok(Self {
            wte,
            blocks,
            norm,
            lm_head,
            cfg: cfg.clone(),
            dtype,
            device: device.clone(),
        })
    }

    pub fn get_config(&self) -> &Config {
        &self.cfg
    }
}<|MERGE_RESOLUTION|>--- conflicted
+++ resolved
@@ -42,207 +42,6 @@
     }
 }
 
-<<<<<<< HEAD
-struct CausalSelfAttention {
-    q_proj: TensorParallelColumnLinear,
-    k_proj: TensorParallelColumnLinear,
-    v_proj: TensorParallelColumnLinear,
-    o_proj: TensorParallelRowLinear,
-    num_attention_heads: usize,
-    num_key_value_heads: usize,
-    head_dim: usize,
-    attn: PagedAttention,
-    rotay_emb: Arc<ScalingRotaryEmbedding>,
-}
-
-impl CausalSelfAttention {
-    fn forward(
-        &self,
-        x: &Tensor,
-        attention_mask: Option<&Tensor>,
-        input_positions: &[Vec<usize>],
-        cache: Option<(&Tensor, &Tensor)>,
-        input_metadata: &InputMetadata,
-    ) -> Result<Tensor> {
-        let (b_sz, seq_len, _) = x.dims3()?;
-        let q = self.q_proj.forward(x)?;
-        let k = self.k_proj.forward(x)?;
-        let v = self.v_proj.forward(x)?;
-
-        let (q, k, v) = if seq_len == 1 {
-            //no need transpose for seq_len == 1, change reshape dim
-            let q = q.reshape((b_sz, self.num_attention_heads, seq_len, self.head_dim))?;
-            let k = k.reshape((b_sz, self.num_key_value_heads, seq_len, self.head_dim))?;
-            let v = v.reshape((b_sz, self.num_key_value_heads, seq_len, self.head_dim))?;
-            (q, k, v)
-        } else {
-            let q = q
-                .reshape((b_sz, seq_len, self.num_attention_heads, self.head_dim))?
-                .transpose(1, 2)?;
-            let k = k
-                .reshape((b_sz, seq_len, self.num_key_value_heads, self.head_dim))?
-                .transpose(1, 2)?;
-            let v = v
-                .reshape((b_sz, seq_len, self.num_key_value_heads, self.head_dim))?
-                .transpose(1, 2)?;
-            (q, k, v.contiguous()?)
-        };
-
-        let (q, k) = self.rotay_emb.apply_rotary_emb(&q, &k, input_positions)?;
-
-        let y = self
-            .attn
-            .forward(
-                &q,
-                &k,
-                &v,
-                attention_mask,
-                cache.map(|(k_, _)| k_.clone()),
-                cache.map(|(_, v_)| v_.clone()),
-                input_metadata,
-                None,
-            )?
-            .reshape((b_sz, seq_len, ()))?;
-
-        let y = self.o_proj.forward(&y)?;
-        Ok(y)
-    }
-
-    fn load(
-        vb: VarBuilder,
-        cfg: &Config,
-        comm: Rc<Comm>,
-        rotay_emb: Arc<ScalingRotaryEmbedding>,
-    ) -> Result<Self> {
-        let size_in = cfg.hidden_size;
-        let size_q = (cfg.hidden_size / cfg.num_attention_heads) * cfg.num_attention_heads;
-        let size_kv =
-            (cfg.hidden_size / cfg.num_attention_heads) * cfg.num_key_value_heads.unwrap();
-        let q_proj = TensorParallelColumnLinear::load_with_hints(
-            size_in,
-            size_q,
-            false,
-            vb.pp("q_proj"),
-            comm.clone(),
-            &cfg.quant,
-            &cfg.quantization_config,
-        )?;
-        let k_proj = TensorParallelColumnLinear::load_with_hints(
-            size_in,
-            size_kv,
-            false,
-            vb.pp("k_proj"),
-            comm.clone(),
-            &cfg.quant,
-            &cfg.quantization_config,
-        )?;
-
-        let q8_0_quant = Some("q8_0".to_string());
-        let v_proj = TensorParallelColumnLinear::load_with_hints(
-            size_in,
-            size_kv,
-            false,
-            vb.pp("v_proj"),
-            comm.clone(),
-            if cfg.quant.is_some()
-                && !matches!(
-                    cfg.quant.as_ref().unwrap().as_str(),
-                    "gptq" | "awq" | "marlin"
-                )
-            {
-                &q8_0_quant
-            } else {
-                &cfg.quant
-            },
-            &cfg.quantization_config,
-        )?;
-
-        let o_proj = TensorParallelRowLinear::load_with_hints(
-            size_q,
-            size_in,
-            false,
-            vb.pp("o_proj"),
-            comm.clone(),
-            &cfg.quant,
-            &cfg.quantization_config,
-        )?;
-        let head_dim = cfg.hidden_size / cfg.num_attention_heads;
-        let attention_heads = cfg.num_attention_heads / comm.world_size();
-        let kv_heads = cfg.num_key_value_heads.unwrap() / comm.world_size();
-        Ok(Self {
-            q_proj,
-            k_proj,
-            v_proj,
-            o_proj,
-            num_attention_heads: attention_heads,
-            num_key_value_heads: kv_heads,
-            head_dim,
-            attn: PagedAttention::new(
-                attention_heads,
-                head_dim,
-                1. / ((head_dim as f32).sqrt()),
-                Some(kv_heads),
-                cfg.sliding_window,
-                vb.device().clone(),
-                None,
-            )?,
-            rotay_emb: rotay_emb.clone(),
-        })
-    }
-}
-
-struct Mlp {
-    c_fc1: TensorParallelColumnLinear,
-    c_fc2: TensorParallelColumnLinear,
-    c_proj: TensorParallelRowLinear,
-}
-
-impl Mlp {
-    fn forward(&self, x: &Tensor) -> Result<Tensor> {
-        let x = (candle_nn::ops::silu(&self.c_fc1.forward(x)?)? * self.c_fc2.forward(x)?)?;
-        self.c_proj.forward(&x)
-    }
-
-    fn load(vb: VarBuilder, cfg: &Config, comm: Rc<Comm>) -> Result<Self> {
-        let h_size = cfg.hidden_size;
-        let i_size = cfg.intermediate_size;
-        let c_fc1 = TensorParallelColumnLinear::load_with_hints(
-            h_size,
-            i_size,
-            false,
-            vb.pp("gate_proj"),
-            comm.clone(),
-            &cfg.quant,
-            &cfg.quantization_config,
-        )?;
-        let c_fc2 = TensorParallelColumnLinear::load_with_hints(
-            h_size,
-            i_size,
-            false,
-            vb.pp("up_proj"),
-            comm.clone(),
-            &cfg.quant,
-            &cfg.quantization_config,
-        )?;
-        let c_proj = TensorParallelRowLinear::load_with_hints(
-            i_size,
-            h_size,
-            false,
-            vb.pp("down_proj"),
-            comm,
-            &cfg.quant,
-            &cfg.quantization_config,
-        )?;
-        Ok(Self {
-            c_fc1,
-            c_fc2,
-            c_proj,
-        })
-    }
-}
-
-=======
->>>>>>> 64897456
 struct Block {
     rms_1: RmsNorm,
     attn: Attention,
