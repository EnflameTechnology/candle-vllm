--- conflicted
+++ resolved
@@ -480,11 +480,7 @@
                     comm.clone(),
                 )
                 .unwrap();
-<<<<<<< HEAD
-                reporter.write().unwrap().set_progress(i);
-=======
                 reporter.write().unwrap().set_progress(i + 1);
->>>>>>> 29870973
                 b
             })
             .collect();
