--- conflicted
+++ resolved
@@ -46,10 +46,7 @@
             tie_word_embeddings: false,
             rope_scaling: None,
             original_max_position_embeddings: None,
-<<<<<<< HEAD
-=======
             attention_bias: false,
->>>>>>> 54c634d0
         }
     }
 }
