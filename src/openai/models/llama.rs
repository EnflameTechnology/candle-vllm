use super::rotary_emb::Llama3RotaryEmbedding;
use super::Config;
use crate::backend::progress::{ProgressLike, ProgressReporter};
use crate::openai::distributed::{
    embedding, rms_norm, Comm, ReplicatedLinear, TensorParallelColumnLinear,
    TensorParallelRowLinear, VarBuilder,
};
use crate::paged_attention::input_metadata::InputMetadata;
use crate::paged_attention::PagedAttention;
use candle::{DType, Device, IndexOp, Result, Tensor};
use candle_core as candle;
use candle_nn::{Embedding, Module, RmsNorm};
use std::iter::zip;
use std::path::PathBuf;
pub use std::rc::Rc;
use std::sync::{Arc, RwLock};

impl Llama {
    pub fn load_config(filename: &PathBuf, isq: Option<String>) -> Result<Config> {
        let mut config = Config::load_config(filename.clone())?;
        config.head_dim = Some(
            config
                .head_dim
                .unwrap_or(config.hidden_size / config.num_attention_heads),
        );
        config.num_key_value_heads = Some(
            config
                .num_key_value_heads
                .unwrap_or(config.num_attention_heads),
        );
        config.max_seq_len = config.max_position_embeddings.unwrap_or(config.max_seq_len);
        if config.quantization_config.is_some() {
            config.quant = Some(
                config
                    .quantization_config
                    .as_ref()
                    .unwrap()
                    .quant_method
                    .clone(),
            );
        } else if isq.is_some() {
            config.quant = Some(isq.unwrap().to_string());
        }
        Ok(config)
    }
}

<<<<<<< HEAD
#[derive(Debug, Clone)]
pub struct Cache {
    cos: Tensor,
    sin: Tensor,
    cos_sin: Tensor,
}

impl Cache {
    pub fn new(dtype: DType, config: &Config, device: &Device) -> Result<Self> {
        // precompute freqs_cis
        let n_elem = config.hidden_size / config.num_attention_heads;
        let theta: Vec<_> = (0..n_elem)
            .step_by(2)
            .map(|i| 1f32 / config.rope_theta.powf(i as f64 / n_elem as f64) as f32)
            .collect();
        let theta = Tensor::new(theta.as_slice(), device)?;
        let idx_theta = Tensor::arange(0, config.max_seq_len as u32, device)?
            .to_dtype(DType::F32)?
            .reshape((config.max_seq_len, 1))?
            .matmul(&theta.reshape((1, theta.elem_count()))?)?;
        let cos = idx_theta.cos()?.to_dtype(dtype)?;
        let sin = idx_theta.sin()?.to_dtype(dtype)?;
        let cos_sin = Tensor::cat(&[&cos, &sin], candle::D::Minus1)?.contiguous()?; //must be contiguous tensor;
        Ok(Self { cos, sin, cos_sin })
    }
}

=======
>>>>>>> 93541898
struct CausalSelfAttention {
    q_proj: TensorParallelColumnLinear,
    k_proj: TensorParallelColumnLinear,
    v_proj: TensorParallelColumnLinear,
    o_proj: TensorParallelRowLinear,
    num_attention_heads: usize,
    num_key_value_heads: usize,
    head_dim: usize,
    attn: PagedAttention,
    rotay_emb: Arc<Llama3RotaryEmbedding>,
}

impl CausalSelfAttention {
<<<<<<< HEAD
    fn apply_rotary_emb_qkv(
        &self,
        q: &Tensor,
        k: &Tensor,
        input_positions: &[Vec<usize>],
    ) -> Result<(Tensor, Tensor)> {
        let (b_sz, _h, seq_len, _n_embd) = q.dims4()?;
        if q.device().is_gcu() {
            let mut _input_positions = Vec::<i32>::new();
            for seqlen_offset in input_positions {
                _input_positions.push(seqlen_offset[0] as i32);
            }
            candle_nn::apply_rotary_emb_qkv(
                &q,
                &k,
                &self.cos_sin_cache.cos_sin,
                &self.cos_sin_cache.sin,
                &_input_positions,
                0,
                true,
                true,
            )
        } else {
            let mut q_embeds = Vec::new();
            let mut k_embeds = Vec::new();
            for (b, seqlen_offset) in zip(0..b_sz, input_positions) {
                let cos = self
                    .cos_sin_cache
                    .cos
                    .narrow(0, seqlen_offset[0], seq_len)?;
                let sin = self
                    .cos_sin_cache
                    .sin
                    .narrow(0, seqlen_offset[0], seq_len)?;
                let x_q = q.narrow(0, b, 1)?;
                let x_k = k.narrow(0, b, 1)?;
                let q_embed = candle_nn::rotary_emb::rope(&x_q, &cos, &sin).unwrap();
                let k_embed = candle_nn::rotary_emb::rope(&x_k, &cos, &sin).unwrap();
                q_embeds.push(q_embed);
                k_embeds.push(k_embed);
            }
            Ok((Tensor::cat(&q_embeds, 0)?, Tensor::cat(&k_embeds, 0)?))
        }
    }

=======
>>>>>>> 93541898
    fn forward(
        &self,
        x: &Tensor,
        attention_mask: Option<&Tensor>,
        input_positions: &[Vec<usize>],
        cache: Option<(&Tensor, &Tensor)>,
        input_metadata: &InputMetadata,
    ) -> Result<Tensor> {
        let (b_sz, seq_len, _) = x.dims3()?;
        let q = self.q_proj.forward(x)?;
        let k = self.k_proj.forward(x)?;
        let v = self.v_proj.forward(x)?;

        let (q, k, v) = if seq_len == 1 {
            //no need transpose for seq_len == 1, change reshape dim
            let q = q.reshape((b_sz, self.num_attention_heads, seq_len, self.head_dim))?;
            let k = k.reshape((b_sz, self.num_key_value_heads, seq_len, self.head_dim))?;
            let v = v.reshape((b_sz, self.num_key_value_heads, seq_len, self.head_dim))?;
            (q, k, v)
        } else {
            let q = q
                .reshape((b_sz, seq_len, self.num_attention_heads, self.head_dim))?
                .transpose(1, 2)?;
            let k = k
                .reshape((b_sz, seq_len, self.num_key_value_heads, self.head_dim))?
                .transpose(1, 2)?;
            let v = v
                .reshape((b_sz, seq_len, self.num_key_value_heads, self.head_dim))?
                .transpose(1, 2)?;
            (q, k, v.contiguous()?)
        };

<<<<<<< HEAD
        let (q, k) = self.apply_rotary_emb_qkv(&q, &k, input_positions)?;
=======
        let (q, k) = self.rotay_emb.apply_rotary_emb(&q, &k, input_positions)?;
>>>>>>> 93541898

        let y = self
            .attn
            .forward(
                &q,
                &k,
                &v,
                attention_mask,
                cache.map(|(k_, _)| k_.clone()),
                cache.map(|(_, v_)| v_.clone()),
                input_metadata,
                None,
            )?
            .reshape((b_sz, seq_len, ()))?;

        let y = self.o_proj.forward(&y)?;
        Ok(y)
    }

    fn load(
        vb: VarBuilder,
        cfg: &Config,
        comm: Rc<Comm>,
        rotay_emb: Arc<Llama3RotaryEmbedding>,
    ) -> Result<Self> {
        let size_in = cfg.hidden_size;
        let size_q = (cfg.hidden_size / cfg.num_attention_heads) * cfg.num_attention_heads;
        let size_kv =
            (cfg.hidden_size / cfg.num_attention_heads) * cfg.num_key_value_heads.unwrap();
        let q_proj = TensorParallelColumnLinear::load_with_hints(
            size_in,
            size_q,
            false,
            vb.pp("q_proj"),
            comm.clone(),
            &cfg.quant,
            &cfg.quantization_config,
        )?;
        let k_proj = TensorParallelColumnLinear::load_with_hints(
            size_in,
            size_kv,
            false,
            vb.pp("k_proj"),
            comm.clone(),
            &cfg.quant,
            &cfg.quantization_config,
        )?;

        let q8_0_quant = Some("q8_0".to_string());
        let v_proj = TensorParallelColumnLinear::load_with_hints(
            size_in,
            size_kv,
            false,
            vb.pp("v_proj"),
            comm.clone(),
            if cfg.quant.is_some()
                && !matches!(
                    cfg.quant.as_ref().unwrap().as_str(),
                    "gptq" | "awq" | "marlin"
                )
            {
                &q8_0_quant
            } else {
                &cfg.quant
            },
            &cfg.quantization_config,
        )?;

        let o_proj = TensorParallelRowLinear::load_with_hints(
            size_q,
            size_in,
            false,
            vb.pp("o_proj"),
            comm.clone(),
            &cfg.quant,
            &cfg.quantization_config,
        )?;
        let head_dim = cfg.hidden_size / cfg.num_attention_heads;
        let attention_heads = cfg.num_attention_heads / comm.world_size();
        let kv_heads = cfg.num_key_value_heads.unwrap() / comm.world_size();
        Ok(Self {
            q_proj,
            k_proj,
            v_proj,
            o_proj,
            num_attention_heads: attention_heads,
            num_key_value_heads: kv_heads,
            head_dim,
            attn: PagedAttention::new(
                attention_heads,
                head_dim,
                1. / ((head_dim as f32).sqrt()),
                Some(kv_heads),
                cfg.sliding_window,
                vb.device().clone(),
                None,
            )?,
            rotay_emb: rotay_emb.clone(),
        })
    }
}

struct Mlp {
    c_fc1: TensorParallelColumnLinear,
    c_fc2: TensorParallelColumnLinear,
    c_proj: TensorParallelRowLinear,
}

impl Mlp {
    fn forward(&self, x: &Tensor) -> Result<Tensor> {
        let x = (candle_nn::ops::silu(&self.c_fc1.forward(x)?)? * self.c_fc2.forward(x)?)?;
        self.c_proj.forward(&x)
    }

    fn load(vb: VarBuilder, cfg: &Config, comm: Rc<Comm>) -> Result<Self> {
        let h_size = cfg.hidden_size;
        let i_size = cfg.intermediate_size;
        let c_fc1 = TensorParallelColumnLinear::load_with_hints(
            h_size,
            i_size,
            false,
            vb.pp("gate_proj"),
            comm.clone(),
            &cfg.quant,
            &cfg.quantization_config,
        )?;
        let c_fc2 = TensorParallelColumnLinear::load_with_hints(
            h_size,
            i_size,
            false,
            vb.pp("up_proj"),
            comm.clone(),
            &cfg.quant,
            &cfg.quantization_config,
        )?;
        let c_proj = TensorParallelRowLinear::load_with_hints(
            i_size,
            h_size,
            false,
            vb.pp("down_proj"),
            comm,
            &cfg.quant,
            &cfg.quantization_config,
        )?;
        Ok(Self {
            c_fc1,
            c_fc2,
            c_proj,
        })
    }
}

struct Block {
    rms_1: RmsNorm,
    attn: CausalSelfAttention,
    rms_2: RmsNorm,
    mlp: Mlp,
}

impl Block {
    fn forward(
        &self,
        x: &Tensor,
        attention_mask: Option<&Tensor>,
        input_positions: &[Vec<usize>],
        cache: Option<(&Tensor, &Tensor)>,
        input_metadata: &InputMetadata,
    ) -> Result<Tensor> {
        let residual = x;
        let x = self.rms_1.forward(x)?;
        let x = (self
            .attn
            .forward(&x, attention_mask, input_positions, cache, input_metadata)?
            + residual)?;
        let residual = &x;
        let x = (self.mlp.forward(&self.rms_2.forward(&x)?)? + residual)?;
        Ok(x)
    }

    fn load(
        vb: VarBuilder,
        cfg: &Config,
        comm: Rc<Comm>,
        rotay_emb: Arc<Llama3RotaryEmbedding>,
    ) -> Result<Self> {
        let attn = CausalSelfAttention::load(vb.pp("self_attn"), cfg, comm.clone(), rotay_emb)?;
        let mlp = Mlp::load(vb.pp("mlp"), cfg, comm.clone())?;
        let rms_1 = rms_norm(cfg.hidden_size, cfg.rms_norm_eps, vb.pp("input_layernorm"))?;
        let rms_2 = rms_norm(
            cfg.hidden_size,
            cfg.rms_norm_eps,
            vb.pp("post_attention_layernorm"),
        )?;
        Ok(Self {
            rms_1,
            attn,
            rms_2,
            mlp,
        })
    }
}

pub struct Llama {
    wte: Embedding,
    blocks: Vec<Block>,
    ln_f: RmsNorm,
    lm_head: ReplicatedLinear,
    cfg: Config,
    dtype: DType,
    device: Device,
}

impl Llama {
    pub fn forward(
        &self,
        x: &Tensor,
        input_positions: &[Vec<usize>],
        kv_caches: Option<&Vec<(Tensor, Tensor)>>,
        input_metadata: &InputMetadata,
    ) -> Result<Tensor> {
        let (b_size, seq_len) = x.dims2()?;
        let attention_mask = if seq_len <= 1 {
            None
        } else {
            super::get_attention_casual_mask(
                &self.device,
                self.dtype,
                b_size,
                seq_len,
                input_positions,
                self.cfg.sliding_window,
            )
        };
        let mut x = self.wte.forward(x)?;
        if let Some(kv_caches) = kv_caches {
            for ((k_cache, v_cache), block) in zip(kv_caches.iter(), &self.blocks) {
                x = block.forward(
                    &x,
                    attention_mask.as_ref(),
                    input_positions,
                    Some((k_cache, v_cache)),
                    input_metadata,
                )?;
            }
        } else {
            for block in &self.blocks {
                x = block.forward(
                    &x,
                    attention_mask.as_ref(),
                    input_positions,
                    None,
                    input_metadata,
                )?;
            }
        }
        let x = self.ln_f.forward(&x)?;
        let x = x.i((.., seq_len - 1, ..))?.contiguous()?;
        let logits = self.lm_head.forward(&x)?;
        logits.to_dtype(DType::F32)
    }

    pub fn load(
        vb: VarBuilder,
        cfg: &Config,
        dtype: DType,
        device: &Device,
        comm: Rc<Comm>,
        progress_reporter: Arc<RwLock<ProgressReporter>>,
    ) -> Result<Self> {
        let wte = embedding(cfg.vocab_size, cfg.hidden_size, vb.pp("model.embed_tokens"))?;
        let lm_head = ReplicatedLinear::load_no_bias(
            cfg.hidden_size,
            cfg.vocab_size,
            vb.pp("lm_head"),
            &None,
            &None,
        )?;
<<<<<<< HEAD
=======

        let rotary_emb = Arc::new(Llama3RotaryEmbedding::new(dtype, cfg, device, true)?);
>>>>>>> 93541898
        let ln_f = rms_norm(cfg.hidden_size, cfg.rms_norm_eps, vb.pp("model.norm"))?;
        let reporter = progress_reporter.clone();
        let blocks: Vec<_> = (0..cfg.num_hidden_layers)
            .map(|i| {
                let b = Block::load(
                    vb.pp(format!("model.layers.{i}")),
                    cfg,
                    comm.clone(),
                    rotary_emb.clone(),
                )
                .unwrap();
                reporter.write().unwrap().set_progress(i + 1);
                b
            })
            .collect();

        Ok(Self {
            wte,
            blocks,
            ln_f,
            lm_head,
            cfg: cfg.clone(),
            dtype,
            device: device.clone(),
        })
    }

    pub fn get_config(&self) -> &Config {
        &self.cfg
    }
}<|MERGE_RESOLUTION|>--- conflicted
+++ resolved
@@ -45,36 +45,6 @@
     }
 }
 
-<<<<<<< HEAD
-#[derive(Debug, Clone)]
-pub struct Cache {
-    cos: Tensor,
-    sin: Tensor,
-    cos_sin: Tensor,
-}
-
-impl Cache {
-    pub fn new(dtype: DType, config: &Config, device: &Device) -> Result<Self> {
-        // precompute freqs_cis
-        let n_elem = config.hidden_size / config.num_attention_heads;
-        let theta: Vec<_> = (0..n_elem)
-            .step_by(2)
-            .map(|i| 1f32 / config.rope_theta.powf(i as f64 / n_elem as f64) as f32)
-            .collect();
-        let theta = Tensor::new(theta.as_slice(), device)?;
-        let idx_theta = Tensor::arange(0, config.max_seq_len as u32, device)?
-            .to_dtype(DType::F32)?
-            .reshape((config.max_seq_len, 1))?
-            .matmul(&theta.reshape((1, theta.elem_count()))?)?;
-        let cos = idx_theta.cos()?.to_dtype(dtype)?;
-        let sin = idx_theta.sin()?.to_dtype(dtype)?;
-        let cos_sin = Tensor::cat(&[&cos, &sin], candle::D::Minus1)?.contiguous()?; //must be contiguous tensor;
-        Ok(Self { cos, sin, cos_sin })
-    }
-}
-
-=======
->>>>>>> 93541898
 struct CausalSelfAttention {
     q_proj: TensorParallelColumnLinear,
     k_proj: TensorParallelColumnLinear,
@@ -88,54 +58,6 @@
 }
 
 impl CausalSelfAttention {
-<<<<<<< HEAD
-    fn apply_rotary_emb_qkv(
-        &self,
-        q: &Tensor,
-        k: &Tensor,
-        input_positions: &[Vec<usize>],
-    ) -> Result<(Tensor, Tensor)> {
-        let (b_sz, _h, seq_len, _n_embd) = q.dims4()?;
-        if q.device().is_gcu() {
-            let mut _input_positions = Vec::<i32>::new();
-            for seqlen_offset in input_positions {
-                _input_positions.push(seqlen_offset[0] as i32);
-            }
-            candle_nn::apply_rotary_emb_qkv(
-                &q,
-                &k,
-                &self.cos_sin_cache.cos_sin,
-                &self.cos_sin_cache.sin,
-                &_input_positions,
-                0,
-                true,
-                true,
-            )
-        } else {
-            let mut q_embeds = Vec::new();
-            let mut k_embeds = Vec::new();
-            for (b, seqlen_offset) in zip(0..b_sz, input_positions) {
-                let cos = self
-                    .cos_sin_cache
-                    .cos
-                    .narrow(0, seqlen_offset[0], seq_len)?;
-                let sin = self
-                    .cos_sin_cache
-                    .sin
-                    .narrow(0, seqlen_offset[0], seq_len)?;
-                let x_q = q.narrow(0, b, 1)?;
-                let x_k = k.narrow(0, b, 1)?;
-                let q_embed = candle_nn::rotary_emb::rope(&x_q, &cos, &sin).unwrap();
-                let k_embed = candle_nn::rotary_emb::rope(&x_k, &cos, &sin).unwrap();
-                q_embeds.push(q_embed);
-                k_embeds.push(k_embed);
-            }
-            Ok((Tensor::cat(&q_embeds, 0)?, Tensor::cat(&k_embeds, 0)?))
-        }
-    }
-
-=======
->>>>>>> 93541898
     fn forward(
         &self,
         x: &Tensor,
@@ -168,11 +90,7 @@
             (q, k, v.contiguous()?)
         };
 
-<<<<<<< HEAD
-        let (q, k) = self.apply_rotary_emb_qkv(&q, &k, input_positions)?;
-=======
         let (q, k) = self.rotay_emb.apply_rotary_emb(&q, &k, input_positions)?;
->>>>>>> 93541898
 
         let y = self
             .attn
@@ -450,11 +368,8 @@
             &None,
             &None,
         )?;
-<<<<<<< HEAD
-=======
 
         let rotary_emb = Arc::new(Llama3RotaryEmbedding::new(dtype, cfg, device, true)?);
->>>>>>> 93541898
         let ln_f = rms_norm(cfg.hidden_size, cfg.rms_norm_eps, vb.pp("model.norm"))?;
         let reporter = progress_reporter.clone();
         let blocks: Vec<_> = (0..cfg.num_hidden_layers)
