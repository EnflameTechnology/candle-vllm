--- conflicted
+++ resolved
@@ -1,8 +1,4 @@
-<<<<<<< HEAD
-use super::rotary_emb::Llama3RotaryEmbedding;
-=======
 use super::rotary_emb::ScalingRotaryEmbedding;
->>>>>>> 8a57916d
 use super::Config;
 use crate::backend::progress::{ProgressLike, ProgressReporter};
 use crate::openai::distributed::{
@@ -58,11 +54,7 @@
     num_key_value_heads: usize,
     head_dim: usize,
     attn: PagedAttention,
-<<<<<<< HEAD
-    rotay_emb: Arc<Llama3RotaryEmbedding>,
-=======
     rotay_emb: Arc<ScalingRotaryEmbedding>,
->>>>>>> 8a57916d
 }
 
 impl CausalSelfAttention {
@@ -98,8 +90,9 @@
             (q, k, v.contiguous()?)
         };
 
-        let (q, k) = self.rotay_emb.apply_rotary_emb(&q, &k, input_positions)?;
-
+        let (q, k) = self.rotay_emb.apply_rotary_emb(&q.to_dtype(DType::F32)?, &k.to_dtype(DType::F32)?, input_positions)?;
+
+        let (q, k) = (q.to_dtype(v.dtype())?, k.to_dtype(v.dtype())?);
         let y = self
             .attn
             .forward(
@@ -122,11 +115,7 @@
         vb: VarBuilder,
         cfg: &Config,
         comm: Rc<Comm>,
-<<<<<<< HEAD
-        rotay_emb: Arc<Llama3RotaryEmbedding>,
-=======
         rotay_emb: Arc<ScalingRotaryEmbedding>,
->>>>>>> 8a57916d
     ) -> Result<Self> {
         let size_in = cfg.hidden_size;
         let size_q = (cfg.hidden_size / cfg.num_attention_heads) * cfg.num_attention_heads;
@@ -286,11 +275,7 @@
         vb: VarBuilder,
         cfg: &Config,
         comm: Rc<Comm>,
-<<<<<<< HEAD
-        rotay_emb: Arc<Llama3RotaryEmbedding>,
-=======
         rotay_emb: Arc<ScalingRotaryEmbedding>,
->>>>>>> 8a57916d
     ) -> Result<Self> {
         let attn = CausalSelfAttention::load(vb.pp("self_attn"), cfg, comm.clone(), rotay_emb)?;
         let mlp = Mlp::load(vb.pp("mlp"), cfg, comm.clone())?;
@@ -385,11 +370,7 @@
             &None,
         )?;
 
-<<<<<<< HEAD
-        let rotary_emb = Arc::new(Llama3RotaryEmbedding::new(dtype, cfg, device, true)?);
-=======
-        let rotary_emb = Arc::new(ScalingRotaryEmbedding::new(dtype, cfg, device, true)?);
->>>>>>> 8a57916d
+        let rotary_emb = Arc::new(ScalingRotaryEmbedding::new(DType::F32, cfg, device, true)?);
         let ln_f = rms_norm(cfg.hidden_size, cfg.rms_norm_eps, vb.pp("model.norm"))?;
         let reporter = progress_reporter.clone();
         let blocks: Vec<_> = (0..cfg.num_hidden_layers)
