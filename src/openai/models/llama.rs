--- conflicted
+++ resolved
@@ -1,12 +1,7 @@
 use super::{Config, QuantConfig};
-<<<<<<< HEAD
-use crate::openai::models::linear::{
-    linear_no_bias_x as linear, LinearX as Linear, Shard, VarBuilder,
-=======
 use crate::openai::distributed::{
     embedding, rms_norm, Comm, ReplicatedLinear, TensorParallelColumnLinear,
     TensorParallelRowLinear, VarBuilder,
->>>>>>> e97e3d9f
 };
 use crate::paged_attention::input_metadata::InputMetadata;
 use crate::paged_attention::PagedAttention;
@@ -122,7 +117,6 @@
 }
 
 impl CausalSelfAttention {
-<<<<<<< HEAD
     fn apply_rotary_emb_qkv(
         &self,
         q: &Tensor,
@@ -165,23 +159,6 @@
                 k_embeds.push(k_embed);
             }
             Ok((Tensor::cat(&q_embeds, 0)?, Tensor::cat(&k_embeds, 0)?))
-=======
-    fn apply_rotary_emb(&self, x: &Tensor, input_positions: &[Vec<usize>]) -> Result<Tensor> {
-        let (b_sz, _, seq_len, _hidden_size) = x.dims4()?;
-        let mut embeds = Vec::new();
-        for (b, seqlen_offset) in zip(0..b_sz, input_positions) {
-            let cos = self
-                .cos_sin_cache
-                .cos
-                .narrow(0, seqlen_offset[0], seq_len)?;
-            let sin = self
-                .cos_sin_cache
-                .sin
-                .narrow(0, seqlen_offset[0], seq_len)?;
-            let x_b = x.narrow(0, b, 1)?;
-            let embed = candle_nn::rotary_emb::rope(&x_b, &cos, &sin).unwrap();
-            embeds.push(embed);
->>>>>>> e97e3d9f
         }
     }
 
@@ -193,11 +170,7 @@
         cache: Option<(&Tensor, &Tensor)>,
         input_metadata: &InputMetadata,
     ) -> Result<Tensor> {
-<<<<<<< HEAD
-        let (b_sz, seq_len, hidden_size) = x.dims3()?;
-=======
         let (b_sz, seq_len, _) = x.dims3()?;
->>>>>>> e97e3d9f
         let q = self.q_proj.forward(x)?;
         let k = self.k_proj.forward(x)?;
         let v = self.v_proj.forward(x)?;
@@ -243,9 +216,6 @@
         Ok(y)
     }
 
-<<<<<<< HEAD
-    fn load(vb: VarBuilder, cfg: &Config, dtype: DType, device: &Device) -> Result<Self> {
-=======
     fn load(
         vb: VarBuilder,
         cfg: &Config,
@@ -253,7 +223,6 @@
         device: &Device,
         comm: Rc<Comm>,
     ) -> Result<Self> {
->>>>>>> e97e3d9f
         let size_in = cfg.hidden_size;
         let size_q = (cfg.hidden_size / cfg.num_attention_heads) * cfg.num_attention_heads;
         let size_kv = (cfg.hidden_size / cfg.num_attention_heads) * cfg.num_key_value_heads;
@@ -262,11 +231,7 @@
             size_q,
             false,
             vb.pp("q_proj"),
-<<<<<<< HEAD
-            Shard::default(),
-=======
-            comm.clone(),
->>>>>>> e97e3d9f
+            comm.clone(),
             &cfg.specific_config.quant,
             &cfg.quantization_config,
         )?;
@@ -275,11 +240,7 @@
             size_kv,
             false,
             vb.pp("k_proj"),
-<<<<<<< HEAD
-            Shard::default(),
-=======
-            comm.clone(),
->>>>>>> e97e3d9f
+            comm.clone(),
             &cfg.specific_config.quant,
             &cfg.quantization_config,
         )?;
@@ -288,11 +249,7 @@
             size_kv,
             false,
             vb.pp("v_proj"),
-<<<<<<< HEAD
-            Shard::default(),
-=======
-            comm.clone(),
->>>>>>> e97e3d9f
+            comm.clone(),
             &cfg.specific_config.quant,
             &cfg.quantization_config,
         )?;
@@ -302,21 +259,13 @@
             size_in,
             false,
             vb.pp("o_proj"),
-<<<<<<< HEAD
-            Shard::default(),
-=======
-            comm.clone(),
->>>>>>> e97e3d9f
+            comm.clone(),
             &cfg.specific_config.quant,
             &cfg.quantization_config,
         )?;
         let head_dim = cfg.hidden_size / cfg.num_attention_heads;
-<<<<<<< HEAD
-
-=======
         let attention_heads = cfg.num_attention_heads / comm.world_size();
         let kv_heads = cfg.num_key_value_heads / comm.world_size();
->>>>>>> e97e3d9f
         Ok(Self {
             q_proj,
             k_proj,
@@ -340,15 +289,9 @@
 }
 
 struct Mlp {
-<<<<<<< HEAD
-    c_fc1: Linear,
-    c_fc2: Linear,
-    c_proj: Linear,
-=======
     c_fc1: TensorParallelColumnLinear,
     c_fc2: TensorParallelColumnLinear,
     c_proj: TensorParallelRowLinear,
->>>>>>> e97e3d9f
 }
 
 impl Mlp {
@@ -357,11 +300,7 @@
         self.c_proj.forward(&x)
     }
 
-<<<<<<< HEAD
-    fn load(vb: VarBuilder, dtype: DType, cfg: &Config) -> Result<Self> {
-=======
     fn load(vb: VarBuilder, cfg: &Config, comm: Rc<Comm>) -> Result<Self> {
->>>>>>> e97e3d9f
         let h_size = cfg.hidden_size;
         let i_size = cfg.intermediate_size;
         let c_fc1 = TensorParallelColumnLinear::load_with_hints(
@@ -369,11 +308,7 @@
             i_size,
             false,
             vb.pp("gate_proj"),
-<<<<<<< HEAD
-            Shard::default(),
-=======
-            comm.clone(),
->>>>>>> e97e3d9f
+            comm.clone(),
             &cfg.specific_config.quant,
             &cfg.quantization_config,
         )?;
@@ -382,11 +317,7 @@
             i_size,
             false,
             vb.pp("up_proj"),
-<<<<<<< HEAD
-            Shard::default(),
-=======
-            comm.clone(),
->>>>>>> e97e3d9f
+            comm.clone(),
             &cfg.specific_config.quant,
             &cfg.quantization_config,
         )?;
@@ -395,11 +326,7 @@
             h_size,
             false,
             vb.pp("down_proj"),
-<<<<<<< HEAD
-            Shard::default(),
-=======
             comm,
->>>>>>> e97e3d9f
             &cfg.specific_config.quant,
             &cfg.quantization_config,
         )?;
@@ -438,11 +365,6 @@
         Ok(x)
     }
 
-<<<<<<< HEAD
-    fn load(vb: VarBuilder, cfg: &Config, dtype: DType, device: &Device) -> Result<Self> {
-        let attn = CausalSelfAttention::load(vb.pp("self_attn"), cfg, dtype, device)?;
-        let mlp = Mlp::load(vb.pp("mlp"), dtype, cfg)?;
-=======
     fn load(
         vb: VarBuilder,
         cfg: &Config,
@@ -452,7 +374,6 @@
     ) -> Result<Self> {
         let attn = CausalSelfAttention::load(vb.pp("self_attn"), cfg, dtype, device, comm.clone())?;
         let mlp = Mlp::load(vb.pp("mlp"), cfg, comm.clone())?;
->>>>>>> e97e3d9f
         let rms_1 = rms_norm(cfg.hidden_size, cfg.rms_norm_eps, vb.pp("input_layernorm"))?;
         let rms_2 = rms_norm(
             cfg.hidden_size,
@@ -543,18 +464,9 @@
             cfg.hidden_size,
             cfg.vocab_size,
             vb.pp("lm_head"),
-<<<<<<< HEAD
-            Shard::default(),
-            &None, //no quant for lm_head
-=======
->>>>>>> e97e3d9f
             &None,
             &None,
         )?;
-<<<<<<< HEAD
-=======
-
->>>>>>> e97e3d9f
         let ln_f = rms_norm(cfg.hidden_size, cfg.rms_norm_eps, vb.pp("model.norm"))?;
         let blocks: Vec<_> = (0..cfg.num_hidden_layers)
             .map(|i| {
