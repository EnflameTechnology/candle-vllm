--- conflicted
+++ resolved
@@ -1,13 +1,7 @@
 use super::{Config, QuantConfig};
-<<<<<<< HEAD
-use crate::openai::distributed::{embedding, layer_norm};
-use crate::openai::models::linear::{
-    linear_no_bias_x as linear, LinearX as Linear, Shard, VarBuilder,
-=======
 use crate::openai::distributed::{
     embedding, layer_norm, Comm, ReplicatedLinear, TensorParallelColumnLinear,
     TensorParallelRowLinear, VarBuilder,
->>>>>>> e97e3d9f
 };
 use crate::openai::models::TokenID;
 use crate::paged_attention::input_metadata::InputMetadata;
@@ -15,10 +9,6 @@
 use crate::SpecificConfig;
 use candle_core::{DType, Device, IndexOp, Module, Result, Tensor, D};
 use candle_nn::{Activation, Embedding, LayerNorm};
-<<<<<<< HEAD
-
-=======
->>>>>>> e97e3d9f
 use serde::Deserialize;
 use std::iter::zip;
 use std::rc::Rc;
@@ -170,28 +160,18 @@
         let fc1 = TensorParallelColumnLinear::load_with_hints(
             cfg.hidden_size,
             cfg.intermediate_size,
-<<<<<<< HEAD
-            vb.pp("fc1"),
-            Shard::default(),
-=======
             false,
             vb.pp("gate_proj"),
             comm.clone(),
->>>>>>> e97e3d9f
             &cfg.specific_config.quant,
             &cfg.quantization_config,
         )?;
         let fc2 = TensorParallelRowLinear::load_with_hints(
             cfg.intermediate_size,
             cfg.hidden_size,
-<<<<<<< HEAD
-            vb.pp("fc2"),
-            Shard::default(),
-=======
             false,
             vb.pp("down_proj"),
             comm,
->>>>>>> e97e3d9f
             &cfg.specific_config.quant,
             &cfg.quantization_config,
         )?;
@@ -236,11 +216,7 @@
             num_heads * head_dim,
             false,
             vb.pp("q_proj"),
-<<<<<<< HEAD
-            Shard::default(),
-=======
             comm.clone(),
->>>>>>> e97e3d9f
             &cfg.specific_config.quant,
             &cfg.quantization_config,
         )?;
@@ -249,11 +225,7 @@
             num_kv_heads * head_dim,
             false,
             vb.pp("k_proj"),
-<<<<<<< HEAD
-            Shard::default(),
-=======
             comm.clone(),
->>>>>>> e97e3d9f
             &cfg.specific_config.quant,
             &cfg.quantization_config,
         )?;
@@ -262,11 +234,7 @@
             num_kv_heads * head_dim,
             false,
             vb.pp("v_proj"),
-<<<<<<< HEAD
-            Shard::default(),
-=======
             comm.clone(),
->>>>>>> e97e3d9f
             &cfg.specific_config.quant,
             &cfg.quantization_config,
         )?;
@@ -274,14 +242,9 @@
         let dense = TensorParallelRowLinear::load_with_hints(
             num_heads * head_dim,
             cfg.hidden_size,
-<<<<<<< HEAD
-            vb.pp("dense"),
-            Shard::default(),
-=======
             false,
             vb.pp("o_proj"),
             comm.clone(),
->>>>>>> e97e3d9f
             &cfg.specific_config.quant,
             &cfg.quantization_config,
         )?;
@@ -392,17 +355,8 @@
         } else {
             y.reshape((b_size, seq_len, ()))?
         };
-<<<<<<< HEAD
-
-        #[cfg(not(feature = "gcu"))]
-        return y.to_dtype(dtype)?.apply(&self.dense);
-
-        #[cfg(feature = "gcu")]
-        return y.apply(&self.dense);
-=======
         let y = y.to_dtype(dtype)?;
         self.dense.forward(&y)
->>>>>>> e97e3d9f
     }
 }
 
@@ -413,15 +367,9 @@
 }
 
 impl DecoderLayer {
-<<<<<<< HEAD
-    fn new(cfg: &Config, dtype: DType, vb: VarBuilder) -> Result<Self> {
-        let self_attn = Attention::new(cfg, dtype, vb.pp("self_attn"))?;
-        let mlp = MLP::new(cfg, dtype, vb.pp("mlp"))?;
-=======
     fn new(cfg: &Config, vb: VarBuilder, comm: Rc<Comm>) -> Result<Self> {
         let self_attn = Attention::new(cfg, vb.pp("self_attn"), comm.clone())?;
         let mlp = MLP::new(cfg, vb.pp("mlp"), comm.clone())?;
->>>>>>> e97e3d9f
         let input_layernorm = layer_norm(
             cfg.hidden_size,
             cfg.rms_norm_eps,
@@ -457,12 +405,7 @@
     embed_tokens: Embedding,
     layers: Vec<DecoderLayer>,
     final_layernorm: LayerNorm,
-<<<<<<< HEAD
-    lm_head: Linear,
-    dtype: DType,
-=======
     lm_head: ReplicatedLinear,
->>>>>>> e97e3d9f
     cfg: Config,
     device: Device,
 }
@@ -493,11 +436,6 @@
             cfg.hidden_size,
             cfg.vocab_size,
             vb.pp("lm_head"),
-<<<<<<< HEAD
-            Shard::default(),
-            &None, //no quant for lm_head
-=======
->>>>>>> e97e3d9f
             &None,
             &None,
         )?;
@@ -507,7 +445,6 @@
             layers,
             final_layernorm,
             lm_head,
-            dtype,
             cfg: cfg.clone(),
             device: device.clone(),
         })
