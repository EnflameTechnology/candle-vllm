--- conflicted
+++ resolved
@@ -337,7 +337,6 @@
         #[cfg(not(feature = "gcu"))]
         let v = v.to_dtype(DType::F32)?;
 
-<<<<<<< HEAD
         #[cfg(feature = "gcu")]
         let (q, k) = self
             .rotary_emb
@@ -352,22 +351,8 @@
             cache.map(|(_, v_)| v_.clone()),
             input_metadata,
             None,
-        )?;
-=======
-        let y = self
-            .attn
-            .forward(
-                &q,
-                &k,
-                &v,
-                attention_mask,
-                cache.map(|(k_, _)| k_.clone()),
-                cache.map(|(_, v_)| v_.clone()),
-                input_metadata,
-                None,
-            )?
-            .reshape((b_size, seq_len, ()))?;
->>>>>>> 73147f5e
+        )?
+        .reshape((b_size, seq_len, ()))?;
 
         let y = y.to_dtype(dtype)?;
         self.dense.forward(&y)
