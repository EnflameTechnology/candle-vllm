--- conflicted
+++ resolved
@@ -217,9 +217,6 @@
             .transpose(1, 2)?
             .contiguous()?;
 
-<<<<<<< HEAD
-        let (q, k) = self.rotary_emb.apply_rotary_emb(&q, &k, input_positions)?;
-=======
         let (q, k) = self.rotary_emb.apply_rotary_emb(
             &q.to_dtype(DType::F32)?,
             &k.to_dtype(DType::F32)?,
@@ -227,7 +224,6 @@
         )?;
         let q = q.to_dtype(v.dtype())?;
         let k = k.to_dtype(v.dtype())?;
->>>>>>> 64897456
 
         let y = self
             .attn
