--- conflicted
+++ resolved
@@ -435,11 +435,7 @@
         for layer_idx in 0..cfg.num_hidden_layers {
             let layer = DecoderLayer::new(cfg, vb_m.pp(layer_idx), comm.clone())?;
             layers.push(layer);
-<<<<<<< HEAD
-            reporter.write().unwrap().set_progress(layer_idx);
-=======
             reporter.write().unwrap().set_progress(layer_idx + 1);
->>>>>>> 29870973
         }
         let lm_head = ReplicatedLinear::load_no_bias(
             cfg.hidden_size,
