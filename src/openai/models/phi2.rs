use super::rotary_emb::ScalingRotaryEmbedding;
use super::Config;
use crate::backend::progress::{ProgressLike, ProgressReporter};
use crate::openai::distributed::{
    embedding, layer_norm, Comm, ReplicatedLinear, TensorParallelColumnLinear,
    TensorParallelRowLinear, VarBuilder,
};
use crate::paged_attention::input_metadata::InputMetadata;
use crate::paged_attention::PagedAttention;
use candle_core::{DType, Device, IndexOp, Module, Result, Tensor};
use candle_nn::{Activation, Embedding, LayerNorm};
use std::iter::zip;
use std::path::PathBuf;
use std::rc::Rc;
use std::sync::{Arc, RwLock};

impl Phi2 {
    pub fn load_config(filename: &PathBuf, isq: Option<String>) -> Result<Config> {
        let mut config = Config::load_config(filename.clone())?;
        config.head_dim = Some(
            config
                .head_dim
                .unwrap_or(config.hidden_size / config.num_attention_heads),
        );
        config.num_key_value_heads = Some(
            config
                .num_key_value_heads
                .unwrap_or(config.num_attention_heads),
        );
        config.max_seq_len = config.max_position_embeddings.unwrap_or(config.max_seq_len);
        if config.quantization_config.is_some() {
            config.quant = Some(
                config
                    .quantization_config
                    .as_ref()
                    .unwrap()
                    .quant_method
                    .clone(),
            );
        } else if isq.is_some() {
            config.quant = Some(isq.unwrap().to_string());
        }
        Ok(config)
    }
}

<<<<<<< HEAD
#[derive(Debug, Clone)]
struct RotaryEmbedding {
    dim: usize,
    sin: Tensor,
    cos: Tensor,
    cos_sin: Tensor,
}

impl RotaryEmbedding {
    fn new(cfg: &Config, dtype: DType, dev: &Device) -> Result<Self> {
        let head_dim = cfg.hidden_size / cfg.num_attention_heads;
        let dim = (cfg.partial_rotary_factor.unwrap_or(1.0) * head_dim as f32) as usize;
        let inv_freq: Vec<_> = (0..dim)
            .step_by(2)
            .map(|i| (1f64 / cfg.rope_theta.powf(i as f64 / dim as f64)) as f32)
            .collect();
        let inv_freq_len = inv_freq.len();
        let inv_freq = Tensor::from_vec(inv_freq, (1, inv_freq_len), dev)?.to_dtype(DType::F32)?;
        let t = Tensor::arange(0u32, cfg.max_seq_len as u32, dev)?
            .to_dtype(DType::F32)?
            .reshape((cfg.max_seq_len, 1))?;
        let freqs = t.matmul(&inv_freq)?;
        let cos = freqs.cos()?;
        let sin = freqs.sin()?;
        let cos_sin = Tensor::cat(&[&cos, &sin], D::Minus1)?.contiguous()?; //must be contiguous tensor;
        Ok(Self {
            dim,
            sin,
            cos,
            cos_sin,
        })
    }

    #[cfg(not(feature = "gcu"))]
    fn apply_rotary_emb(&self, xs: &Tensor, input_positions: &[Vec<usize>]) -> Result<Tensor> {
        let (b_size, _num_heads, seq_len, _headdim) = xs.dims4()?;
        let mut embeds = Vec::new();
        for (b, seqlen_offset) in zip(0..b_size, input_positions) {
            let cos = self.cos.narrow(0, seqlen_offset[0], seq_len)?;
            let sin = self.sin.narrow(0, seqlen_offset[0], seq_len)?;
            let xs_rot = xs.i((b, .., .., ..self.dim))?.contiguous()?;
            let xs_pass = xs.i((b, .., .., self.dim..))?;
            let xs_rot = candle_nn::rotary_emb::rope(&xs_rot, &cos, &sin).unwrap();
            let embed = Tensor::cat(&[&xs_rot, &xs_pass], D::Minus1)?.contiguous()?;
            embeds.push(embed);
        }
        Tensor::cat(&embeds, 0)
    }

    #[cfg(feature = "gcu")]
    fn apply_rotary_emb_qkv(
        &self,
        q: &Tensor,
        k: &Tensor,
        input_positions: &[Vec<usize>],
    ) -> Result<(Tensor, Tensor)> {
        let mut _input_positions = Vec::<i32>::new();
        for seqlen_offset in input_positions {
            _input_positions.push(seqlen_offset[0] as i32);
        }
        candle_nn::apply_rotary_emb_qkv(
            &q,
            &k,
            &self.cos_sin,
            &self.sin,
            &_input_positions,
            self.dim,
            true,
            true,
        )
    }
}

=======
>>>>>>> 8a57916d
struct Mlp {
    fc1: TensorParallelColumnLinear,
    fc2: TensorParallelRowLinear,
    act: Activation,
}

impl Mlp {
    fn new(cfg: &Config, vb: VarBuilder, comm: Rc<Comm>) -> Result<Self> {
        let fc1 = TensorParallelColumnLinear::load_with_hints(
            cfg.hidden_size,
            cfg.intermediate_size,
            false,
            vb.pp("gate_proj"),
            comm.clone(),
            &cfg.quant,
            &cfg.quantization_config,
        )?;
        let fc2 = TensorParallelRowLinear::load_with_hints(
            cfg.intermediate_size,
            cfg.hidden_size,
            false,
            vb.pp("down_proj"),
            comm,
            &cfg.quant,
            &cfg.quantization_config,
        )?;
        Ok(Self {
            fc1,
            fc2,
            // This does not match the mixformers implementation where Gelu is used rather than
            // GeluNew.
            act: cfg.hidden_act.unwrap_or(Activation::Silu),
        })
    }
}

impl Module for Mlp {
    fn forward(&self, xs: &Tensor) -> Result<Tensor> {
        self.fc2.forward(&self.act.forward(&self.fc1.forward(xs)?)?)
    }
}

struct Attention {
    q_proj: TensorParallelColumnLinear,
    k_proj: TensorParallelColumnLinear,
    v_proj: TensorParallelColumnLinear,
    dense: TensorParallelRowLinear,
    q_layernorm: Option<LayerNorm>,
    k_layernorm: Option<LayerNorm>,
    rotary_emb: Arc<ScalingRotaryEmbedding>,
    num_heads: usize,
    num_kv_heads: usize,
    head_dim: usize,
    attn: PagedAttention,
}

impl Attention {
    fn new(
        rotary_emb: Arc<ScalingRotaryEmbedding>,
        cfg: &Config,
        vb: VarBuilder,
        comm: Rc<Comm>,
    ) -> Result<Self> {
        let num_heads = cfg.num_attention_heads;
        let num_kv_heads = cfg.num_key_value_heads.unwrap();
        let head_dim = cfg.hidden_size / cfg.num_attention_heads;

        let q_proj = TensorParallelColumnLinear::load_with_hints(
            cfg.hidden_size,
            num_heads * head_dim,
            false,
            vb.pp("q_proj"),
            comm.clone(),
            &cfg.quant,
            &cfg.quantization_config,
        )?;
        let k_proj = TensorParallelColumnLinear::load_with_hints(
            cfg.hidden_size,
            num_kv_heads * head_dim,
            false,
            vb.pp("k_proj"),
            comm.clone(),
            &cfg.quant,
            &cfg.quantization_config,
        )?;
        let v_proj = TensorParallelColumnLinear::load_with_hints(
            cfg.hidden_size,
            num_kv_heads * head_dim,
            false,
            vb.pp("v_proj"),
            comm.clone(),
            &cfg.quant,
            &cfg.quantization_config,
        )?;

        let dense = TensorParallelRowLinear::load_with_hints(
            num_heads * head_dim,
            cfg.hidden_size,
            false,
            vb.pp("o_proj"),
            comm.clone(),
            &cfg.quant,
            &cfg.quantization_config,
        )?;
        let (q_layernorm, k_layernorm) = if cfg.qk_layernorm {
            let q_layernorm = layer_norm(head_dim, cfg.rms_norm_eps, true, vb.pp("q_layernorm"))?;
            let k_layernorm = layer_norm(head_dim, cfg.rms_norm_eps, true, vb.pp("k_layernorm"))?;
            (Some(q_layernorm), Some(k_layernorm))
        } else {
            (None, None)
        };
        let attention_heads = cfg.num_attention_heads / comm.world_size();
        let kv_heads = cfg.num_key_value_heads.unwrap() / comm.world_size();
        Ok(Self {
            q_proj,
            k_proj,
            v_proj,
            dense,
            q_layernorm,
            k_layernorm,
            rotary_emb: rotary_emb.clone(),
            num_heads: attention_heads,
            num_kv_heads: kv_heads,
            head_dim,
            attn: PagedAttention::new(
                attention_heads,
                head_dim,
                1. / ((head_dim as f32).sqrt()),
                Some(kv_heads),
                cfg.sliding_window,
                vb.device().clone(),
                None,
            )?,
        })
    }

    fn forward(
        &self,
        xs: &Tensor,
        attention_mask: Option<&Tensor>,
        input_positions: &[Vec<usize>],
        cache: Option<(&Tensor, &Tensor)>,
        input_metadata: &InputMetadata,
    ) -> Result<Tensor> {
        let (b_size, seq_len, _n_embd) = xs.dims3()?;
        let query_states = self.q_proj.forward(xs)?;
        let key_states = self.k_proj.forward(xs)?;
        let value_states = self.v_proj.forward(xs)?;

        let query_states = match &self.q_layernorm {
            None => query_states,
            Some(ln) => query_states.apply(ln)?,
        };
        let key_states = match &self.k_layernorm {
            None => key_states,
            Some(ln) => key_states.apply(ln)?,
        };
        let dtype = value_states.dtype();
        let (q, k, v) = if seq_len == 1 {
            //no need transpose for seq_len == 1, change reshape dim
            let q = query_states.reshape((b_size, self.num_heads, seq_len, self.head_dim))?;
            let k = key_states.reshape((b_size, self.num_kv_heads, seq_len, self.head_dim))?;
            let v = value_states.reshape((b_size, self.num_kv_heads, seq_len, self.head_dim))?;
            (q, k, v)
        } else {
            let q = query_states
                .reshape((b_size, seq_len, self.num_heads, self.head_dim))?
                .transpose(1, 2)?;
            let k = key_states
                .reshape((b_size, seq_len, self.num_kv_heads, self.head_dim))?
                .transpose(1, 2)?;
            let v = value_states
                .reshape((b_size, seq_len, self.num_kv_heads, self.head_dim))?
                .transpose(1, 2)?;
            (q, k, v)
        };

<<<<<<< HEAD
        #[cfg(not(feature = "gcu"))]
        let q = self
            .rotary_emb
            .apply_rotary_emb(&q.to_dtype(DType::F32)?, input_positions)?;
        #[cfg(not(feature = "gcu"))]
        let k = self
            .rotary_emb
            .apply_rotary_emb(&k.to_dtype(DType::F32)?, input_positions)?;
        #[cfg(not(feature = "gcu"))]
=======
        let (q, k) = self.rotary_emb.apply_rotary_emb(
            &q.to_dtype(DType::F32)?,
            &k.to_dtype(DType::F32)?,
            input_positions,
        )?;
>>>>>>> 8a57916d
        let v = v.to_dtype(DType::F32)?;

        #[cfg(feature = "gcu")]
        let (q, k) = self
            .rotary_emb
            .apply_rotary_emb_qkv(&q, &k, input_positions)?;

        let y = self
            .attn
            .forward(
                &q,
                &k,
                &v,
                attention_mask,
                cache.map(|(k_, _)| k_.clone()),
                cache.map(|(_, v_)| v_.clone()),
                input_metadata,
                None,
            )?
            .reshape((b_size, seq_len, ()))?;

        let y = y.to_dtype(dtype)?;
        self.dense.forward(&y)
    }
}

struct DecoderLayer {
    self_attn: Attention,
    mlp: Mlp,
    input_layernorm: LayerNorm,
}

impl DecoderLayer {
    fn new(
        rotary_emb: Arc<ScalingRotaryEmbedding>,
        cfg: &Config,
        vb: VarBuilder,
        comm: Rc<Comm>,
    ) -> Result<Self> {
        let self_attn = Attention::new(rotary_emb, cfg, vb.pp("self_attn"), comm.clone())?;
        let mlp = Mlp::new(cfg, vb.pp("mlp"), comm.clone())?;
        let input_layernorm = layer_norm(
            cfg.hidden_size,
            cfg.rms_norm_eps,
            true,
            vb.pp("input_layernorm"),
        )?;
        Ok(Self {
            self_attn,
            mlp,
            input_layernorm,
        })
    }

    fn forward(
        &self,
        xs: &Tensor,
        mask: Option<&Tensor>,
        input_positions: &[Vec<usize>],
        cache: Option<(&Tensor, &Tensor)>,
        input_metadata: &InputMetadata,
    ) -> Result<Tensor> {
        let residual = xs;
        let xs = xs.apply(&self.input_layernorm)?;
        let attn_outputs =
            self.self_attn
                .forward(&xs, mask, input_positions, cache, input_metadata)?;
        let feed_forward_hidden_states = self.mlp.forward(&xs)?;
        attn_outputs + feed_forward_hidden_states + residual
    }
}

pub struct Phi2 {
    embed_tokens: Embedding,
    layers: Vec<DecoderLayer>,
    final_layernorm: LayerNorm,
    lm_head: ReplicatedLinear,
    cfg: Config,
    device: Device,
    dtype: DType,
}

impl Phi2 {
    pub fn new(
        vb: VarBuilder,
        cfg: &Config,
        dtype: DType,
        device: &Device,
        comm: Rc<Comm>,
        progress_reporter: Arc<RwLock<ProgressReporter>>,
    ) -> Result<Self> {
        let vb_m = vb.pp("model");
        let embed_tokens = embedding(cfg.vocab_size, cfg.hidden_size, vb_m.pp("embed_tokens"))?;
        let final_layernorm = layer_norm(
            cfg.hidden_size,
            cfg.rms_norm_eps,
            true,
            vb_m.pp("final_layernorm"),
        )?;
        let mut layers = Vec::with_capacity(cfg.num_hidden_layers);
        let vb_m = vb_m.pp("layers");
        let reporter = progress_reporter.clone();
        let rotary_emb = Arc::new(ScalingRotaryEmbedding::new(DType::F32, cfg, device, true)?);

        for layer_idx in 0..cfg.num_hidden_layers {
            let layer =
                DecoderLayer::new(rotary_emb.clone(), cfg, vb_m.pp(layer_idx), comm.clone())?;
            layers.push(layer);
            reporter.write().unwrap().set_progress(layer_idx + 1);
        }
        let lm_head = ReplicatedLinear::load_no_bias(
            cfg.hidden_size,
            cfg.vocab_size,
            vb.pp("lm_head"),
            &None,
            &None,
        )?;

        Ok(Self {
            embed_tokens,
            layers,
            final_layernorm,
            lm_head,
            cfg: cfg.clone(),
            device: device.clone(),
            dtype,
        })
    }

    pub fn forward(
        &self,
        xs: &Tensor,
        input_positions: &[Vec<usize>],
        kv_caches: Option<&Vec<(Tensor, Tensor)>>,
        input_metadata: &InputMetadata,
    ) -> Result<Tensor> {
        let (b_size, seq_len) = xs.dims2()?;
        let mut xs = xs.apply(&self.embed_tokens)?;
        let attention_mask = if seq_len <= 1 {
            None
        } else {
            super::get_attention_casual_mask(
                &self.device,
                DType::F32,
                b_size,
                seq_len,
                input_positions,
                self.cfg.sliding_window,
            )
        };
        if let Some(kv_caches) = kv_caches {
            for ((k_cache, v_cache), layer) in zip(kv_caches.iter(), self.layers.iter()) {
                xs = layer.forward(
                    &xs,
                    attention_mask.as_ref(),
                    input_positions,
                    Some((k_cache, v_cache)),
                    input_metadata,
                )?
            }
        } else {
            for layer in self.layers.iter() {
                xs = layer.forward(
                    &xs,
                    attention_mask.as_ref(),
                    input_positions,
                    None,
                    input_metadata,
                )?
            }
        }
        let xs = xs
            .apply(&self.final_layernorm)?
            .i((.., seq_len - 1, ..))?
            .contiguous()?;

        self.lm_head.forward(&xs)
    }

    pub fn get_config(&self) -> &Config {
        &self.cfg
    }
}<|MERGE_RESOLUTION|>--- conflicted
+++ resolved
@@ -44,82 +44,6 @@
     }
 }
 
-<<<<<<< HEAD
-#[derive(Debug, Clone)]
-struct RotaryEmbedding {
-    dim: usize,
-    sin: Tensor,
-    cos: Tensor,
-    cos_sin: Tensor,
-}
-
-impl RotaryEmbedding {
-    fn new(cfg: &Config, dtype: DType, dev: &Device) -> Result<Self> {
-        let head_dim = cfg.hidden_size / cfg.num_attention_heads;
-        let dim = (cfg.partial_rotary_factor.unwrap_or(1.0) * head_dim as f32) as usize;
-        let inv_freq: Vec<_> = (0..dim)
-            .step_by(2)
-            .map(|i| (1f64 / cfg.rope_theta.powf(i as f64 / dim as f64)) as f32)
-            .collect();
-        let inv_freq_len = inv_freq.len();
-        let inv_freq = Tensor::from_vec(inv_freq, (1, inv_freq_len), dev)?.to_dtype(DType::F32)?;
-        let t = Tensor::arange(0u32, cfg.max_seq_len as u32, dev)?
-            .to_dtype(DType::F32)?
-            .reshape((cfg.max_seq_len, 1))?;
-        let freqs = t.matmul(&inv_freq)?;
-        let cos = freqs.cos()?;
-        let sin = freqs.sin()?;
-        let cos_sin = Tensor::cat(&[&cos, &sin], D::Minus1)?.contiguous()?; //must be contiguous tensor;
-        Ok(Self {
-            dim,
-            sin,
-            cos,
-            cos_sin,
-        })
-    }
-
-    #[cfg(not(feature = "gcu"))]
-    fn apply_rotary_emb(&self, xs: &Tensor, input_positions: &[Vec<usize>]) -> Result<Tensor> {
-        let (b_size, _num_heads, seq_len, _headdim) = xs.dims4()?;
-        let mut embeds = Vec::new();
-        for (b, seqlen_offset) in zip(0..b_size, input_positions) {
-            let cos = self.cos.narrow(0, seqlen_offset[0], seq_len)?;
-            let sin = self.sin.narrow(0, seqlen_offset[0], seq_len)?;
-            let xs_rot = xs.i((b, .., .., ..self.dim))?.contiguous()?;
-            let xs_pass = xs.i((b, .., .., self.dim..))?;
-            let xs_rot = candle_nn::rotary_emb::rope(&xs_rot, &cos, &sin).unwrap();
-            let embed = Tensor::cat(&[&xs_rot, &xs_pass], D::Minus1)?.contiguous()?;
-            embeds.push(embed);
-        }
-        Tensor::cat(&embeds, 0)
-    }
-
-    #[cfg(feature = "gcu")]
-    fn apply_rotary_emb_qkv(
-        &self,
-        q: &Tensor,
-        k: &Tensor,
-        input_positions: &[Vec<usize>],
-    ) -> Result<(Tensor, Tensor)> {
-        let mut _input_positions = Vec::<i32>::new();
-        for seqlen_offset in input_positions {
-            _input_positions.push(seqlen_offset[0] as i32);
-        }
-        candle_nn::apply_rotary_emb_qkv(
-            &q,
-            &k,
-            &self.cos_sin,
-            &self.sin,
-            &_input_positions,
-            self.dim,
-            true,
-            true,
-        )
-    }
-}
-
-=======
->>>>>>> 8a57916d
 struct Mlp {
     fc1: TensorParallelColumnLinear,
     fc2: TensorParallelRowLinear,
@@ -297,29 +221,12 @@
             (q, k, v)
         };
 
-<<<<<<< HEAD
-        #[cfg(not(feature = "gcu"))]
-        let q = self
-            .rotary_emb
-            .apply_rotary_emb(&q.to_dtype(DType::F32)?, input_positions)?;
-        #[cfg(not(feature = "gcu"))]
-        let k = self
-            .rotary_emb
-            .apply_rotary_emb(&k.to_dtype(DType::F32)?, input_positions)?;
-        #[cfg(not(feature = "gcu"))]
-=======
         let (q, k) = self.rotary_emb.apply_rotary_emb(
             &q.to_dtype(DType::F32)?,
             &k.to_dtype(DType::F32)?,
             input_positions,
         )?;
->>>>>>> 8a57916d
         let v = v.to_dtype(DType::F32)?;
-
-        #[cfg(feature = "gcu")]
-        let (q, k) = self
-            .rotary_emb
-            .apply_rotary_emb_qkv(&q, &k, input_positions)?;
 
         let y = self
             .attn
