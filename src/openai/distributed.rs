--- conflicted
+++ resolved
@@ -1,21 +1,13 @@
+#[cfg(feature = "eccl")]
+pub use candle::gcu_backend::ubridge::eccl::Comm;
 use candle_core::CustomOp1;
-<<<<<<< HEAD
-use candle_core::{CpuStorage, DType, Layout, Module, Result, Shape, Tensor};
-use candle_nn::var_builder::ShardedVarBuilder as VarBuilder;
-use candle_nn::{Embedding, Linear, RmsNorm};
-use candle_core as candle;
-#[cfg(feature = "eccl")]
-pub use candle::gcu_backend::ubridge::eccl::{Comm, ReduceOp};
-=======
 use candle_core::{CpuStorage, Layout, Module, Result, Shape, Tensor};
 use candle_nn::var_builder::Shard;
 pub use candle_nn::var_builder::ShardedVarBuilder as VarBuilder;
 use candle_nn::{Embedding, LayerNorm, Linear, RmsNorm};
-#[cfg(feature = "nccl")]
-pub use cudarc::nccl::safe::Comm;
-#[cfg(not(feature = "nccl"))]
+#[cfg(not(feature = "eccl"))]
 pub struct Comm {}
-#[cfg(not(feature = "nccl"))]
+#[cfg(not(feature = "eccl"))]
 impl Comm {
     //dummy Comm
     fn rank(&self) -> usize {
@@ -26,7 +18,6 @@
     }
 }
 
->>>>>>> 11f2554c
 pub use std::rc::Rc;
 
 pub struct ReplicatedLinear {
@@ -52,10 +43,7 @@
     bias: Option<Tensor>,
 }
 
-<<<<<<< HEAD
-=======
 #[allow(dead_code)]
->>>>>>> 11f2554c
 pub struct AllReduce {
     comm: Rc<Comm>,
 }
@@ -129,10 +117,13 @@
         Ok((dst, l.shape().clone()))
     }
 
-    #[cfg(feature = "gcu")]
+    #[cfg(all(feature = "gcu", feature = "eccl"))]
     fn gcu_fwd(&self, s: &candle::GcuStorage, l: &Layout) -> Result<(candle::GcuStorage, Shape)> {
         use candle::gcu_backend::ubridge::device_ptr::DeviceSlice;
+        use candle::gcu_backend::ubridge::eccl::ReduceOp;
         use candle::gcu_backend::WrapErr;
+        use candle_core::backend::BackendStorage;
+        use candle_core::DType;
         use half::{bf16, f16};
 
         let elem_count = l.shape().elem_count();
@@ -280,8 +271,6 @@
     Ok(RmsNorm::new(weight, eps))
 }
 
-<<<<<<< HEAD
-=======
 pub fn layer_norm(size: usize, eps: f64, affine: bool, vb: VarBuilder) -> Result<LayerNorm> {
     let weight = vb.get_with_hints(size, "weight", Shard::default())?;
     if affine {
@@ -291,7 +280,6 @@
     }
 }
 
->>>>>>> 11f2554c
 pub fn embedding(vocab_size: usize, hidden_size: usize, vb: VarBuilder) -> Result<Embedding> {
     let embeddings = vb.get((vocab_size, hidden_size), "weight")?;
     Ok(Embedding::new(embeddings, hidden_size))
