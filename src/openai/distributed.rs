--- conflicted
+++ resolved
@@ -248,16 +248,7 @@
 
     pub fn forward(&self, x: &Tensor) -> Result<Tensor> {
         let xs = self.linear.forward(x)?;
-<<<<<<< HEAD
-        // #[cfg(feature = "eccl")]
-        // {
-        //     let device = x.device();
-        //     let _ = device.as_gcu_device().unwrap().bind_to_thread();
-        // }
         #[cfg(feature = "eccl")]
-=======
-        #[cfg(feature = "nccl")]
->>>>>>> 73147f5e
         let xs = xs.apply_op1_no_bwd(&self.all_reduce)?;
 
         if let Some(bias) = &self.bias {
