--- conflicted
+++ resolved
@@ -64,11 +64,7 @@
     multi_process: bool,
     #[cfg(feature = "eccl")]
     cur_tasks: RwLock<Vec<TaskData>>,
-<<<<<<< HEAD
     #[cfg(feature = "eccl")]
-=======
-    #[cfg(feature = "nccl")]
->>>>>>> e0af0c47
     pub daemon_manager: RwLock<Option<DaemonManager>>,
 }
 
@@ -194,11 +190,7 @@
                     }
                     let results = Self::generate_parallel(&engine, ranks.clone(), multi_process).await;
 
-<<<<<<< HEAD
                     #[cfg(feature = "eccl")]
-=======
-                    #[cfg(feature = "nccl")]
->>>>>>> e0af0c47
                     if multi_process && !DaemonManager::is_master_rank() {
                         continue;
                     }
@@ -563,9 +555,9 @@
                         .as_millis();
                     let seq = group.get_seqs().values().nth(0).unwrap();
                     let decoded_tokens = seq.deref().get_len() - seq.deref().get_prompt_len();
-                    #[cfg(feature = "nccl")]
+                    #[cfg(feature = "eccl")]
                     let do_log = DaemonManager::is_master_rank();
-                    #[cfg(not(feature = "nccl"))]
+                    #[cfg(not(feature = "eccl"))]
                     let do_log = true;
                     if do_log {
                         println!(
@@ -993,9 +985,9 @@
 
         self.scheduler.add_sequence(seq_group);
 
-        #[cfg(feature = "nccl")]
+        #[cfg(feature = "eccl")]
         let do_log = DaemonManager::is_master_rank();
-        #[cfg(not(feature = "nccl"))]
+        #[cfg(not(feature = "eccl"))]
         let do_log = true;
         if do_log {
             println!(
