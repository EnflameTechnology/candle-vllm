use super::{DefaultPipeline, _make_tensor_with_pad};
#[cfg(feature = "eccl")]
use crate::openai::communicator::{DaemonManager, MessageType, TaskData, TaskSampleData};
use crate::openai::pipelines::TokenOrFinishReason;
use crate::openai::streaming::ChatResponse;
use crate::scheduler::Scheduler;
use crate::{
    openai::{
        models::Config,
        responses::{
            APIError, ChatChoice, ChatChoiceData, ChatCompletionChunk, ChatCompletionUsageResponse,
            Choice, ChoiceData, WrapperLogprobs,
        },
        sampling_params::SamplingParams,
        utils::get_created_time_secs,
    },
    paged_attention::input_metadata::InputMetadata,
    scheduler::{
        cache_engine::{CacheConfig, CacheEngine},
        sequence::{Sequence, SequenceGroup, _Sequence},
        SchedulerConfig, SchedulerOutput,
    },
    try_api,
};
use candle_core::{Device, Tensor};
use either::Either;
use flume::Sender;
#[cfg(feature = "eccl")]
use rayon::iter::IntoParallelRefIterator;
#[cfg(feature = "eccl")]
use rayon::iter::ParallelIterator;
use std::sync::RwLock;
use std::time::SystemTime;
use std::{
    collections::{HashMap, VecDeque},
    iter::zip,
    sync::Arc,
};
use tokenizers::Encoding;
use tokio::sync::Notify;
<<<<<<< HEAD
#[cfg(feature = "eccl")]
use tracing::info;
=======
>>>>>>> b1fad08e
use tracing::warn;
#[cfg(feature = "nccl")]
use tracing::{debug, info};
#[allow(dead_code)]
struct PreparedInputs {
    tokens: Tensor,
    positions: Vec<Vec<usize>>,
    metadata: InputMetadata,
}

const _PAD_SLOT_ID: i32 = -1;

pub struct LLMEngine {
    pipelines: HashMap<usize, (Box<DefaultPipeline>, CacheEngine)>,
    scheduler: Scheduler,
    seq_id: usize,
    cache_config: CacheConfig,
    config: Config,
    group_id: usize,
    pub notify: Arc<Notify>,
    pub finish_notify: Arc<Notify>,
    pub completion_records: HashMap<String, (Vec<ChatChoice>, ChatCompletionUsageResponse)>,
    sequence_groups: RwLock<VecDeque<Arc<SequenceGroup>>>,
    multi_process: bool,
    #[cfg(feature = "eccl")]
    cur_tasks: RwLock<Vec<TaskData>>,
    #[cfg(feature = "eccl")]
    daemon_manager: RwLock<Option<DaemonManager>>,
}

impl LLMEngine {
    async fn generate_parallel(
        engine: &Arc<RwLock<LLMEngine>>,
        ranks: Vec<usize>,
        multi_process: bool,
    ) -> Vec<HashMap<String, (Vec<ChatChoice>, ChatCompletionUsageResponse)>> {
        #[cfg(feature = "eccl")]
        let iterator = ranks.par_iter();
        #[cfg(not(feature = "eccl"))]
        let iterator = ranks.iter();

        let tasks: Vec<_> = iterator
            .map(|rank| {
                let engine_clone = engine.clone();
                Self::generate_once(engine_clone, *rank, multi_process).unwrap()
            })
            .collect();
        tasks
    }

    pub fn new(
        pipelines: HashMap<usize, (Box<DefaultPipeline>, CacheEngine)>,
        scheduler_config: SchedulerConfig,
        cache_config: &CacheConfig,
        config: &Config,
        notify: Arc<Notify>,
        finish_notify: Arc<Notify>,
        holding_time: usize,
        num_shards: usize,
        multi_process: bool,
        #[cfg(feature = "eccl")] daemon_manager: Option<DaemonManager>,
    ) -> Result<Arc<RwLock<Self>>, APIError> {
        let num_threads: usize = pipelines.len();
        let engine = Arc::new(RwLock::new(Self {
            pipelines,
            scheduler: Scheduler::new(scheduler_config, cache_config),
            seq_id: 0,
            cache_config: cache_config.clone(),
            config: config.clone(),
            group_id: 0,
            notify: notify.clone(),
            finish_notify: finish_notify.clone(),
            completion_records: HashMap::new(),
            sequence_groups: RwLock::new(VecDeque::new()),
            multi_process,
            #[cfg(feature = "eccl")]
            cur_tasks: RwLock::new(Vec::<TaskData>::new()),
            #[cfg(feature = "eccl")]
            daemon_manager: RwLock::new(daemon_manager),
        }));
        let engine_clone = engine.clone();

        let mut ranks = Vec::<usize>::new();
        for rank in 0..num_threads {
            ranks.push(rank);
        }
<<<<<<< HEAD
        #[cfg(feature = "eccl")]
        if multi_process || num_shards > 1 {
            warn!("start llm engine, number of pipeline {}!", num_threads);
        }
=======

>>>>>>> b1fad08e
        let _ = tokio::task::spawn_blocking(move || {
            tokio::runtime::Handle::current().block_on(async move {
                loop {
                    #[cfg(feature = "eccl")]
                    if multi_process {
                        if DaemonManager::is_daemon() {
                            info!("daemon process wait_task!");
                            let message = {
                                let e = engine.read().unwrap();
                                let mut daemon_manager = e.daemon_manager.write().unwrap();
                                daemon_manager.as_mut().unwrap().receive_message()
                            };
                            match message {
                                Ok(MessageType::Start) => {
                                    info!("A start message*****!");
                                }
                                Ok(MessageType::Continue) => {
                                    info!("A continue message before start!");
                                }
                                Ok(MessageType::Data(data)) => {
                                    let mut e = engine.write().unwrap();
                                    for task in data {
                                        warn!("Add request {} to task list!", task.request_id);
                                        e.add_request(task.prompt, task.request_id, task.created, task.sampling_params, task.use_logprobs, None);
                                    }
                                    continue;
                                }
                                Ok(MessageType::Sample(_)) => {
                                    info!("A sample message before start!");
                                    continue;
                                }
                                Ok(MessageType::Abort(_)) | Ok(MessageType::Finish) | Ok(MessageType::Close) => {
                                    info!("A abort/finish or close message before start!");
                                    continue;
                                }
                                _=> {
                                    warn!("Invalid message, perhaps the main process is exited!");
                                    panic!("Exit process");
                                }
                            };

                        } else {
                            notify.notified().await;
                            let _ = tokio::time::sleep(tokio::time::Duration::from_millis(holding_time as u64)).await;
                            {
                                let e = engine.read().unwrap();
                                let mut daemon_manager = e.daemon_manager.write().unwrap();
                                let mut cur_tasks = e.cur_tasks.write().unwrap();
                                let send_tasks = cur_tasks.clone();
                                if send_tasks.len() < 1 {
                                    continue
                                }
                                warn!("Sending {} tasks to {} subprocesses", send_tasks.len(), num_shards - 1);
                                let _ = daemon_manager.as_mut().unwrap().send_message(&MessageType::Data(send_tasks));
                                cur_tasks.clear();
                                let _ = daemon_manager.as_mut().unwrap().send_message(&MessageType::Start);
                            }
                        }
                    }
                    if !multi_process {
                        notify.notified().await; // Blocking call to wait for notification
                        let _ = tokio::time::sleep(tokio::time::Duration::from_millis(holding_time as u64)).await;
                    }
                    let results = Self::generate_parallel(&engine, ranks.clone(), multi_process).await;

                    #[cfg(feature = "eccl")]
                    if multi_process && DaemonManager::is_daemon() {
                        continue;
                    }
                    let result = &results[0];
                    if results.len() == 0 || result.len() == 0 {
                        continue;
                    }
                    for request_id in result.keys() {
                        let mut e = engine.write().unwrap();
                        e.completion_records.insert(request_id.to_string(), result[request_id].clone());
                    }
                    finish_notify.notify_one();

                    //chat completion statistics
                    let overall_usage = ChatCompletionUsageResponse {
                        request_id: "".to_string(),
                        created: 0,
                        completion_tokens: result.values()
                            .map(|(_, usage)| usage.completion_tokens)
                            .sum(),
                        prompt_tokens: result.values().map(|(_, usage)| usage.prompt_tokens).sum(),
                        total_tokens: result.values().map(|(_, usage)| usage.total_tokens).sum(),
                        prompt_time_costs: result
                            .values()
                            .map(|(_, usage)| usage.prompt_time_costs)
                            .max()
                            .unwrap_or(0),
                        completion_time_costs: result
                            .values()
                            .map(|(_, usage)| usage.completion_time_costs)
                            .max()
                            .unwrap_or(0),
                    };

                    println!(
                        "\r\n [{} requests] Prefilling: {} prompt tokens processed in {} seconds",
                        result.len(),
                        overall_usage.prompt_tokens,
                        overall_usage.prompt_time_costs / 1000
                    );

                    println!(
                        "\r\n [{} requests] Decoding: {} tokens processed in {} seconds ({} tokens/s)",
                        result.len(),
                        overall_usage.completion_tokens,
                        overall_usage.completion_time_costs / 1000,
                        overall_usage.completion_tokens * 1000
                            / if overall_usage.completion_time_costs > 0 {
                                overall_usage.completion_time_costs
                            } else {
                                1
                            }
                    );
                }
            });
        });

        Ok(engine_clone)
    }

    pub fn get_pipeline(&self, rank: usize) -> Option<&(Box<DefaultPipeline>, CacheEngine)> {
        self.pipelines.get(&rank)
    }

    pub fn get_mut_pipeline(
        &mut self,
        rank: usize,
    ) -> Option<&mut (Box<DefaultPipeline>, CacheEngine)> {
        self.pipelines.get_mut(&rank)
    }

    fn get_stream_response(
        &self,
        request_id: String,
        created: u64,
        content: Option<String>,
        finish_reason: Option<String>,
        pipeline: &DefaultPipeline,
    ) -> ChatCompletionChunk {
        let mut choices = Vec::new();
        let choice = Choice {
            delta: ChoiceData {
                role: pipeline.get_past_conversation().get_roles().0.clone(),
                content,
            },
            finish_reason,
            index: 0,
        };
        choices.push(choice);

        ChatCompletionChunk {
            id: request_id,
            choices,
            created,
            model: pipeline.name().to_string(),
            object: "chat.completion.chunk",
            system_fingerprint: None,
        }
    }

<<<<<<< HEAD
    #[cfg(feature = "eccl")]
    pub fn sync_process(daemon_manager: &mut DaemonManager, msg_send: MessageType) -> bool {
=======
    #[cfg(feature = "nccl")]
    pub fn sync_process(
        daemon_manager: &mut DaemonManager,
        msg_send: MessageType,
    ) -> Option<Vec<usize>> {
>>>>>>> b1fad08e
        if DaemonManager::is_daemon() {
            let message = { daemon_manager.receive_message() };
            match message {
                Ok(MessageType::Abort(ids)) => {
                    return Some(ids);
                }
                Ok(MessageType::Finish) | Ok(MessageType::Close) => {
                    warn!("A abort/finish or close message!");
                    return Some(Vec::<usize>::new());
                }
                Ok(MessageType::Continue) => {
                    // info!("continue message!");
                }
                Ok(MessageType::Start) | Ok(MessageType::Data(_)) | Ok(MessageType::Sample(_)) => {
                    info!("other message!");
                }
                _ => {
                    warn!("invalid message!");
                    panic!("Exit process")
                }
            };
        } else {
            let _ = daemon_manager.send_message(&msg_send);
        }
        return None;
    }

    pub fn generate_once(
        engine: Arc<RwLock<Self>>,
        rank: usize,
        multi_process: bool,
    ) -> Result<HashMap<String, (Vec<ChatChoice>, ChatCompletionUsageResponse)>, APIError> {
        let mut responses =
            HashMap::<String, (Vec<ChatChoice>, ChatCompletionUsageResponse)>::new();
        let mut prompt_finish_times = HashMap::<usize, SystemTime>::new();
        #[cfg(feature = "eccl")]
        {
            warn!("Start processing...");
            let e = engine.read().unwrap();
            let (pipeline, _) = e.get_pipeline(rank).unwrap();
            let device = pipeline.device();
            let _ = device.as_gcu_device().unwrap().bind_to_thread();
        }
        loop {
            {
                if !multi_process {
                    std::thread::sleep(std::time::Duration::from_millis(1));
                }
                let e = engine.read().unwrap();
                if !e.scheduler.has_unfinished_sequences() {
                    warn!("generate_once: no unfinished_sequences, break");
                    break;
                }
            }
            if rank == 0 {
                //only the first rank thread perform task scheduling
                let mut e = engine.write().unwrap();
                let scheduler_outputs = e.scheduler.schedule();
                if !scheduler_outputs.ignored_seq_groups.is_empty() {
                    todo!();
                }
                e.execute_scheduler_ops(&scheduler_outputs, 0).unwrap();
                let mut groups = e.sequence_groups.write().unwrap();

                *groups = match Arc::try_unwrap(scheduler_outputs.scheduled) {
                    Ok(deq) => deq,
                    Err(arc_deq) => (*arc_deq).clone(),
                };
            };

            let scheduled: VecDeque<Arc<SequenceGroup>> = {
                let e = engine.read().unwrap();
                let x = e.sequence_groups.read().unwrap();
                x.clone()
            };
            if scheduled.len() == 0 {
                continue; //data not ready
            }

            let seqs = scheduled[0].get_seqs();
            //run partial models in parallel
            let logits = {
                let e = engine.read().unwrap();
                let (pipeline, cache_engine) = e.get_pipeline(rank).unwrap();
                let device = pipeline.device();
                let PreparedInputs {
                    tokens,
                    positions,
                    metadata,
                } = if seqs.values().nth(0).unwrap().deref().is_prompt() {
                    e.prepare_prompt(&scheduled, device)
                } else {
                    e.prepare_decode(&scheduled, device)
                }?;

                #[cfg(feature = "eccl")]
                if multi_process {
                    let mut daemon_manager = e.daemon_manager.write().unwrap();
                    if !Self::sync_process(daemon_manager.as_mut().unwrap(), MessageType::Continue)
                    {
                        break;
                    }
                };

                let x = pipeline.forward(
                    tokens,
                    &positions,
                    Some(&cache_engine.get_kv_cache()),
                    &metadata,
                )?;

                x
            };

            #[cfg(feature = "eccl")]
            let do_sample = if rank == 0 && !DaemonManager::is_daemon() {
                true
            } else {
                false
            };
            #[cfg(not(feature = "eccl"))]
            let do_sample = if rank == 0 { true } else { false };

            let optional_results = if do_sample {
                let sample = {
                    //only the first rank thread perform sampling
                    let mut e = engine.write().unwrap();
                    let default_pipeline = e.get_mut_pipeline(0usize).unwrap().0.as_mut();
                    default_pipeline.sample(&logits, &scheduled).unwrap()
                };

                #[cfg(feature = "eccl")]
                if multi_process {
                    let e = engine.read().unwrap();
                    let mut daemon_manager = e.daemon_manager.write().unwrap();
                    let mut logprobs: Vec<TaskSampleData> = Vec::new();
                    for s in &sample {
                        match s {
                            Either::Left(logprob) => {
                                logprobs.push(TaskSampleData::Token(logprob.clone()))
                            }
                            Either::Right(s) => {
                                logprobs.push(TaskSampleData::StopReason(s.clone()))
                            }
                        };
                    }
                    let _ = daemon_manager
                        .as_mut()
                        .unwrap()
                        .send_message(&MessageType::Sample(logprobs));
                }
                Some(sample)
            } else {
                #[cfg(feature = "eccl")]
                if multi_process && DaemonManager::is_daemon() {
                    let _ = logits.to_device(&Device::Cpu).unwrap(); //sync
                    let message = {
                        let e = engine.read().unwrap();
                        let mut daemon_manager = e.daemon_manager.write().unwrap();
                        daemon_manager.as_mut().unwrap().receive_message()
                    };
                    let mut logprobs: Vec<TokenOrFinishReason> = Vec::new();
                    match message {
                        Ok(MessageType::Sample(data)) => {
                            for s in data {
                                match s {
                                    TaskSampleData::Token(t) => {
                                        logprobs.push(TokenOrFinishReason::Left(t))
                                    }
                                    TaskSampleData::StopReason(s) => {
                                        logprobs.push(TokenOrFinishReason::Right(s))
                                    }
                                }
                            }
                            // info!("generate_once: received sample");
                            Some(logprobs)
                        }
                        _ => {
                            info!("generate_once: received empty sample");
                            break;
                        }
                    }
                } else {
                    None
                }
                #[cfg(not(feature = "eccl"))]
                None
            };

            {
                let e = engine.read().unwrap();
                let mut cur_group = e.sequence_groups.write().unwrap();
                cur_group.clear();
            }

            if optional_results.is_none() {
                continue;
            }

            //only the first rank thread perform stream response
            let results = optional_results.unwrap();
            for (result_, group) in zip(results, &scheduled) {
                match result_ {
                    Either::Left(logprobs) => {
                        let seq = group.get_seqs().values().nth(0).unwrap();
                        if seq.deref().is_prompt() {
                            prompt_finish_times.insert(*group.get_id(), SystemTime::now());
                        }
                        if let Some(sender) = &group.sender {
                            let e = engine.read().unwrap();
                            let (pipeline, _) = e.get_pipeline(rank).unwrap();
                            let chunk = e.get_stream_response(
                                group.request_id.clone(),
                                group.arrival_time,
                                Some(logprobs.bytes.clone()),
                                None,
                                &pipeline,
                            );
                            let ret = sender.send(ChatResponse::Chunk(chunk));
                            if ret.is_err() {
                                println!(
                                    "Send stream response error! (sequence id {})",
                                    seq.deref().get_id()
                                );
                                seq.deref_mut().set_finish_reason("abort".to_string());
                            }
                        };
                        seq.deref_mut().add_token(logprobs);
                    }
                    Either::Right(finish_reason) => {
                        let seq = group.get_seqs().values().nth(0).unwrap();
                        if let Some(sender) = &group.sender {
                            let e = engine.read().unwrap();
                            let (pipeline, _) = e.get_pipeline(rank).unwrap();
                            let chunk = e.get_stream_response(
                                group.request_id.clone(),
                                group.arrival_time,
                                None,
                                Some(finish_reason.clone()),
                                &pipeline,
                            );
                            let ret = sender.send(ChatResponse::Chunk(chunk));
                            if ret.is_err() {
                                println!("Send stream finish response error!");
                            }
                        };
                        seq.deref_mut().set_finish_reason(finish_reason)
                    }
                }
            }

            {
                let mut e = engine.write().unwrap();
                e.scheduler.free_finished_sequence_groups();
            }

            let mut aborted_sequences: Vec<usize> = Vec::new();
            for group in scheduled.iter() {
                if group.is_finished() && !responses.contains_key(&group.request_id) {
                    let end_time = SystemTime::now();
                    let prompt_finish_time = prompt_finish_times[group.get_id()];
                    let completion_time_costs = end_time
                        .duration_since(prompt_finish_time)
                        .unwrap()
                        .as_millis();
                    let seq = group.get_seqs().values().nth(0).unwrap();
                    let decoded_tokens = seq.deref().get_len() - seq.deref().get_prompt_len();
                    println!(
                        "Request {} decoding {} tokens finished in {} seconds",
                        group.request_id,
                        decoded_tokens,
                        completion_time_costs / 1000
                    );
                    // Create choices from the group
                    let mut seqs = group.get_seqs().values().collect::<Vec<_>>();
                    seqs.sort_by(|seq_a, seq_b| {
                        seq_b
                            .deref_mut()
                            .get_cumulative_logprob()
                            .partial_cmp(&seq_a.deref_mut().get_cumulative_logprob())
                            .unwrap()
                    });
                    let top_n = seqs.get(0..group.sampling_params.n).unwrap();

                    let mut choices = Vec::new();

                    let do_sync_response = {
                        #[cfg(feature = "nccl")]
                        if multi_process && DaemonManager::is_daemon() {
                            false
                        } else {
                            group.sender.is_none()
                        }
                        #[cfg(not(feature = "nccl"))]
                        group.sender.is_none()
                    };

                    if do_sync_response {
                        let e = engine.read().unwrap();
                        for (index, seq) in top_n.iter().enumerate() {
                            let outputs = seq.deref_mut().get_output_tokens();
                            let data = outputs
                                .iter()
                                .map(|x| x.token.try_into().unwrap())
                                .collect::<Vec<_>>();
                            let pipeline = e.get_pipeline(0usize).unwrap().0.as_ref();
                            let data = pipeline
                                .tokenizer()
                                .tokenizer()
                                .decode(&data, false)
                                .unwrap();
                            let choice = ChatChoice {
                                message: ChatChoiceData {
                                    role: pipeline.get_past_conversation().get_roles().0.clone(),
                                    content: Some(data),
                                },
                                finish_reason: Some(seq.deref_mut().get_finish_reason().clone()),
                                index,
                                logprobs: if group.use_logprobs {
                                    Some(WrapperLogprobs { content: outputs })
                                } else {
                                    None
                                },
                            };
                            choices.push(choice);
                        }
                    }

                    let completion_tokens = top_n
                        .iter()
                        .map(|seq| seq.deref().get_len() - seq.deref().get_prompt_len())
                        .sum();
                    let prompt_tokens = top_n.first().unwrap().deref().get_prompt_len();

                    let prompt_time_costs = prompt_finish_time
                        .duration_since(group.created_time)
                        .unwrap()
                        .as_millis();

                    let usage = ChatCompletionUsageResponse {
                        request_id: group.request_id.clone(),
                        created: group.arrival_time,
                        completion_tokens,
                        prompt_tokens,
                        total_tokens: completion_tokens + prompt_tokens,
                        prompt_time_costs: prompt_time_costs as usize,
                        completion_time_costs: completion_time_costs as usize,
                    };

                    responses.insert(group.request_id.clone(), (choices, usage));

                    if let Some(sender) = &group.sender {
                        let seq = group.get_seqs().values().nth(0).unwrap();
                        if seq.deref().get_finish_reason() != "abort" {
                            warn!(
                                "Sending completion message to client! (sequence id {})",
                                seq.deref().get_id()
                            );
                            let _ = sender.send(ChatResponse::Done);
                        } else {
                            aborted_sequences.push(seq.deref().get_id());
                        }
                    };
                }
            }

            #[cfg(feature = "eccl")]
            if multi_process {
                let mut e = engine.write().unwrap();
                if !DaemonManager::is_daemon() {
                    if aborted_sequences.len() > 0 {
                        warn!(
                            "Sending abort message ({} sequence(s)) to subprocesses!",
                            aborted_sequences.len()
                        );
                    }
                    let mut daemon_manager = e.daemon_manager.write().unwrap();
                    let _ = daemon_manager
                        .as_mut()
                        .unwrap()
                        .send_message(&if aborted_sequences.len() > 0 {
                            MessageType::Abort(aborted_sequences)
                        } else {
                            MessageType::Continue
                        });
                } else {
                    if e.scheduler.has_unfinished_sequences() {
                        let mut daemon_manager = e.daemon_manager.write().unwrap();
                        match Self::sync_process(
                            daemon_manager.as_mut().unwrap(),
                            MessageType::Continue,
                        ) {
                            Some(ids) => {
                                for group in scheduled.iter() {
                                    let seq = group.get_seqs().values().nth(0).unwrap();
                                    if ids.is_empty() || ids.contains(&seq.deref().get_id()) {
                                        seq.deref_mut().set_finish_reason("abort".to_string());
                                        warn!(
                                            "abort sequence ({}) in subprocess!",
                                            seq.deref().get_id()
                                        );
                                    }
                                }
                            }
                            _ => {
                                debug!("sync continue message -> continue!");
                            }
                        }
                    }
                }
                e.scheduler.free_finished_sequence_groups();
            };
        }

        if rank == 0 {
            let mut e = engine.write().unwrap();
            let default_pipeline = e.get_mut_pipeline(rank).unwrap().0.as_mut();
            default_pipeline.reset_decoder();
        }

        #[cfg(feature = "eccl")]
        if multi_process && !DaemonManager::is_daemon() {
            warn!("Sending finish message to subprocesses");
            let e = engine.read().unwrap();
            let mut daemon_manager = e.daemon_manager.write().unwrap();
            let _ = daemon_manager
                .as_mut()
                .unwrap()
                .send_message(&MessageType::Finish);
        }

        warn!("generate_once: finished generation");
        Ok(responses)
    }
}

impl LLMEngine {
    fn execute_scheduler_ops(
        &mut self,
        scheduler_output: &SchedulerOutput,
        rank: usize,
    ) -> Result<(), APIError> {
        let cache_engine = Box::new(&mut self.get_mut_pipeline(rank).unwrap().1);
        if !scheduler_output.blocks_to_swap_in.is_empty() {
            try_api!(cache_engine.swap_in(scheduler_output.blocks_to_swap_in.clone()));
        }
        if !scheduler_output.blocks_to_swap_out.is_empty() {
            try_api!(cache_engine.swap_out(scheduler_output.blocks_to_swap_out.clone()));
        }
        if !scheduler_output.blocks_to_copy.is_empty() {
            try_api!(cache_engine.copy(scheduler_output.blocks_to_copy.clone()));
        }
        Ok(())
    }

    fn prepare_prompt(
        &self,
        groups: &VecDeque<Arc<SequenceGroup>>,
        device: &Device,
    ) -> Result<PreparedInputs, APIError> {
        let mut prompt_lens = Vec::new();
        let mut input_tokens = Vec::new();
        let mut input_positions = Vec::new();
        let mut slot_mappings = Vec::new();
        for group in groups {
            for seq in group.get_seqs().values() {
                let prompt_ids = seq.deref_mut().get_token_ids();

                let prompt_len = prompt_ids.len();
                prompt_lens.push(prompt_len);

                input_tokens.push(prompt_ids);
                input_positions.push((0..prompt_len).collect::<Vec<_>>());
                let table = self
                    .scheduler
                    .block_engine
                    .block_tables
                    .get(&seq.deref_mut().get_id());
                if table.is_none() {
                    // Will be None during profiling.
                    slot_mappings.push([_PAD_SLOT_ID].repeat(prompt_len));
                    continue;
                }
                let table = table
                    .unwrap()
                    .iter()
                    .map(|block| block.deref_mut().block_id)
                    .collect::<Vec<_>>();

                let start_idx = if let Some(sliding_window) = self.config.sliding_window {
                    if prompt_len > sliding_window {
                        0.min(prompt_len - sliding_window)
                    } else {
                        0
                    }
                } else {
                    0
                };

                let mut slot_mapping = Vec::new();
                for i in 0..prompt_len {
                    if i < start_idx {
                        // Pad [0,start_idx) with _PAD_TOKEN_ID
                        slot_mapping.push(_PAD_SLOT_ID);
                    }

                    let block_number = if i / self.cache_config.block_size >= table.len() {
                        panic!(
                            "Block table is too small (prompt)! i={} block_size={} table_len={}",
                            i,
                            self.cache_config.block_size,
                            table.len()
                        );
                    } else {
                        table.get(i / self.cache_config.block_size).unwrap()
                    };
                    let block_offset = i % self.cache_config.block_size;
                    let slot = (block_number * self.cache_config.block_size + block_offset) as i32;
                    slot_mapping.push(slot.try_into().unwrap());
                }
                slot_mappings.push(slot_mapping);
            }
        }

        let max_prompt_len = prompt_lens.iter().max().unwrap();
        let input_tokens = _make_tensor_with_pad(
            input_tokens
                .iter()
                .map(|x| x.iter().map(|x| *x as i64).collect::<Vec<_>>())
                .collect::<Vec<_>>(),
            *max_prompt_len,
            0,
            device,
        )?;
        let slot_mapping =
            _make_tensor_with_pad(slot_mappings, *max_prompt_len, _PAD_SLOT_ID, device)?;

        Ok(PreparedInputs {
            tokens: input_tokens,
            positions: input_positions,
            metadata: InputMetadata {
                prompt_lens,
                slot_mapping,
                max_context_len: None,
                context_lens: None,
                block_tables: None,
                is_prompt: true,
                kv_cache_dtype: "auto".to_string(), // TODO(EricLBuehler): specialize for models
            },
        })
    }

    fn prepare_decode(
        &self,
        groups: &VecDeque<Arc<SequenceGroup>>,
        device: &Device,
    ) -> Result<PreparedInputs, APIError> {
        let mut input_tokens = Vec::new();
        let mut input_positions = Vec::new();
        let mut context_lens = Vec::new();
        let mut slot_mappings = Vec::new();
        let mut block_tables = Vec::new();
        for group in groups {
            for seq in group.get_seqs().values() {
                let last_token_id = seq.deref_mut().get_last_token_id();
                input_tokens.push(vec![last_token_id]);

                let position = seq.deref_mut().get_len() - 1;
                input_positions.push(vec![position]);

                let context_len = if let Some(sliding_window) = self.config.sliding_window {
                    seq.deref_mut().get_len().min(sliding_window)
                } else {
                    seq.deref_mut().get_len()
                };
                context_lens.push(context_len);

                let table = self
                    .scheduler
                    .block_engine
                    .block_tables
                    .get(&seq.deref_mut().get_id())
                    .unwrap();
                let table = table
                    .iter()
                    .map(|block| block.deref_mut().block_id)
                    .collect::<Vec<_>>();

                let block_number = if position / self.cache_config.block_size >= table.len() {
                    panic!("Block table is too small (completion)! start_pos={} block_size={} table_len={}", position, self.cache_config.block_size, table.len());
                } else {
                    table.get(position / self.cache_config.block_size).unwrap()
                };
                let block_offset = position % self.cache_config.block_size;
                let slot = block_number * self.cache_config.block_size + block_offset;
                let slot: i32 = slot.try_into().unwrap();
                slot_mappings.push(vec![slot]);

                if let Some(sliding_window) = self.config.sliding_window {
                    let sliding_window_blocks = sliding_window / self.cache_config.block_size;
                    let slide_idx = if table.len() > sliding_window_blocks {
                        table.len() - sliding_window_blocks
                    } else {
                        0
                    };
                    block_tables.push(table.get(slide_idx..).unwrap().to_vec());
                } else {
                    block_tables.push(table);
                }
            }
        }

        let input_tokens = _make_tensor_with_pad(
            input_tokens
                .iter()
                .map(|x| x.iter().map(|x| *x as i64).collect::<Vec<_>>())
                .collect::<Vec<_>>(),
            1,
            0,
            device,
        )?;
        let slot_mapping = _make_tensor_with_pad(slot_mappings, 1, _PAD_SLOT_ID, device)?;

        let max_context_len = context_lens.iter().max().unwrap();
        let context_lens = try_api!(Tensor::from_vec(
            context_lens.iter().map(|x| *x as u32).collect::<Vec<_>>(),
            (context_lens.len(),),
            device,
        ));

        let max_block_table_len = block_tables.iter().map(|x| x.len()).max().unwrap();
        let block_tables = _make_tensor_with_pad(
            block_tables
                .iter()
                .map(|x| x.iter().map(|x| *x as u32).collect::<Vec<_>>())
                .collect::<Vec<_>>(),
            max_block_table_len,
            0,
            device,
        )?;
        let block_tables = try_api!(block_tables.reshape(((), max_block_table_len)));
        Ok(PreparedInputs {
            tokens: input_tokens,
            positions: input_positions,
            metadata: InputMetadata {
                prompt_lens: vec![],
                slot_mapping,
                max_context_len: Some(*max_context_len),
                context_lens: Some(context_lens),
                block_tables: Some(block_tables),
                is_prompt: false,
                kv_cache_dtype: "auto".to_string(), // TODO(EricLBuehler): specialize for models
            },
        })
    }

    pub fn add_request(
        &mut self,
        prompt: Encoding,
        request_id: String,
        created: SystemTime,
        sampling_params: SamplingParams,
        use_logprobs: bool,
        sender: Option<Sender<ChatResponse>>,
    ) {
        let prompt_len = prompt.get_ids().len();
        let seq = Arc::new(Sequence(std::sync::RwLock::new(_Sequence::new(
            prompt
                .get_ids()
                .to_vec()
                .iter()
                .map(|x| *x as usize)
                .collect::<Vec<_>>(),
            self.seq_id,
            self.cache_config.block_size,
        ))));
        self.seq_id += 1;
        let seq_group = SequenceGroup::new(
            &[seq],
            get_created_time_secs(),
            self.group_id,
            request_id.clone(),
            created,
            sampling_params.clone(),
            use_logprobs,
            sender,
        );
        self.group_id += 1;

        self.scheduler.add_sequence(seq_group);
        println!(
            "Request {} with length {} added to sequence group.",
            request_id.clone(),
            prompt_len
        );

        #[cfg(feature = "eccl")]
        if self.multi_process && !DaemonManager::is_daemon() {
            info!("add task to list");
            let task = TaskData {
                prompt,
                request_id,
                created,
                sampling_params,
                use_logprobs,
            };
            let mut cur_tasks = self.cur_tasks.write().unwrap();
            cur_tasks.push(task);
        }
    }
}<|MERGE_RESOLUTION|>--- conflicted
+++ resolved
@@ -38,13 +38,8 @@
 };
 use tokenizers::Encoding;
 use tokio::sync::Notify;
-<<<<<<< HEAD
+use tracing::warn;
 #[cfg(feature = "eccl")]
-use tracing::info;
-=======
->>>>>>> b1fad08e
-use tracing::warn;
-#[cfg(feature = "nccl")]
 use tracing::{debug, info};
 #[allow(dead_code)]
 struct PreparedInputs {
@@ -129,14 +124,6 @@
         for rank in 0..num_threads {
             ranks.push(rank);
         }
-<<<<<<< HEAD
-        #[cfg(feature = "eccl")]
-        if multi_process || num_shards > 1 {
-            warn!("start llm engine, number of pipeline {}!", num_threads);
-        }
-=======
-
->>>>>>> b1fad08e
         let _ = tokio::task::spawn_blocking(move || {
             tokio::runtime::Handle::current().block_on(async move {
                 loop {
@@ -303,16 +290,11 @@
         }
     }
 
-<<<<<<< HEAD
     #[cfg(feature = "eccl")]
-    pub fn sync_process(daemon_manager: &mut DaemonManager, msg_send: MessageType) -> bool {
-=======
-    #[cfg(feature = "nccl")]
     pub fn sync_process(
         daemon_manager: &mut DaemonManager,
         msg_send: MessageType,
     ) -> Option<Vec<usize>> {
->>>>>>> b1fad08e
         if DaemonManager::is_daemon() {
             let message = { daemon_manager.receive_message() };
             match message {
@@ -600,13 +582,13 @@
                     let mut choices = Vec::new();
 
                     let do_sync_response = {
-                        #[cfg(feature = "nccl")]
+                        #[cfg(feature = "eccl")]
                         if multi_process && DaemonManager::is_daemon() {
                             false
                         } else {
                             group.sender.is_none()
                         }
-                        #[cfg(not(feature = "nccl"))]
+                        #[cfg(not(feature = "eccl"))]
                         group.sender.is_none()
                     };
 
