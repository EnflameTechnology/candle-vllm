use super::{DefaultPipeline, _make_tensor_with_pad};
use crate::openai::streaming::ChatResponse;
use crate::scheduler::Scheduler;
use crate::{
    openai::{
        models::Config,
        responses::{
            APIError, ChatChoice, ChatChoiceData, ChatCompletionChunk, ChatCompletionUsageResponse,
            Choice, ChoiceData, WrapperLogprobs,
        },
        sampling_params::SamplingParams,
        utils::get_created_time_secs,
    },
    paged_attention::input_metadata::InputMetadata,
    scheduler::{
        cache_engine::{CacheConfig, CacheEngine},
        sequence::{Sequence, SequenceGroup, _Sequence},
        SchedulerConfig, SchedulerOutput,
    },
    try_api,
};
use candle_core::{Device, Tensor};
use either::Either;
use flume::Sender;
#[cfg(feature = "eccl")]
use rayon::iter::IntoParallelRefIterator;
#[cfg(feature = "eccl")]
use rayon::iter::ParallelIterator;
use std::sync::RwLock;
use std::time::SystemTime;
use std::{
    collections::{HashMap, VecDeque},
    iter::zip,
    sync::Arc,
};
use tokenizers::Encoding;
use tokio::sync::Notify;
#[allow(dead_code)]
struct PreparedInputs {
    tokens: Tensor,
    positions: Vec<Vec<usize>>,
    metadata: InputMetadata,
}

const _PAD_SLOT_ID: i32 = -1;

pub struct LLMEngine {
    pipelines: HashMap<usize, (Box<DefaultPipeline>, CacheEngine)>,
    scheduler: Scheduler,
    seq_id: usize,
    cache_config: CacheConfig,
    config: Config,
    group_id: usize,
    pub notify: Arc<Notify>,
    pub finish_notify: Arc<Notify>,
    pub completion_records: HashMap<String, (Vec<ChatChoice>, ChatCompletionUsageResponse)>,
    sequence_groups: RwLock<VecDeque<Arc<SequenceGroup>>>,
}

impl LLMEngine {
    async fn generate_parallel(
        engine: &Arc<RwLock<LLMEngine>>,
        ranks: Vec<usize>,
    ) -> Vec<HashMap<String, (Vec<ChatChoice>, ChatCompletionUsageResponse)>> {
        #[cfg(feature = "nccl")]
        let iterator = ranks.par_iter();
        #[cfg(not(feature = "nccl"))]
        let iterator = ranks.iter();

        let tasks: Vec<_> = iterator
            .map(|rank| {
                let engine_clone = engine.clone();
                Self::generate_once(engine_clone, *rank).unwrap()
            })
            .collect();
        tasks
    }

    pub fn new(
        pipelines: HashMap<usize, (Box<DefaultPipeline>, CacheEngine)>,
        scheduler_config: SchedulerConfig,
        cache_config: &CacheConfig,
        config: &Config,
        notify: Arc<Notify>,
        finish_notify: Arc<Notify>,
        holding_time: usize,
<<<<<<< HEAD
    ) -> Result<Arc<Mutex<Self>>, APIError> {
        let engine = Arc::new(Mutex::new(Self {
=======
    ) -> Result<Arc<RwLock<Self>>, APIError> {
        let num_threads: usize = pipelines.len();
        let engine = Arc::new(RwLock::new(Self {
>>>>>>> 25645405
            pipelines,
            scheduler: Scheduler::new(scheduler_config, cache_config),
            seq_id: 0,
            cache_config: cache_config.clone(),
            config: config.clone(),
            group_id: 0,
            notify: notify.clone(),
            finish_notify: finish_notify.clone(),
            completion_records: HashMap::new(),
            sequence_groups: RwLock::new(VecDeque::new()),
        }));
        let engine_clone = engine.clone();

        let mut ranks = Vec::<usize>::new();
        for rank in 0..num_threads {
            ranks.push(rank);
        }
        let _ = tokio::task::spawn_blocking(move || {
            tokio::runtime::Handle::current().block_on(async move {
                loop {
                    notify.notified().await; // Blocking call to wait for notification
                    let _ = tokio::time::sleep(tokio::time::Duration::from_millis(holding_time as u64)).await;
<<<<<<< HEAD
                    let mut e = engine.lock().await;
                    e.bind_to_thread();
                    let result = e.generate_once().unwrap();
                    if result.len() == 0 {
=======
                    let results = Self::generate_parallel(&engine, ranks.clone()).await;
                    let result = &results[0];
                    if results.len() == 0 || result.len() == 0 {
>>>>>>> 25645405
                        continue;
                    }
                    for request_id in result.keys() {
                        let mut e = engine.write().unwrap();
                        e.completion_records.insert(request_id.to_string(), result[request_id].clone());
                    }
                    finish_notify.notify_one();

                    //chat completion statistics
                    let overall_usage = ChatCompletionUsageResponse {
                        request_id: "".to_string(),
                        created: 0,
                        completion_tokens: result.values()
                            .map(|(_, usage)| usage.completion_tokens)
                            .sum(),
                        prompt_tokens: result.values().map(|(_, usage)| usage.prompt_tokens).sum(),
                        total_tokens: result.values().map(|(_, usage)| usage.total_tokens).sum(),
                        prompt_time_costs: result
                            .values()
                            .map(|(_, usage)| usage.prompt_time_costs)
                            .max()
                            .unwrap_or(0),
                        completion_time_costs: result
                            .values()
                            .map(|(_, usage)| usage.completion_time_costs)
                            .max()
                            .unwrap_or(0),
                    };

                    println!(
                        "\r\n [{} requests] Prefilling: {} prompt tokens processed in {} seconds",
                        result.len(),
                        overall_usage.prompt_tokens,
                        overall_usage.prompt_time_costs / 1000
                    );

                    println!(
                        "\r\n [{} requests] Decoding: {} tokens processed in {} seconds ({} tokens/s)",
                        result.len(),
                        overall_usage.completion_tokens,
                        overall_usage.completion_time_costs / 1000,
                        overall_usage.completion_tokens * 1000
                            / if overall_usage.completion_time_costs > 0 {
                                overall_usage.completion_time_costs
                            } else {
                                1
                            }
                    );
                }
            });
        });

        Ok(engine_clone)
    }

    pub fn get_pipeline(&self, rank: usize) -> Option<&(Box<DefaultPipeline>, CacheEngine)> {
        self.pipelines.get(&rank)
    }

    pub fn get_mut_pipeline(
        &mut self,
        rank: usize,
    ) -> Option<&mut (Box<DefaultPipeline>, CacheEngine)> {
        self.pipelines.get_mut(&rank)
    }

    fn get_stream_response(
        &self,
        request_id: String,
        created: u64,
        content: Option<String>,
        finish_reason: Option<String>,
        pipeline: &DefaultPipeline,
    ) -> ChatCompletionChunk {
        let mut choices = Vec::new();
        let choice = Choice {
            delta: ChoiceData {
                role: pipeline.get_past_conversation().get_roles().0.clone(),
                content,
            },
            finish_reason,
            index: 0,
        };
        choices.push(choice);

        ChatCompletionChunk {
            id: request_id,
            choices,
            created,
            model: pipeline.name().to_string(),
            object: "chat.completion.chunk",
            system_fingerprint: None,
        }
    }

    pub fn bind_to_thread(&self) {
        let pipeline = self.get_pipeline(0).unwrap().0.as_ref();
        let device = pipeline.device();
        let _ = match device {
            Device::Gcu(dev) => dev.bind_to_thread(),
            _ => Ok(()),
        };
    }

    pub fn generate_once(
        engine: Arc<RwLock<Self>>,
        rank: usize,
    ) -> Result<HashMap<String, (Vec<ChatChoice>, ChatCompletionUsageResponse)>, APIError> {
        let mut responses =
            HashMap::<String, (Vec<ChatChoice>, ChatCompletionUsageResponse)>::new();
        let mut prompt_finish_times = HashMap::<usize, SystemTime>::new();
        #[cfg(feature = "nccl")]
        {
            let e = engine.read().unwrap();
            let (pipeline, _) = e.get_pipeline(rank).unwrap();
            let device = pipeline.device();
            let _ = device.as_cuda_device().unwrap().bind_to_thread();
        }
        loop {
            std::thread::sleep(std::time::Duration::from_millis(1));
            {
                let e = engine.read().unwrap();
                if !e.scheduler.has_unfinished_sequences() {
                    break;
                }
            }
            if rank == 0 {
                //only the first rank thread perform task scheduling
                let mut e = engine.write().unwrap();
                let scheduler_outputs = e.scheduler.schedule();
                if !scheduler_outputs.ignored_seq_groups.is_empty() {
                    todo!();
                }
                e.execute_scheduler_ops(&scheduler_outputs, 0).unwrap();
                let mut groups = e.sequence_groups.write().unwrap();

                *groups = match Arc::try_unwrap(scheduler_outputs.scheduled) {
                    Ok(deq) => deq,
                    Err(arc_deq) => (*arc_deq).clone(),
                };
            };

            let scheduled: VecDeque<Arc<SequenceGroup>> = {
                let e = engine.read().unwrap();
                let x = e.sequence_groups.read().unwrap();
                x.clone()
            };
            if scheduled.len() == 0 {
                continue; //data not ready
            }

            let seqs = scheduled[0].get_seqs();
            //run partial models in parallel
            let logits = {
                let e = engine.read().unwrap();
                let (pipeline, cache_engine) = e.get_pipeline(rank).unwrap();
                let device = pipeline.device();
                let PreparedInputs {
                    tokens,
                    positions,
                    metadata,
                } = if seqs.values().nth(0).unwrap().deref().is_prompt() {
                    e.prepare_prompt(&scheduled, device)
                } else {
                    e.prepare_decode(&scheduled, device)
                }?;

                let x = pipeline.forward(
                    tokens,
                    &positions,
                    Some(&cache_engine.get_kv_cache()),
                    &metadata,
                )?;

                x
            };

            let optional_results = if rank == 0 {
                //only the first rank thread perform sampling
                let mut e = engine.write().unwrap();
                let default_pipeline = e.get_mut_pipeline(0usize).unwrap().0.as_mut();
                Some(default_pipeline.sample(&logits, &scheduled).unwrap())
            } else {
                None
            };

            {
                let e = engine.write().unwrap();
                let mut cur_group = e.sequence_groups.write().unwrap();
                cur_group.clear();
            }

<<<<<<< HEAD
            #[cfg(feature = "eccl")]
            let iterator = self.pipelines.par_iter();
            #[cfg(not(feature = "eccl"))]
            let iterator = self.pipelines.iter();

            let vec_logits: HashMap<usize, Tensor> = iterator
                .map(|(rank, (pipeline, cache_engine))| {
                    let device = pipeline.device();
                    //Not stable
                    //TODO: fix this with 'context' instead of 'device' change
                    #[cfg(feature = "eccl")]
                    device.as_gcu_device().unwrap().bind_to_thread();

                    let PreparedInputs {
                        tokens,
                        positions,
                        metadata,
                    } = if seqs.values().nth(0).unwrap().deref().is_prompt() {
                        self.prepare_prompt(scheduled, device)
                    } else {
                        self.prepare_decode(scheduled, device)
                    }
                    .unwrap();
                    (
                        *rank,
                        pipeline
                            .forward(
                                tokens,
                                &positions,
                                Some(&*cache_engine.get_kv_cache()),
                                &metadata,
                            )
                            .unwrap(),
                    )
                })
                .collect();

            let pipeline = self.get_mut_pipeline(0).unwrap().0.as_mut();
            let results = pipeline
                .sample(
                    &vec_logits[&0].to_device(pipeline.device()).unwrap(),
                    scheduled,
                )
                .unwrap();

            for (result_, group) in zip(results, scheduled) {
=======
            if optional_results.is_none() {
                continue;
            }

            //only the first rank thread perform stream response
            let results = optional_results.unwrap();
            for (result_, group) in zip(results, &scheduled) {
>>>>>>> 25645405
                match result_ {
                    Either::Left(logprobs) => {
                        let seq = group.get_seqs().values().nth(0).unwrap();
                        if seq.deref().is_prompt() {
                            prompt_finish_times.insert(*group.get_id(), SystemTime::now());
                        }
                        if let Some(sender) = &group.sender {
                            let e = engine.read().unwrap();
                            let (pipeline, _) = e.get_pipeline(rank).unwrap();
                            let chunk = e.get_stream_response(
                                group.request_id.clone(),
                                group.arrival_time,
                                Some(logprobs.bytes.clone()),
                                None,
                                &pipeline,
                            );
                            let ret = sender.send(ChatResponse::Chunk(chunk));
                            if ret.is_err() {
                                println!("Send stream response error!");
                                seq.deref_mut().set_finish_reason("Abort".to_string());
                                break;
                            }
                        };
                        // print!("{}", logprobs.bytes.clone());
                        seq.deref_mut().add_token(logprobs);
                    }
                    Either::Right(finish_reason) => {
                        let seq = group.get_seqs().values().nth(0).unwrap();
                        if let Some(sender) = &group.sender {
                            let e = engine.read().unwrap();
                            let (pipeline, _) = e.get_pipeline(rank).unwrap();
                            let chunk = e.get_stream_response(
                                group.request_id.clone(),
                                group.arrival_time,
                                None,
                                Some(finish_reason.clone()),
                                &pipeline,
                            );
                            let ret = sender.send(ChatResponse::Chunk(chunk));
                            if ret.is_err() {
                                println!("Send stream finish response error!");
                            }
                        };
                        seq.deref_mut().set_finish_reason(finish_reason)
                    }
                }
            }

            {
                let mut e = engine.write().unwrap();
                e.scheduler.free_finished_sequence_groups();
            }

            for group in scheduled.iter() {
                if group.is_finished() && !responses.contains_key(&group.request_id) {
                    let end_time = SystemTime::now();
                    let prompt_finish_time = prompt_finish_times[group.get_id()];
                    let completion_time_costs = end_time
                        .duration_since(prompt_finish_time)
                        .unwrap()
                        .as_millis();
                    let seq = group.get_seqs().values().nth(0).unwrap();
                    let decoded_tokens = seq.deref().get_len() - seq.deref().get_prompt_len();
                    println!(
                        "Request {} decoding {} tokens finished in {} seconds",
                        group.request_id,
                        decoded_tokens,
                        completion_time_costs / 1000
                    );
                    // Create choices from the group
                    let mut seqs = group.get_seqs().values().collect::<Vec<_>>();
                    seqs.sort_by(|seq_a, seq_b| {
                        seq_b
                            .deref_mut()
                            .get_cumulative_logprob()
                            .partial_cmp(&seq_a.deref_mut().get_cumulative_logprob())
                            .unwrap()
                    });
                    let top_n = seqs.get(0..group.sampling_params.n).unwrap();

                    let mut choices = Vec::new();
                    if group.sender.is_none() {
                        let e = engine.read().unwrap();
                        for (index, seq) in top_n.iter().enumerate() {
                            let outputs = seq.deref_mut().get_output_tokens();
                            let data = outputs
                                .iter()
                                .map(|x| x.token.try_into().unwrap())
                                .collect::<Vec<_>>();
                            let pipeline = e.get_pipeline(0usize).unwrap().0.as_ref();
                            let data = pipeline
                                .tokenizer()
                                .tokenizer()
                                .decode(&data, false)
                                .unwrap();
                            let choice = ChatChoice {
                                message: ChatChoiceData {
                                    role: pipeline.get_past_conversation().get_roles().0.clone(),
                                    content: Some(data),
                                },
                                finish_reason: Some(seq.deref_mut().get_finish_reason().clone()),
                                index,
                                logprobs: if group.use_logprobs {
                                    Some(WrapperLogprobs { content: outputs })
                                } else {
                                    None
                                },
                            };
                            choices.push(choice);
                        }
                    }

                    let completion_tokens = top_n
                        .iter()
                        .map(|seq| seq.deref().get_len() - seq.deref().get_prompt_len())
                        .sum();
                    let prompt_tokens = top_n.first().unwrap().deref().get_prompt_len();

                    let prompt_time_costs = prompt_finish_time
                        .duration_since(group.created_time)
                        .unwrap()
                        .as_millis();

                    let usage = ChatCompletionUsageResponse {
                        request_id: group.request_id.clone(),
                        created: group.arrival_time,
                        completion_tokens,
                        prompt_tokens,
                        total_tokens: completion_tokens + prompt_tokens,
                        prompt_time_costs: prompt_time_costs as usize,
                        completion_time_costs: completion_time_costs as usize,
                    };

                    responses.insert(group.request_id.clone(), (choices, usage));

                    if let Some(sender) = &group.sender {
                        let _ = sender.send(ChatResponse::Done);
                    };
                }
            }
        }

        if rank == 0 {
            let mut e = engine.write().unwrap();
            let default_pipeline = e.get_mut_pipeline(rank).unwrap().0.as_mut();
            default_pipeline.reset_decoder();
        }
        Ok(responses)
    }
}

impl LLMEngine {
    fn execute_scheduler_ops(
        &mut self,
        scheduler_output: &SchedulerOutput,
        rank: usize,
    ) -> Result<(), APIError> {
        let cache_engine = Box::new(&mut self.get_mut_pipeline(rank).unwrap().1);
        if !scheduler_output.blocks_to_swap_in.is_empty() {
            try_api!(cache_engine.swap_in(scheduler_output.blocks_to_swap_in.clone()));
        }
        if !scheduler_output.blocks_to_swap_out.is_empty() {
            try_api!(cache_engine.swap_out(scheduler_output.blocks_to_swap_out.clone()));
        }
        if !scheduler_output.blocks_to_copy.is_empty() {
            try_api!(cache_engine.copy(scheduler_output.blocks_to_copy.clone()));
        }
        Ok(())
    }

    fn prepare_prompt(
        &self,
        groups: &VecDeque<Arc<SequenceGroup>>,
        device: &Device,
    ) -> Result<PreparedInputs, APIError> {
        let mut prompt_lens = Vec::new();
        let mut input_tokens = Vec::new();
        let mut input_positions = Vec::new();
        let mut slot_mappings = Vec::new();
        for group in groups {
            for seq in group.get_seqs().values() {
                let prompt_ids = seq.deref_mut().get_token_ids();

                let prompt_len = prompt_ids.len();
                prompt_lens.push(prompt_len);

                input_tokens.push(prompt_ids);
                input_positions.push((0..prompt_len).collect::<Vec<_>>());
                let table = self
                    .scheduler
                    .block_engine
                    .block_tables
                    .get(&seq.deref_mut().get_id());
                if table.is_none() {
                    // Will be None during profiling.
                    slot_mappings.push([_PAD_SLOT_ID].repeat(prompt_len));
                    continue;
                }
                let table = table
                    .unwrap()
                    .iter()
                    .map(|block| block.deref_mut().block_id)
                    .collect::<Vec<_>>();

                let start_idx = if let Some(sliding_window) = self.config.sliding_window {
                    if prompt_len > sliding_window {
                        0.min(prompt_len - sliding_window)
                    } else {
                        0
                    }
                } else {
                    0
                };

                let mut slot_mapping = Vec::new();
                for i in 0..prompt_len {
                    if i < start_idx {
                        // Pad [0,start_idx) with _PAD_TOKEN_ID
                        slot_mapping.push(_PAD_SLOT_ID);
                    }

                    let block_number = if i / self.cache_config.block_size >= table.len() {
                        panic!(
                            "Block table is too small (prompt)! i={} block_size={} table_len={}",
                            i,
                            self.cache_config.block_size,
                            table.len()
                        );
                    } else {
                        table.get(i / self.cache_config.block_size).unwrap()
                    };
                    let block_offset = i % self.cache_config.block_size;
                    let slot = (block_number * self.cache_config.block_size + block_offset) as i32;
                    slot_mapping.push(slot.try_into().unwrap());
                }
                slot_mappings.push(slot_mapping);
            }
        }

        let max_prompt_len = prompt_lens.iter().max().unwrap();
        let input_tokens = _make_tensor_with_pad(
            input_tokens
                .iter()
                .map(|x| x.iter().map(|x| *x as i64).collect::<Vec<_>>())
                .collect::<Vec<_>>(),
            *max_prompt_len,
            0,
            device,
        )?;
        let slot_mapping =
            _make_tensor_with_pad(slot_mappings, *max_prompt_len, _PAD_SLOT_ID, device)?;

        Ok(PreparedInputs {
            tokens: input_tokens,
            positions: input_positions,
            metadata: InputMetadata {
                prompt_lens,
                slot_mapping,
                max_context_len: None,
                context_lens: None,
                block_tables: None,
                is_prompt: true,
                kv_cache_dtype: "auto".to_string(), // TODO(EricLBuehler): specialize for models
            },
        })
    }

    fn prepare_decode(
        &self,
        groups: &VecDeque<Arc<SequenceGroup>>,
        device: &Device,
    ) -> Result<PreparedInputs, APIError> {
        let mut input_tokens = Vec::new();
        let mut input_positions = Vec::new();
        let mut context_lens = Vec::new();
        let mut slot_mappings = Vec::new();
        let mut block_tables = Vec::new();
        for group in groups {
            for seq in group.get_seqs().values() {
                let last_token_id = seq.deref_mut().get_last_token_id();
                input_tokens.push(vec![last_token_id]);

                let position = seq.deref_mut().get_len() - 1;
                input_positions.push(vec![position]);

                let context_len = if let Some(sliding_window) = self.config.sliding_window {
                    seq.deref_mut().get_len().min(sliding_window)
                } else {
                    seq.deref_mut().get_len()
                };
                context_lens.push(context_len);

                let table = self
                    .scheduler
                    .block_engine
                    .block_tables
                    .get(&seq.deref_mut().get_id())
                    .unwrap();
                let table = table
                    .iter()
                    .map(|block| block.deref_mut().block_id)
                    .collect::<Vec<_>>();

                let block_number = if position / self.cache_config.block_size >= table.len() {
                    panic!("Block table is too small (completion)! start_pos={} block_size={} table_len={}", position, self.cache_config.block_size, table.len());
                } else {
                    table.get(position / self.cache_config.block_size).unwrap()
                };
                let block_offset = position % self.cache_config.block_size;
                let slot = block_number * self.cache_config.block_size + block_offset;
                let slot: i32 = slot.try_into().unwrap();
                slot_mappings.push(vec![slot]);

                if let Some(sliding_window) = self.config.sliding_window {
                    let sliding_window_blocks = sliding_window / self.cache_config.block_size;
                    let slide_idx = if table.len() > sliding_window_blocks {
                        table.len() - sliding_window_blocks
                    } else {
                        0
                    };
                    block_tables.push(table.get(slide_idx..).unwrap().to_vec());
                } else {
                    block_tables.push(table);
                }
            }
        }

        let input_tokens = _make_tensor_with_pad(
            input_tokens
                .iter()
                .map(|x| x.iter().map(|x| *x as i64).collect::<Vec<_>>())
                .collect::<Vec<_>>(),
            1,
            0,
            device,
        )?;
        let slot_mapping = _make_tensor_with_pad(slot_mappings, 1, _PAD_SLOT_ID, device)?;

        let max_context_len = context_lens.iter().max().unwrap();
        let context_lens = try_api!(Tensor::from_vec(
            context_lens.iter().map(|x| *x as u32).collect::<Vec<_>>(),
            (context_lens.len(),),
            device,
        ));

        let max_block_table_len = block_tables.iter().map(|x| x.len()).max().unwrap();
        let block_tables = _make_tensor_with_pad(
            block_tables
                .iter()
                .map(|x| x.iter().map(|x| *x as u32).collect::<Vec<_>>())
                .collect::<Vec<_>>(),
            max_block_table_len,
            0,
            device,
        )?;
        let block_tables = try_api!(block_tables.reshape(((), max_block_table_len)));
        Ok(PreparedInputs {
            tokens: input_tokens,
            positions: input_positions,
            metadata: InputMetadata {
                prompt_lens: vec![],
                slot_mapping,
                max_context_len: Some(*max_context_len),
                context_lens: Some(context_lens),
                block_tables: Some(block_tables),
                is_prompt: false,
                kv_cache_dtype: "auto".to_string(), // TODO(EricLBuehler): specialize for models
            },
        })
    }

    pub fn add_request(
        &mut self,
        prompt: Encoding,
        request_id: String,
        created: SystemTime,
        sampling_params: SamplingParams,
        use_logprobs: bool,
        sender: Option<Sender<ChatResponse>>,
    ) {
        let prompt_len = prompt.get_ids().len();
        let seq = Arc::new(Sequence(std::sync::RwLock::new(_Sequence::new(
            prompt
                .get_ids()
                .to_vec()
                .iter()
                .map(|x| *x as usize)
                .collect::<Vec<_>>(),
            self.seq_id,
            self.cache_config.block_size,
        ))));
        self.seq_id += 1;
        let seq_group = SequenceGroup::new(
            &[seq],
            get_created_time_secs(),
            self.group_id,
            request_id.clone(),
            created,
            sampling_params,
            use_logprobs,
            sender,
        );
        self.group_id += 1;

        self.scheduler.add_sequence(seq_group);
        println!(
            "Request {} with length {} added to sequence group.",
            request_id.clone(),
            prompt_len
        );
    }
}<|MERGE_RESOLUTION|>--- conflicted
+++ resolved
@@ -62,9 +62,9 @@
         engine: &Arc<RwLock<LLMEngine>>,
         ranks: Vec<usize>,
     ) -> Vec<HashMap<String, (Vec<ChatChoice>, ChatCompletionUsageResponse)>> {
-        #[cfg(feature = "nccl")]
+        #[cfg(feature = "eccl")]
         let iterator = ranks.par_iter();
-        #[cfg(not(feature = "nccl"))]
+        #[cfg(not(feature = "eccl"))]
         let iterator = ranks.iter();
 
         let tasks: Vec<_> = iterator
@@ -84,14 +84,9 @@
         notify: Arc<Notify>,
         finish_notify: Arc<Notify>,
         holding_time: usize,
-<<<<<<< HEAD
-    ) -> Result<Arc<Mutex<Self>>, APIError> {
-        let engine = Arc::new(Mutex::new(Self {
-=======
     ) -> Result<Arc<RwLock<Self>>, APIError> {
         let num_threads: usize = pipelines.len();
         let engine = Arc::new(RwLock::new(Self {
->>>>>>> 25645405
             pipelines,
             scheduler: Scheduler::new(scheduler_config, cache_config),
             seq_id: 0,
@@ -114,16 +109,9 @@
                 loop {
                     notify.notified().await; // Blocking call to wait for notification
                     let _ = tokio::time::sleep(tokio::time::Duration::from_millis(holding_time as u64)).await;
-<<<<<<< HEAD
-                    let mut e = engine.lock().await;
-                    e.bind_to_thread();
-                    let result = e.generate_once().unwrap();
-                    if result.len() == 0 {
-=======
                     let results = Self::generate_parallel(&engine, ranks.clone()).await;
                     let result = &results[0];
                     if results.len() == 0 || result.len() == 0 {
->>>>>>> 25645405
                         continue;
                     }
                     for request_id in result.keys() {
@@ -235,12 +223,12 @@
         let mut responses =
             HashMap::<String, (Vec<ChatChoice>, ChatCompletionUsageResponse)>::new();
         let mut prompt_finish_times = HashMap::<usize, SystemTime>::new();
-        #[cfg(feature = "nccl")]
+        #[cfg(feature = "eccl")]
         {
             let e = engine.read().unwrap();
             let (pipeline, _) = e.get_pipeline(rank).unwrap();
             let device = pipeline.device();
-            let _ = device.as_cuda_device().unwrap().bind_to_thread();
+            let _ = device.as_gcu_device().unwrap().bind_to_thread();
         }
         loop {
             std::thread::sleep(std::time::Duration::from_millis(1));
@@ -316,54 +304,6 @@
                 cur_group.clear();
             }
 
-<<<<<<< HEAD
-            #[cfg(feature = "eccl")]
-            let iterator = self.pipelines.par_iter();
-            #[cfg(not(feature = "eccl"))]
-            let iterator = self.pipelines.iter();
-
-            let vec_logits: HashMap<usize, Tensor> = iterator
-                .map(|(rank, (pipeline, cache_engine))| {
-                    let device = pipeline.device();
-                    //Not stable
-                    //TODO: fix this with 'context' instead of 'device' change
-                    #[cfg(feature = "eccl")]
-                    device.as_gcu_device().unwrap().bind_to_thread();
-
-                    let PreparedInputs {
-                        tokens,
-                        positions,
-                        metadata,
-                    } = if seqs.values().nth(0).unwrap().deref().is_prompt() {
-                        self.prepare_prompt(scheduled, device)
-                    } else {
-                        self.prepare_decode(scheduled, device)
-                    }
-                    .unwrap();
-                    (
-                        *rank,
-                        pipeline
-                            .forward(
-                                tokens,
-                                &positions,
-                                Some(&*cache_engine.get_kv_cache()),
-                                &metadata,
-                            )
-                            .unwrap(),
-                    )
-                })
-                .collect();
-
-            let pipeline = self.get_mut_pipeline(0).unwrap().0.as_mut();
-            let results = pipeline
-                .sample(
-                    &vec_logits[&0].to_device(pipeline.device()).unwrap(),
-                    scheduled,
-                )
-                .unwrap();
-
-            for (result_, group) in zip(results, scheduled) {
-=======
             if optional_results.is_none() {
                 continue;
             }
@@ -371,7 +311,6 @@
             //only the first rank thread perform stream response
             let results = optional_results.unwrap();
             for (result_, group) in zip(results, &scheduled) {
->>>>>>> 25645405
                 match result_ {
                     Either::Left(logprobs) => {
                         let seq = group.get_seqs().values().nth(0).unwrap();
