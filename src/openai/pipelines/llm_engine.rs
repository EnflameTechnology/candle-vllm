--- conflicted
+++ resolved
@@ -47,12 +47,8 @@
     metadata: InputMetadata,
 }
 
-<<<<<<< HEAD
 const _PAD_SLOT_ID: i32 = -1;
-=======
-const _PAD_SLOT_ID: i64 = -1;
 const PREFILL_CHUNK_SIZE: usize = 8192;
->>>>>>> 93541898
 
 #[allow(unused)]
 pub struct LLMEngine {
@@ -104,12 +100,8 @@
         holding_time: usize,
         num_shards: usize,
         multi_process: bool,
-<<<<<<< HEAD
         #[cfg(feature = "eccl")] daemon_manager: Option<DaemonManager>,
-=======
-        #[cfg(feature = "nccl")] daemon_manager: Option<DaemonManager>,
         prefill_chunk_size: Option<usize>,
->>>>>>> 93541898
     ) -> Result<Arc<RwLock<Self>>> {
         let num_threads: usize = pipelines.len();
         let engine = Arc::new(RwLock::new(Self {
@@ -512,9 +504,6 @@
                 (x, metadata.is_prompt)
             };
 
-<<<<<<< HEAD
-            #[cfg(feature = "eccl")]
-=======
             if is_prompt {
                 let mut e = engine.write();
                 let prefill_chunk_size = e.prefill_chunk_size.unwrap_or(PREFILL_CHUNK_SIZE);
@@ -535,8 +524,7 @@
                 }
             }
 
-            #[cfg(feature = "nccl")]
->>>>>>> 93541898
+            #[cfg(feature = "eccl")]
             let do_sample = if rank == 0 && DaemonManager::is_master_rank() {
                 true
             } else {
