use super::{DefaultPipeline, _make_tensor_with_pad};
#[cfg(feature = "eccl")]
use crate::openai::communicator::{DaemonManager, MessageType, TaskSampleData};
use crate::openai::pipelines::TokenOrFinishReason;
use crate::openai::streaming::ChatResponse;
use crate::openai::TaskData;
use crate::scheduler::Scheduler;
use crate::{
    openai::{
        models::Config,
        responses::{
            ChatChoice, ChatChoiceData, ChatCompletionChunk, ChatCompletionUsageResponse, Choice,
            ChoiceData, WrapperLogprobs,
        },
        sampling_params::SamplingParams,
        utils::get_created_time_secs,
    },
    paged_attention::input_metadata::InputMetadata,
    scheduler::{
        cache_engine::{CacheConfig, CacheEngine},
        sequence::{Sequence, SequenceGroup, _Sequence},
        SchedulerConfig, SchedulerOutput,
    },
};
use candle_core::{Device, Result, Tensor};
use either::Either;
use flume::Sender;
use parking_lot::RwLock;
#[cfg(feature = "eccl")]
use rayon::iter::IntoParallelRefIterator;
#[cfg(feature = "eccl")]
use rayon::iter::ParallelIterator;
use std::time::SystemTime;
use std::{
    collections::{HashMap, VecDeque},
    iter::zip,
    sync::Arc,
};
use tokenizers::Encoding;
use tokio::sync::Notify;
#[allow(unused_imports)]
use tracing::{debug, info, warn};
#[allow(dead_code)]
struct PreparedInputs {
    tokens: Tensor,
    positions: Vec<Vec<usize>>,
    metadata: InputMetadata,
}

const _PAD_SLOT_ID: i32 = -1;

#[allow(unused)]
pub struct LLMEngine {
    pipelines: HashMap<usize, (Box<DefaultPipeline>, CacheEngine)>,
    pub scheduler: Scheduler,
    seq_id: usize,
    cache_config: CacheConfig,
    config: Config,
    group_id: usize,
    pub notify: Arc<Notify>,
    sync_notifies: HashMap<String, Option<Arc<Notify>>>,
    senders: HashMap<String, Option<Arc<Sender<ChatResponse>>>>,
    pub completion_records: HashMap<String, (Vec<ChatChoice>, ChatCompletionUsageResponse)>,
    sequence_groups: RwLock<VecDeque<Arc<SequenceGroup>>>,
    multi_process: bool,
    num_shards: usize,
    waiting_tasks: RwLock<Vec<TaskData>>,
    #[cfg(feature = "eccl")]
    pub daemon_manager: RwLock<Option<DaemonManager>>,
}

impl LLMEngine {
    async fn generate_parallel(
        engine: &Arc<RwLock<LLMEngine>>,
        ranks: Vec<usize>,
        multi_process: bool,
    ) -> Vec<HashMap<String, (Vec<ChatChoice>, ChatCompletionUsageResponse)>> {
        #[cfg(feature = "eccl")]
        let iterator = ranks.par_iter();
        #[cfg(not(feature = "eccl"))]
        let iterator = ranks.iter();

        let tasks: Vec<_> = iterator
            .map(|rank| {
                let engine_clone = engine.clone();
                Self::generate_once(engine_clone, *rank, multi_process).unwrap()
            })
            .collect();
        tasks
    }

    pub fn new(
        pipelines: HashMap<usize, (Box<DefaultPipeline>, CacheEngine)>,
        scheduler_config: SchedulerConfig,
        cache_config: &CacheConfig,
        config: &Config,
        notify: Arc<Notify>,
        holding_time: usize,
        num_shards: usize,
        multi_process: bool,
<<<<<<< HEAD
        #[cfg(feature = "eccl")] daemon_manager: Option<DaemonManager>,
    ) -> Result<Arc<RwLock<Self>>, APIError> {
=======
        #[cfg(feature = "nccl")] daemon_manager: Option<DaemonManager>,
    ) -> Result<Arc<RwLock<Self>>> {
>>>>>>> 4050d67f
        let num_threads: usize = pipelines.len();
        let engine = Arc::new(RwLock::new(Self {
            pipelines,
            scheduler: Scheduler::new(scheduler_config, cache_config),
            seq_id: 0,
            cache_config: cache_config.clone(),
            config: config.clone(),
            group_id: 0,
            notify: notify.clone(),
            completion_records: HashMap::new(),
            sequence_groups: RwLock::new(VecDeque::new()),
            multi_process,
            num_shards,
            waiting_tasks: RwLock::new(Vec::<TaskData>::new()),
            #[cfg(feature = "eccl")]
            daemon_manager: RwLock::new(daemon_manager),
            sync_notifies: HashMap::new(),
            senders: HashMap::new(),
        }));
        let engine_clone = engine.clone();

        let mut ranks = Vec::<usize>::new();
        for rank in 0..num_threads {
            ranks.push(rank);
        }

        #[cfg(feature = "eccl")]
        let is_master_rank = DaemonManager::is_master_rank();
        #[cfg(not(feature = "eccl"))]
        let is_master_rank = true;

        let _ = tokio::task::spawn_blocking(move || {
            tokio::runtime::Handle::current().block_on(async move {
                loop {
                    if is_master_rank {
                        notify.notified().await;
                        let _ = tokio::time::sleep(tokio::time::Duration::from_millis(holding_time as u64)).await;
                    }
                    {
                        let mut e = engine.write();
                        if e.sync_waiting_task_to_group() {
                            let _ = tokio::time::sleep(tokio::time::Duration::from_millis(1)).await;
                            continue;
                        }
                    }

                    let results = Self::generate_parallel(&engine, ranks.clone(), multi_process).await;

                    #[cfg(feature = "eccl")]
                    if multi_process && !is_master_rank {
                        continue;
                    }
                    let result = &results[0];
                    if results.is_empty() || result.is_empty() {
                        continue;
                    }

                    //chat completion statistics
                    let overall_usage = ChatCompletionUsageResponse {
                        request_id: "".to_string(),
                        created: 0,
                        completion_tokens: result.values()
                            .map(|(_, usage)| usage.completion_tokens)
                            .sum(),
                        prompt_tokens: result.values().map(|(_, usage)| usage.prompt_tokens).sum(),
                        total_tokens: result.values().map(|(_, usage)| usage.total_tokens).sum(),
                        prompt_time_costs: result
                            .values()
                            .map(|(_, usage)| usage.prompt_time_costs)
                            .max()
                            .unwrap_or(0),
                        completion_time_costs: result
                            .values()
                            .map(|(_, usage)| usage.completion_time_costs)
                            .max()
                            .unwrap_or(0),
                    };

                    let prompt_tps : f32 = result.values().map(|(_, usage)| {
                        //time costs in milliseconds
                        usage.prompt_tokens as f32  * 1000f32 / f32::max(usage.prompt_time_costs as f32, 1f32)
                    }).sum::<f32>() / result.len() as f32;

                    let decode_tps : f32 = result.values().map(|(_, usage)| {
                        //time costs in milliseconds
                        usage.completion_tokens as f32  * 1000f32 / f32::max(usage.completion_time_costs as f32, 1f32)
                    }).sum::<f32>() / result.len() as f32;

                    println!(
                        "\r\n [{} requests] Prefilling: {} prompt tokens processed (avg tps {:.02} tokens/s, throughput {:.02} tokens/s)",
                        result.len(),
                        overall_usage.prompt_tokens,
                        prompt_tps,
                        prompt_tps * result.len() as f32,
                    );
                    println!(
                        "\r\n [{} requests] Decoding: {} tokens processed (avg tps {:.02} tokens/s, throughput {:.02} tokens/s)",
                        result.len(),
                        overall_usage.completion_tokens,
                        decode_tps,
                        decode_tps * result.len() as f32,
                    );
                }
            });
        });

        Ok(engine_clone)
    }

    #[allow(unused_mut, unused_variables)]
    pub fn sync_waiting_task_to_group(&mut self) -> bool {
        let mut continue_loop = false;
        #[cfg(feature = "eccl")]
        let is_master_rank = DaemonManager::is_master_rank();
        #[cfg(not(feature = "eccl"))]
        let is_master_rank = true;

        #[cfg(feature = "eccl")]
        if self.multi_process && !is_master_rank {
            debug!("daemon process sync task!");
            let message = {
                let mut daemon_manager = self.daemon_manager.write();
                daemon_manager.as_mut().unwrap().receive_message()
            };
            match message {
                Ok(MessageType::Continue) | Ok(MessageType::Sample(_)) => {
                    debug!("A start/continue/sample message*****!");
                    continue_loop = true;
                }
                Ok(MessageType::Data(data)) => {
                    debug!("A data message*****!");
                    for task in data {
                        let seq_group = self.create_sequence_group(
                            task.seq_id,
                            task.group_id,
                            &task.prompt,
                            &task.request_id,
                            task.created,
                            &task.sampling_params,
                            task.use_logprobs,
                            None,
                        );
                        tracing::debug!("Daemon process: add_sequence to group {}", task.group_id);
                        self.scheduler.add_sequence(seq_group);
                    }
                }
                Ok(MessageType::Abort(_)) | Ok(MessageType::Finish) | Ok(MessageType::Close) => {
                    warn!("A abort/finish or close message!");
                    continue_loop = true;
                }
                _ => {
                    warn!("Invalid message, perhaps the main process is exited!");
                    panic!("Exit process");
                }
            };
        }

        if is_master_rank {
            let (send_tasks, num_send_tasks) = {
                let waiting_tasks = self.waiting_tasks.write();
                let send_tasks = waiting_tasks.clone();
                let num_send_tasks = send_tasks.len();
                (send_tasks, num_send_tasks)
            };

            for task in &send_tasks {
                let sender: Option<Sender<ChatResponse>> = self
                    .senders
                    .get(&task.request_id)
                    .and_then(|opt_arc_sender| {
                        opt_arc_sender.as_ref().map(|arc| arc.as_ref().clone())
                    });
                let seq_group = self.create_sequence_group(
                    task.seq_id,
                    task.group_id,
                    &task.prompt,
                    &task.request_id,
                    task.created,
                    &task.sampling_params,
                    task.use_logprobs,
                    sender,
                );
                tracing::debug!("Main process: add_sequence to group {}", task.group_id);
                self.scheduler.add_sequence(seq_group);
            }

            #[cfg(feature = "eccl")]
            if self.multi_process {
                let mut daemon_manager = self.daemon_manager.write();
                if num_send_tasks > 0 {
                    warn!(
                        "Sending {} tasks to {} subprocesses",
                        num_send_tasks,
                        self.num_shards - 1
                    );
                    let _ = daemon_manager
                        .as_mut()
                        .unwrap()
                        .send_message(&MessageType::Data(send_tasks));
                } else {
                    let _ = daemon_manager
                        .as_mut()
                        .unwrap()
                        .send_message(&MessageType::Continue);
                    continue_loop = true;
                }
            }

            {
                let mut waiting_tasks = self.waiting_tasks.write();
                waiting_tasks.clear();
            }
        }
        continue_loop
    }

    pub fn get_pipeline(&self, rank: usize) -> Option<&(Box<DefaultPipeline>, CacheEngine)> {
        self.pipelines.get(&rank)
    }

    pub fn get_mut_pipeline(
        &mut self,
        rank: usize,
    ) -> Option<&mut (Box<DefaultPipeline>, CacheEngine)> {
        self.pipelines.get_mut(&rank)
    }

    fn get_stream_response(
        &self,
        request_id: String,
        created: u64,
        content: Option<String>,
        finish_reason: Option<String>,
        pipeline: &DefaultPipeline,
    ) -> ChatCompletionChunk {
        let mut choices = Vec::new();
        let choice = Choice {
            delta: ChoiceData {
                role: pipeline.get_past_conversation().get_roles().0.clone(),
                content,
            },
            finish_reason,
            index: 0,
        };
        choices.push(choice);

        ChatCompletionChunk {
            id: request_id,
            choices,
            created,
            model: pipeline.name().to_string(),
            object: "chat.completion.chunk",
            system_fingerprint: None,
        }
    }

    #[cfg(feature = "eccl")]
    pub fn sync_abort_sequences(
        &self,
        scheduled: &VecDeque<Arc<SequenceGroup>>,
        aborted_sequences: Vec<usize>,
    ) {
        if DaemonManager::is_master_rank() {
            if aborted_sequences.len() > 0 {
                warn!(
                    "Sending abort message ({} sequence(s)) to subprocesses!",
                    aborted_sequences.len()
                );
                {
                    warn!("engine.write write for aborted_sequences");
                    let mut daemon_manager = self.daemon_manager.write();
                    let _ = daemon_manager
                        .as_mut()
                        .unwrap()
                        .send_message(&MessageType::Abort(aborted_sequences));
                }
            } else {
                let mut daemon_manager = self.daemon_manager.write();
                let _ = daemon_manager
                    .as_mut()
                    .unwrap()
                    .send_message(&MessageType::Continue);
            }
        } else {
            let message = {
                let mut daemon_manager = self.daemon_manager.write();
                daemon_manager.as_mut().unwrap().receive_message()
            };
            match message {
                Ok(MessageType::Abort(ids)) => {
                    for group in scheduled.iter() {
                        let seq = group.get_seqs().values().nth(0).unwrap();
                        if ids.contains(&seq.deref().get_id()) {
                            seq.deref_mut().set_finish_reason("abort".to_string());
                            warn!("abort sequence ({}) in subprocess!", seq.deref().get_id());
                        }
                    }
                }
                Ok(MessageType::Finish) | Ok(MessageType::Close) => {
                    warn!("A abort/finish or close message!");
                    for group in scheduled.iter() {
                        let seq = group.get_seqs().values().nth(0).unwrap();
                        seq.deref_mut().set_finish_reason("abort".to_string());
                        warn!(
                            "abort/finish sequence ({}) in subprocess!",
                            seq.deref().get_id()
                        );
                    }
                }
                Ok(MessageType::Continue) | Ok(MessageType::Sample(_)) => {
                    info!("other message!");
                }
                Ok(MessageType::Data(_)) => {
                    warn!("data message found!");
                }
                _ => {
                    warn!("invalid message!");
                    panic!("Exit process")
                }
            };
        }
    }

    pub fn generate_once(
        engine: Arc<RwLock<Self>>,
        rank: usize,
        multi_process: bool,
    ) -> Result<HashMap<String, (Vec<ChatChoice>, ChatCompletionUsageResponse)>> {
        let mut responses =
            HashMap::<String, (Vec<ChatChoice>, ChatCompletionUsageResponse)>::new();
        let mut prompt_finish_times = HashMap::<usize, SystemTime>::new();
        #[cfg(feature = "eccl")]
        {
            debug!("Start processing...");
            let e = engine.read();
            let (pipeline, _) = e.get_pipeline(rank).unwrap();
            let device = pipeline.device();
            let _ = device.as_gcu_device().unwrap().bind_to_thread();
        }
        loop {
            {
                if !multi_process {
                    std::thread::sleep(std::time::Duration::from_millis(1));
                }
                let e = engine.read();
                if !e.scheduler.has_unfinished_sequences() {
                    break;
                }
            }
            if rank == 0 {
                //only the first rank thread perform task scheduling
                let mut e = engine.write();
                let scheduler_outputs = e.scheduler.schedule();
                if !scheduler_outputs.ignored_seq_groups.is_empty() {
                    todo!();
                }
                e.execute_scheduler_ops(&scheduler_outputs, 0).unwrap();
                let mut groups = e.sequence_groups.write();

                *groups = match Arc::try_unwrap(scheduler_outputs.scheduled) {
                    Ok(deq) => deq,
                    Err(arc_deq) => (*arc_deq).clone(),
                };
            };

            let scheduled: VecDeque<Arc<SequenceGroup>> = {
                let e = engine.read();
                let x = e.sequence_groups.read();
                x.clone()
            };
            if scheduled.is_empty() {
                continue; //data not ready
            }

            let seqs = scheduled[0].get_seqs();
            //run partial models in parallel
            let logits = {
                let e = engine.read();
                let (pipeline, cache_engine) = e.get_pipeline(rank).unwrap();
                let device = pipeline.device();
                let PreparedInputs {
                    tokens,
                    positions,
                    metadata,
                } = if seqs.values().nth(0).unwrap().deref().is_prompt() {
                    e.prepare_prompt(&scheduled, device)
                } else {
                    e.prepare_decode(&scheduled, device)
                }?;

                let x = pipeline.forward(
                    tokens,
                    &positions,
                    Some(&cache_engine.get_kv_cache()),
                    &metadata,
                )?;

                x
            };

            #[cfg(feature = "eccl")]
            let do_sample = if rank == 0 && DaemonManager::is_master_rank() {
                true
            } else {
                false
            };
            #[cfg(not(feature = "eccl"))]
            let do_sample = rank == 0;

            let optional_results = if do_sample {
                let sample = {
                    //only the first rank thread perform sampling
                    let mut e = engine.write();
                    let default_pipeline = e.get_mut_pipeline(0usize).unwrap().0.as_mut();
                    default_pipeline.sample(&logits, &scheduled).unwrap()
                };

                #[cfg(feature = "eccl")]
                if multi_process {
                    let e = engine.read();
                    let mut daemon_manager = e.daemon_manager.write();
                    let mut logprobs: Vec<TaskSampleData> = Vec::new();
                    for s in &sample {
                        match s {
                            Either::Left(logprob) => {
                                logprobs.push(TaskSampleData::Token(logprob.clone()))
                            }
                            Either::Right(s) => {
                                logprobs.push(TaskSampleData::StopReason(s.clone()))
                            }
                        };
                    }
                    let _ = daemon_manager
                        .as_mut()
                        .unwrap()
                        .send_message(&MessageType::Sample(logprobs));
                }
                Some(sample)
            } else {
                #[cfg(feature = "eccl")]
                if multi_process && !DaemonManager::is_master_rank() {
                    let _ = logits.to_device(&Device::Cpu).unwrap(); //sync
                    let message = {
                        let e = engine.read();
                        let mut daemon_manager = e.daemon_manager.write();
                        daemon_manager.as_mut().unwrap().receive_message()
                    };
                    let mut logprobs: Vec<TokenOrFinishReason> = Vec::new();
                    match message {
                        Ok(MessageType::Sample(data)) => {
                            for s in data {
                                match s {
                                    TaskSampleData::Token(t) => {
                                        logprobs.push(TokenOrFinishReason::Left(t))
                                    }
                                    TaskSampleData::StopReason(s) => {
                                        logprobs.push(TokenOrFinishReason::Right(s))
                                    }
                                }
                            }
                            debug!("generate_once: received sample");
                            Some(logprobs)
                        }
                        _ => {
                            info!("generate_once: received empty sample");
                            break;
                        }
                    }
                } else {
                    None
                }
                #[cfg(not(feature = "eccl"))]
                None
            };

            {
                let e = engine.read();
                let mut cur_group = e.sequence_groups.write();
                cur_group.clear();
            }

            if optional_results.is_none() {
                continue;
            }

            //only the first rank thread perform stream response
            let results = optional_results.unwrap();
            for (result_, group) in zip(results, &scheduled) {
                match result_ {
                    Either::Left(logprobs) => {
                        let seq = group.get_seqs().values().nth(0).unwrap();
                        if seq.deref().is_prompt() {
                            prompt_finish_times.insert(*group.get_id(), SystemTime::now());
                        }
                        if let Some(sender) = &group.sender {
                            let e = engine.read();
                            let (pipeline, _) = e.get_pipeline(rank).unwrap();
                            let chunk = e.get_stream_response(
                                group.request_id.clone(),
                                group.arrival_time,
                                Some(logprobs.bytes.clone()),
                                None,
                                pipeline,
                            );
                            let ret = sender.send(ChatResponse::Chunk(chunk));
                            if ret.is_err() {
                                warn!(
                                    "Send stream response error! (sequence id {})",
                                    seq.deref().get_id()
                                );
                                seq.deref_mut().set_finish_reason("abort".to_string());
                            }
                        };
                        seq.deref_mut().add_token(logprobs);
                    }
                    Either::Right(finish_reason) => {
                        let seq = group.get_seqs().values().nth(0).unwrap();
                        if let Some(sender) = &group.sender {
                            let e = engine.read();
                            let (pipeline, _) = e.get_pipeline(rank).unwrap();
                            let chunk = e.get_stream_response(
                                group.request_id.clone(),
                                group.arrival_time,
                                None,
                                Some(finish_reason.clone()),
                                pipeline,
                            );
                            let ret = sender.send(ChatResponse::Chunk(chunk));
                            if ret.is_err() {
                                warn!("Send stream finish response error!");
                            }
                        };
                        seq.deref_mut().set_finish_reason(finish_reason)
                    }
                }
            }

            {
                let mut e = engine.write();
                e.scheduler.free_finished_sequence_groups();
            }

            let mut aborted_sequences: Vec<usize> = Vec::new();
            for group in scheduled.iter() {
                if group.is_finished() && !responses.contains_key(&group.request_id) {
                    let end_time = SystemTime::now();
                    let prompt_finish_time = prompt_finish_times[group.get_id()];
                    let completion_time_costs = end_time
                        .duration_since(prompt_finish_time)
                        .unwrap()
                        .as_millis();
                    let seq = group.get_seqs().values().nth(0).unwrap();
                    let decoded_tokens = seq.deref().get_len() - seq.deref().get_prompt_len();
                    #[cfg(feature = "eccl")]
                    let do_log = DaemonManager::is_master_rank();
                    #[cfg(not(feature = "eccl"))]
                    let do_log = true;
                    if do_log {
                        warn!(
                            "Decoding {} tokens finished in {} seconds ({})",
                            decoded_tokens,
                            completion_time_costs / 1000,
                            group.request_id,
                        );
                    }
                    // Create choices from the group
                    let mut seqs = group.get_seqs().values().collect::<Vec<_>>();
                    seqs.sort_by(|seq_a, seq_b| {
                        seq_b
                            .deref_mut()
                            .get_cumulative_logprob()
                            .partial_cmp(&seq_a.deref_mut().get_cumulative_logprob())
                            .unwrap()
                    });
                    let top_n = seqs.get(0..group.sampling_params.n).unwrap();

                    let mut choices = Vec::new();

                    let do_sync_response = {
                        #[cfg(feature = "eccl")]
                        if multi_process && !DaemonManager::is_master_rank() {
                            false
                        } else {
                            group.sender.is_none()
                        }
                        #[cfg(not(feature = "eccl"))]
                        group.sender.is_none()
                    };

                    if do_sync_response {
                        let e = engine.read();
                        for (index, seq) in top_n.iter().enumerate() {
                            let outputs = seq.deref_mut().get_output_tokens();
                            let data = outputs
                                .iter()
                                .map(|x| x.token.try_into().unwrap())
                                .collect::<Vec<_>>();
                            let pipeline = e.get_pipeline(0usize).unwrap().0.as_ref();
                            let data = pipeline.tokenizer().decode(&data, false).unwrap();
                            let choice = ChatChoice {
                                message: ChatChoiceData {
                                    role: pipeline.get_past_conversation().get_roles().0.clone(),
                                    content: Some(data),
                                },
                                finish_reason: Some(seq.deref_mut().get_finish_reason().clone()),
                                index,
                                logprobs: if group.use_logprobs {
                                    Some(WrapperLogprobs { content: outputs })
                                } else {
                                    None
                                },
                            };
                            choices.push(choice);
                        }
                    }

                    let completion_tokens = top_n
                        .iter()
                        .map(|seq| seq.deref().get_len() - seq.deref().get_prompt_len())
                        .sum();
                    let prompt_tokens = top_n.first().unwrap().deref().get_prompt_len();

                    let prompt_time_costs = prompt_finish_time
                        .duration_since(group.created_time)
                        .unwrap()
                        .as_millis();

                    let usage = ChatCompletionUsageResponse {
                        request_id: group.request_id.clone(),
                        created: group.arrival_time,
                        completion_tokens,
                        prompt_tokens,
                        total_tokens: completion_tokens + prompt_tokens,
                        prompt_time_costs: prompt_time_costs as usize,
                        completion_time_costs: completion_time_costs as usize,
                    };

                    responses.insert(group.request_id.clone(), (choices, usage));

                    if do_sync_response {
                        //sync response notification
                        for request_id in responses.keys() {
                            let mut e = engine.write();
                            e.completion_records
                                .insert(request_id.to_string(), responses[request_id].clone());
                            let notify = e.sync_notifies.get(request_id);
                            if let Some(Some(notify)) = notify {
                                notify.notify_one();
                            }
                        }
                    }
                    if let Some(sender) = &group.sender {
                        let seq = group.get_seqs().values().nth(0).unwrap();
                        if seq.deref().get_finish_reason() != "abort" {
                            debug!(
                                "Sending completion message to client! (sequence id {})",
                                seq.deref().get_id()
                            );
                            let e = engine.read();
                            e.scheduler.print_free_blocks();
                            let _ = sender.send(ChatResponse::Done);
                        } else {
                            aborted_sequences.push(seq.deref().get_id());
                        }
                    };
                }
            }

            #[cfg(feature = "eccl")]
            if multi_process {
                let mut e = engine.write();
                e.sync_abort_sequences(&scheduled, aborted_sequences);
                e.scheduler.free_finished_sequence_groups();
            };

            {
                let mut e = engine.write();
                e.sync_waiting_task_to_group();
            }
        }

        if rank == 0 {
            let mut e = engine.write();
            let default_pipeline = e.get_mut_pipeline(rank).unwrap().0.as_mut();
            default_pipeline.reset_decoder();
        }

        #[cfg(feature = "eccl")]
        if multi_process && DaemonManager::is_master_rank() {
            warn!("Sending finish message to subprocesses");
            let e = engine.read();
            e.scheduler.print_free_blocks();
            let mut daemon_manager = e.daemon_manager.write();
            let _ = daemon_manager
                .as_mut()
                .unwrap()
                .send_message(&MessageType::Finish);
        }

        debug!("generate_once: finished generation");
        Ok(responses)
    }
}

impl LLMEngine {
    fn execute_scheduler_ops(
        &mut self,
        scheduler_output: &SchedulerOutput,
        rank: usize,
    ) -> Result<()> {
        let cache_engine = Box::new(&mut self.get_mut_pipeline(rank).unwrap().1);
        if !scheduler_output.blocks_to_swap_in.is_empty() {
            cache_engine.swap_in(scheduler_output.blocks_to_swap_in.clone())?;
        }
        if !scheduler_output.blocks_to_swap_out.is_empty() {
            cache_engine.swap_out(scheduler_output.blocks_to_swap_out.clone())?;
        }
        if !scheduler_output.blocks_to_copy.is_empty() {
            cache_engine.copy(scheduler_output.blocks_to_copy.clone())?;
        }
        Ok(())
    }

    fn prepare_prompt(
        &self,
        groups: &VecDeque<Arc<SequenceGroup>>,
        device: &Device,
    ) -> Result<PreparedInputs> {
        let mut prompt_lens = Vec::new();
        let mut input_tokens = Vec::new();
        let mut input_positions = Vec::new();
        let mut slot_mappings = Vec::new();
        for group in groups {
            for seq in group.get_seqs().values() {
                let prompt_ids = seq.deref_mut().get_token_ids();

                let prompt_len = prompt_ids.len();
                prompt_lens.push(prompt_len);

                input_tokens.push(prompt_ids);
                input_positions.push((0..prompt_len).collect::<Vec<_>>());
                let table = self
                    .scheduler
                    .block_engine
                    .block_tables
                    .get(&seq.deref_mut().get_id());
                if table.is_none() {
                    // Will be None during profiling.
                    slot_mappings.push([_PAD_SLOT_ID].repeat(prompt_len));
                    continue;
                }
                let table = table
                    .unwrap()
                    .iter()
                    .map(|block| block.deref_mut().block_id)
                    .collect::<Vec<_>>();

                let start_idx = if let Some(sliding_window) = self.config.sliding_window {
                    if prompt_len > sliding_window {
                        0.min(prompt_len - sliding_window)
                    } else {
                        0
                    }
                } else {
                    0
                };

                let mut slot_mapping = Vec::new();
                for i in 0..prompt_len {
                    if i < start_idx {
                        // Pad [0,start_idx) with _PAD_TOKEN_ID
                        slot_mapping.push(_PAD_SLOT_ID);
                    }

                    let block_number = if i / self.cache_config.block_size >= table.len() {
                        panic!(
                            "Block table is too small (prompt)! i={} block_size={} table_len={}",
                            i,
                            self.cache_config.block_size,
                            table.len()
                        );
                    } else {
                        table.get(i / self.cache_config.block_size).unwrap()
                    };
                    let block_offset = i % self.cache_config.block_size;
                    let slot = (block_number * self.cache_config.block_size + block_offset) as i32;
                    slot_mapping.push(slot.try_into().unwrap());
                }
                slot_mappings.push(slot_mapping);
            }
        }

        let max_prompt_len = prompt_lens.iter().max().unwrap();
        let input_tokens = _make_tensor_with_pad(
            input_tokens
                .iter()
                .map(|x| x.iter().map(|x| *x as i64).collect::<Vec<_>>())
                .collect::<Vec<_>>(),
            *max_prompt_len,
            0,
            device,
        )?;
        let slot_mapping =
            _make_tensor_with_pad(slot_mappings, *max_prompt_len, _PAD_SLOT_ID, device)?;

        Ok(PreparedInputs {
            tokens: input_tokens,
            positions: input_positions,
            metadata: InputMetadata {
                prompt_lens,
                slot_mapping,
                max_context_len: None,
                context_lens: None,
                block_tables: None,
                is_prompt: true,
            },
        })
    }

    fn prepare_decode(
        &self,
        groups: &VecDeque<Arc<SequenceGroup>>,
        device: &Device,
    ) -> Result<PreparedInputs> {
        let mut input_tokens = Vec::new();
        let mut input_positions = Vec::new();
        let mut context_lens = Vec::new();
        let mut slot_mappings = Vec::new();
        let mut block_tables = Vec::new();
        for group in groups {
            for seq in group.get_seqs().values() {
                let last_token_id = seq.deref_mut().get_last_token_id();
                input_tokens.push(vec![last_token_id]);

                let position = seq.deref_mut().get_len() - 1;
                input_positions.push(vec![position]);

                let context_len = if let Some(sliding_window) = self.config.sliding_window {
                    seq.deref_mut().get_len().min(sliding_window)
                } else {
                    seq.deref_mut().get_len()
                };
                context_lens.push(context_len);

                let table = self
                    .scheduler
                    .block_engine
                    .block_tables
                    .get(&seq.deref_mut().get_id())
                    .unwrap();
                let table = table
                    .iter()
                    .map(|block| block.deref_mut().block_id)
                    .collect::<Vec<_>>();

                let block_number = if position / self.cache_config.block_size >= table.len() {
                    panic!("Block table is too small (completion)! start_pos={} block_size={} table_len={}", position, self.cache_config.block_size, table.len());
                } else {
                    table.get(position / self.cache_config.block_size).unwrap()
                };
                let block_offset = position % self.cache_config.block_size;
                let slot = block_number * self.cache_config.block_size + block_offset;
                let slot: i32 = slot.try_into().unwrap();
                slot_mappings.push(vec![slot]);

                if let Some(sliding_window) = self.config.sliding_window {
                    let sliding_window_blocks = sliding_window / self.cache_config.block_size;
                    let slide_idx = if table.len() > sliding_window_blocks {
                        table.len() - sliding_window_blocks
                    } else {
                        0
                    };
                    block_tables.push(table.get(slide_idx..).unwrap().to_vec());
                } else {
                    block_tables.push(table);
                }
            }
        }

        let input_tokens = _make_tensor_with_pad(
            input_tokens
                .iter()
                .map(|x| x.iter().map(|x| *x as i64).collect::<Vec<_>>())
                .collect::<Vec<_>>(),
            1,
            0,
            device,
        )?;
        let slot_mapping = _make_tensor_with_pad(slot_mappings, 1, _PAD_SLOT_ID, device)?;

        let max_context_len = context_lens.iter().max().unwrap();
        let context_lens = Tensor::from_vec(
            context_lens.iter().map(|x| *x as u32).collect::<Vec<_>>(),
            (context_lens.len(),),
            device,
        )?;

        let max_block_table_len = block_tables.iter().map(|x| x.len()).max().unwrap();
        let block_tables = _make_tensor_with_pad(
            block_tables
                .iter()
                .map(|x| x.iter().map(|x| *x as u32).collect::<Vec<_>>())
                .collect::<Vec<_>>(),
            max_block_table_len,
            0,
            device,
        )?;
        let block_tables = block_tables.reshape(((), max_block_table_len))?;
        Ok(PreparedInputs {
            tokens: input_tokens,
            positions: input_positions,
            metadata: InputMetadata {
                prompt_lens: vec![],
                slot_mapping,
                max_context_len: Some(*max_context_len),
                context_lens: Some(context_lens),
                block_tables: Some(block_tables),
                is_prompt: false,
            },
        })
    }

    pub fn create_sequence_group(
        &mut self,
        seq_id: usize,
        group_id: usize,
        prompt: &Encoding,
        request_id: &str,
        created: SystemTime,
        sampling_params: &SamplingParams,
        use_logprobs: bool,
        sender: Option<Sender<ChatResponse>>,
    ) -> SequenceGroup {
        let seq = Arc::new(Sequence(std::sync::RwLock::new(_Sequence::new(
            prompt
                .get_ids()
                .to_vec()
                .iter()
                .map(|x| *x as usize)
                .collect::<Vec<_>>(),
            seq_id,
            self.cache_config.block_size,
        ))));
        SequenceGroup::new(
            &[seq],
            get_created_time_secs(),
            group_id,
            request_id.to_owned(),
            created,
            sampling_params.clone(),
            use_logprobs,
            sender,
        )
    }

    pub fn add_request(
        &mut self,
        prompt: Encoding,
        request_id: String,
        created: SystemTime,
        sampling_params: SamplingParams,
        use_logprobs: bool,
        sender: Option<Arc<Sender<ChatResponse>>>,
        sync_notify: Option<Arc<Notify>>,
    ) {
        let prompt_len = prompt.get_ids().len();
        let sync_notify = sync_notify.clone();
        if let Some(sync) = sync_notify {
            self.sync_notifies.insert(request_id.clone(), Some(sync));
        }

        let sender_clone = sender.clone();
        if let Some(sender) = sender_clone {
            self.senders.insert(request_id.clone(), Some(sender));
        }

        #[cfg(feature = "eccl")]
        let do_log = DaemonManager::is_master_rank();
        #[cfg(not(feature = "eccl"))]
        let do_log = true;
        if do_log {
            warn!(
                "New Request with length {} ({}).",
                prompt_len,
                request_id.clone(),
            );
        }

        let task = TaskData {
            seq_id: self.seq_id,
            group_id: self.group_id,
            prompt,
            request_id,
            created,
            sampling_params,
            use_logprobs,
        };
        let mut waiting_tasks = self.waiting_tasks.write();
        waiting_tasks.push(task);
        self.seq_id += 1;
        self.group_id += 1;
    }

    pub fn get_available_kv_tokens(&self) -> usize {
        self.scheduler.get_available_kv_tokens()
    }
}<|MERGE_RESOLUTION|>--- conflicted
+++ resolved
@@ -98,13 +98,8 @@
         holding_time: usize,
         num_shards: usize,
         multi_process: bool,
-<<<<<<< HEAD
         #[cfg(feature = "eccl")] daemon_manager: Option<DaemonManager>,
-    ) -> Result<Arc<RwLock<Self>>, APIError> {
-=======
-        #[cfg(feature = "nccl")] daemon_manager: Option<DaemonManager>,
     ) -> Result<Arc<RwLock<Self>>> {
->>>>>>> 4050d67f
         let num_threads: usize = pipelines.len();
         let engine = Arc::new(RwLock::new(Self {
             pipelines,
