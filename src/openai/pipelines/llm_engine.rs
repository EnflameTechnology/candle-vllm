--- conflicted
+++ resolved
@@ -190,13 +190,8 @@
                     }
                     let results = Self::generate_parallel(&engine, ranks.clone(), multi_process).await;
 
-<<<<<<< HEAD
                     #[cfg(feature = "eccl")]
-                    if multi_process && DaemonManager::is_daemon() {
-=======
-                    #[cfg(feature = "nccl")]
                     if multi_process && !DaemonManager::is_master_rank() {
->>>>>>> 0ad08bc5
                         continue;
                     }
                     let result = &results[0];
