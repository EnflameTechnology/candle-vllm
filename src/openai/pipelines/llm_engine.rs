--- conflicted
+++ resolved
@@ -985,17 +985,12 @@
         self.group_id += 1;
 
         self.scheduler.add_sequence(seq_group);
-<<<<<<< HEAD
-
-        #[cfg(feature = "eccl")]
-=======
         let sync_notify = sync_notify.clone();
         if sync_notify.is_some() {
             self.sync_notifies
                 .insert(request_id.clone(), Some(sync_notify.unwrap()));
         }
-        #[cfg(feature = "nccl")]
->>>>>>> d2831c33
+        #[cfg(feature = "eccl")]
         let do_log = DaemonManager::is_master_rank();
         #[cfg(not(feature = "eccl"))]
         let do_log = true;
