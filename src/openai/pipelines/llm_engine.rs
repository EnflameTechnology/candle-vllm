--- conflicted
+++ resolved
@@ -1,12 +1,6 @@
 use super::{DefaultPipeline, _make_tensor_with_pad};
-<<<<<<< HEAD
 #[cfg(feature = "eccl")]
 use crate::openai::communicator::{DaemonManager, MessageType, TaskData, TaskSampleData};
-=======
-#[cfg(feature = "nccl")]
-use crate::openai::communicator::{DaemonManager, MessageType, TaskData, TaskSampleData};
-#[cfg(feature = "nccl")]
->>>>>>> 98128dfa
 use crate::openai::pipelines::TokenOrFinishReason;
 use crate::openai::streaming::ChatResponse;
 use crate::scheduler::Scheduler;
@@ -44,13 +38,9 @@
 };
 use tokenizers::Encoding;
 use tokio::sync::Notify;
-<<<<<<< HEAD
-use tracing::info;
-=======
-#[cfg(feature = "nccl")]
+#[cfg(feature = "eccl")]
 use tracing::info;
 use tracing::warn;
->>>>>>> 98128dfa
 #[allow(dead_code)]
 struct PreparedInputs {
     tokens: Tensor,
@@ -72,15 +62,9 @@
     pub completion_records: HashMap<String, (Vec<ChatChoice>, ChatCompletionUsageResponse)>,
     sequence_groups: RwLock<VecDeque<Arc<SequenceGroup>>>,
     multi_process: bool,
-<<<<<<< HEAD
     #[cfg(feature = "eccl")]
     cur_tasks: RwLock<Vec<TaskData>>,
     #[cfg(feature = "eccl")]
-=======
-    #[cfg(feature = "nccl")]
-    cur_tasks: RwLock<Vec<TaskData>>,
-    #[cfg(feature = "nccl")]
->>>>>>> 98128dfa
     daemon_manager: RwLock<Option<DaemonManager>>,
 }
 
@@ -90,15 +74,9 @@
         ranks: Vec<usize>,
         multi_process: bool,
     ) -> Vec<HashMap<String, (Vec<ChatChoice>, ChatCompletionUsageResponse)>> {
-<<<<<<< HEAD
         #[cfg(feature = "eccl")]
         let iterator = ranks.par_iter();
         #[cfg(not(feature = "eccl"))]
-=======
-        #[cfg(feature = "nccl")]
-        let iterator = ranks.par_iter();
-        #[cfg(not(feature = "nccl"))]
->>>>>>> 98128dfa
         let iterator = ranks.iter();
 
         let tasks: Vec<_> = iterator
@@ -107,10 +85,6 @@
                 Self::generate_once(engine_clone, *rank, multi_process).unwrap()
             })
             .collect();
-<<<<<<< HEAD
-
-=======
->>>>>>> 98128dfa
         tasks
     }
 
@@ -124,11 +98,7 @@
         holding_time: usize,
         num_shards: usize,
         multi_process: bool,
-<<<<<<< HEAD
         #[cfg(feature = "eccl")] daemon_manager: Option<DaemonManager>,
-=======
-        #[cfg(feature = "nccl")] daemon_manager: Option<DaemonManager>,
->>>>>>> 98128dfa
     ) -> Result<Arc<RwLock<Self>>, APIError> {
         let num_threads: usize = pipelines.len();
         let engine = Arc::new(RwLock::new(Self {
@@ -143,15 +113,9 @@
             completion_records: HashMap::new(),
             sequence_groups: RwLock::new(VecDeque::new()),
             multi_process,
-<<<<<<< HEAD
             #[cfg(feature = "eccl")]
             cur_tasks: RwLock::new(Vec::<TaskData>::new()),
             #[cfg(feature = "eccl")]
-=======
-            #[cfg(feature = "nccl")]
-            cur_tasks: RwLock::new(Vec::<TaskData>::new()),
-            #[cfg(feature = "nccl")]
->>>>>>> 98128dfa
             daemon_manager: RwLock::new(daemon_manager),
         }));
         let engine_clone = engine.clone();
@@ -160,29 +124,17 @@
         for rank in 0..num_threads {
             ranks.push(rank);
         }
-<<<<<<< HEAD
-        info!("start llm engine, number of pipeline {}!", num_threads);
+        #[cfg(feature = "eccl")]
+        if multi_process || num_shards > 1 {
+            warn!("start llm engine, number of pipeline {}!", num_threads);
+        }
         let _ = tokio::task::spawn_blocking(move || {
             tokio::runtime::Handle::current().block_on(async move {
                 loop {
                     #[cfg(feature = "eccl")]
                     if multi_process {
-                        info!("process enter: is daemon {}", DaemonManager::is_daemon());
-                        if DaemonManager::is_daemon() {
-                            info!("daemon process wait_task!");
-=======
-        #[cfg(feature = "nccl")]
-        if multi_process || num_shards > 1 {
-            warn!("start llm engine, number of pipeline {}!", num_threads);
-        }
-        let _ = tokio::task::spawn_blocking(move || {
-            tokio::runtime::Handle::current().block_on(async move {
-                loop {
-                    #[cfg(feature = "nccl")]
-                    if multi_process {
                         if DaemonManager::is_daemon() {
                             warn!("daemon process wait_task!");
->>>>>>> 98128dfa
                             let message = {
                                 let e = engine.read().unwrap();
                                 let mut daemon_manager = e.daemon_manager.write().unwrap();
@@ -190,21 +142,12 @@
                             };
                             match message {
                                 Ok(MessageType::Start) => {
-<<<<<<< HEAD
-                                    info!("A start message*****!");
-                                    // let _ = tokio::time::sleep(tokio::time::Duration::from_millis(100)).await; 
-=======
                                     warn!("A start message*****!");
->>>>>>> 98128dfa
                                 }
                                 Ok(MessageType::Data(data)) => {
                                     let mut e = engine.write().unwrap();
                                     for task in data {
-<<<<<<< HEAD
-                                        info!("Add request {} to task list!", task.request_id);
-=======
                                         warn!("Add request {} to task list!", task.request_id);
->>>>>>> 98128dfa
                                         e.add_request(task.prompt, task.request_id, task.created, task.sampling_params, task.use_logprobs, None);
                                     }
                                     continue;
@@ -218,20 +161,12 @@
                                     continue;
                                 }
                                 Ok(MessageType::Close) => {
-<<<<<<< HEAD
-                                    info!("A close message*****!");
-                                    break;
-                                }
-                                _=> {
-                                    panic!("Invalid message, perhaps the main process is exited!");
-=======
                                     warn!("A close message*****!");
                                     break;
                                 }
                                 _=> {
                                     warn!("Invalid message, perhaps the main process is exited!");
                                     panic!("Exit process");
->>>>>>> 98128dfa
                                 }
                             };
 
@@ -243,13 +178,6 @@
                                 let mut daemon_manager = e.daemon_manager.write().unwrap();
                                 let mut cur_tasks = e.cur_tasks.write().unwrap();
                                 let send_tasks = cur_tasks.clone();
-<<<<<<< HEAD
-                                info!("Sending {} tasks to {} subprocesses", send_tasks.len(), num_shards - 1);
-                                let _ = daemon_manager.as_mut().unwrap().send_message(&MessageType::Data(send_tasks));
-                                cur_tasks.clear();
-                                let _ = daemon_manager.as_mut().unwrap().send_message(&MessageType::Start);
-                                // let _ = tokio::time::sleep(tokio::time::Duration::from_millis(10)).await;
-=======
                                 if send_tasks.len() < 1 {
                                     continue
                                 }
@@ -257,25 +185,16 @@
                                 let _ = daemon_manager.as_mut().unwrap().send_message(&MessageType::Data(send_tasks));
                                 cur_tasks.clear();
                                 let _ = daemon_manager.as_mut().unwrap().send_message(&MessageType::Start);
->>>>>>> 98128dfa
                             }
                         }
                     }
                     if !multi_process {
-<<<<<<< HEAD
-                        info!("thread mode wait task!");
-=======
->>>>>>> 98128dfa
                         notify.notified().await; // Blocking call to wait for notification
                         let _ = tokio::time::sleep(tokio::time::Duration::from_millis(holding_time as u64)).await;
                     }
                     let results = Self::generate_parallel(&engine, ranks.clone(), multi_process).await;
 
-<<<<<<< HEAD
                     #[cfg(feature = "eccl")]
-=======
-                    #[cfg(feature = "nccl")]
->>>>>>> 98128dfa
                     if multi_process && DaemonManager::is_daemon() {
                         continue;
                     }
@@ -376,22 +295,14 @@
         }
     }
 
-<<<<<<< HEAD
     #[cfg(feature = "eccl")]
-=======
-    #[cfg(feature = "nccl")]
->>>>>>> 98128dfa
     pub fn sync_process(daemon_manager: &mut DaemonManager, msg_send: MessageType) -> bool {
         if DaemonManager::is_daemon() {
             info!("waiting sync message!");
             let message = { daemon_manager.receive_message() };
             match message {
                 Ok(MessageType::Finish) | Ok(MessageType::Close) => {
-<<<<<<< HEAD
-                    info!("A abort/finish or close message!");
-=======
                     warn!("A abort/finish or close message!");
->>>>>>> 98128dfa
                     return false;
                 }
                 Ok(MessageType::Continue) => {
@@ -401,11 +312,7 @@
                     info!("other message!");
                 }
                 _ => {
-<<<<<<< HEAD
-                    info!("invalid message!");
-=======
                     warn!("invalid message!");
->>>>>>> 98128dfa
                     panic!("Exit process")
                 }
             };
@@ -423,26 +330,12 @@
         let mut responses =
             HashMap::<String, (Vec<ChatChoice>, ChatCompletionUsageResponse)>::new();
         let mut prompt_finish_times = HashMap::<usize, SystemTime>::new();
-<<<<<<< HEAD
         #[cfg(feature = "eccl")]
-=======
-        #[cfg(feature = "nccl")]
->>>>>>> 98128dfa
         {
             let e = engine.read().unwrap();
             let (pipeline, _) = e.get_pipeline(rank).unwrap();
             let device = pipeline.device();
-<<<<<<< HEAD
             let _ = device.as_gcu_device().unwrap().bind_to_thread();
-        }
-        loop {
-            std::thread::sleep(std::time::Duration::from_millis(1));
-            {
-                let e = engine.read().unwrap();
-                if !e.scheduler.has_unfinished_sequences() {
-                    info!("generate_once: no unfinished_sequences, break");
-=======
-            let _ = device.as_cuda_device().unwrap().bind_to_thread();
         }
         loop {
             {
@@ -452,7 +345,6 @@
                 let e = engine.read().unwrap();
                 if !e.scheduler.has_unfinished_sequences() {
                     warn!("generate_once: no unfinished_sequences, break");
->>>>>>> 98128dfa
                     break;
                 }
             }
@@ -497,7 +389,6 @@
                     e.prepare_decode(&scheduled, device)
                 }?;
 
-<<<<<<< HEAD
                 #[cfg(feature = "eccl")]
                 if multi_process {
                     let mut daemon_manager = e.daemon_manager.write().unwrap();
@@ -513,46 +404,17 @@
                     Some(&cache_engine.get_kv_cache()),
                     &metadata,
                 )?;
-                info!("generate_once: forward finish");
 
                 x
             };
 
             #[cfg(feature = "eccl")]
-=======
-                let x = pipeline.forward(
-                    tokens,
-                    &positions,
-                    Some(&cache_engine.get_kv_cache()),
-                    &metadata,
-                )?;
-
-                x
-            };
-
-            #[cfg(feature = "nccl")]
->>>>>>> 98128dfa
             let do_sample = if rank == 0 && !DaemonManager::is_daemon() {
                 true
             } else {
                 false
             };
-<<<<<<< HEAD
             #[cfg(not(feature = "eccl"))]
-            let do_sample = if rank == 0 { true } else { false };
-
-            let optional_results = if do_sample {
-                //only the first rank thread perform sampling
-                let sample = {
-                    let mut e = engine.write().unwrap();
-                    let default_pipeline = e.get_mut_pipeline(0usize).unwrap().0.as_mut();
-                    info!("generate_once: sample");
-                    default_pipeline.sample(&logits, &scheduled).unwrap()
-                };
-
-                #[cfg(feature = "eccl")]
-=======
-            #[cfg(not(feature = "nccl"))]
             let do_sample = if rank == 0 { true } else { false };
 
             let optional_results = if do_sample {
@@ -563,8 +425,7 @@
                     default_pipeline.sample(&logits, &scheduled).unwrap()
                 };
 
-                #[cfg(feature = "nccl")]
->>>>>>> 98128dfa
+                #[cfg(feature = "eccl")]
                 if multi_process {
                     let e = engine.read().unwrap();
                     let mut daemon_manager = e.daemon_manager.write().unwrap();
@@ -586,14 +447,8 @@
                 }
                 Some(sample)
             } else {
-<<<<<<< HEAD
                 #[cfg(feature = "eccl")]
                 if multi_process && DaemonManager::is_daemon() {
-                    info!("generate_once: receiving sample");
-=======
-                #[cfg(feature = "nccl")]
-                if multi_process && DaemonManager::is_daemon() {
->>>>>>> 98128dfa
                     let _ = logits.to_device(&Device::Cpu).unwrap(); //sync
                     let message = {
                         let e = engine.read().unwrap();
@@ -624,11 +479,7 @@
                 } else {
                     None
                 }
-<<<<<<< HEAD
                 #[cfg(not(feature = "eccl"))]
-=======
-                #[cfg(not(feature = "nccl"))]
->>>>>>> 98128dfa
                 None
             };
 
@@ -784,24 +635,19 @@
                     };
                 }
             }
-<<<<<<< HEAD
+
             #[cfg(feature = "eccl")]
             if multi_process {
-                let e = engine.read().unwrap();
-=======
-
-            #[cfg(feature = "nccl")]
-            if multi_process {
                 let mut e = engine.write().unwrap();
->>>>>>> 98128dfa
                 if e.scheduler.has_unfinished_sequences() {
                     let mut daemon_manager = e.daemon_manager.write().unwrap();
                     if !Self::sync_process(daemon_manager.as_mut().unwrap(), MessageType::Continue)
                     {
-<<<<<<< HEAD
-                        break;
-                    }
-                }
+                        let seq = scheduled[0].get_seqs().values().nth(0).unwrap();
+                        seq.deref_mut().set_finish_reason("Abort".to_string());
+                    }
+                }
+                e.scheduler.free_finished_sequence_groups();
             };
         }
 
@@ -812,33 +658,6 @@
         }
 
         #[cfg(feature = "eccl")]
-        if multi_process && !DaemonManager::is_daemon() {
-            info!("Sending finish message to subprocesses");
-            let e = engine.read().unwrap();
-            let mut daemon_manager = e.daemon_manager.write().unwrap();
-            let _ = daemon_manager
-                .as_mut()
-                .unwrap()
-                .send_message(&MessageType::Finish);
-        }
-        info!("generate_once: finished generation");
-
-=======
-                        let seq = scheduled[0].get_seqs().values().nth(0).unwrap();
-                        seq.deref_mut().set_finish_reason("Abort".to_string());
-                    }
-                }
-                e.scheduler.free_finished_sequence_groups();
-            };
-        }
-
-        if rank == 0 {
-            let mut e = engine.write().unwrap();
-            let default_pipeline = e.get_mut_pipeline(rank).unwrap().0.as_mut();
-            default_pipeline.reset_decoder();
-        }
-
-        #[cfg(feature = "nccl")]
         if multi_process && !DaemonManager::is_daemon() {
             warn!("Sending finish message to subprocesses");
             let e = engine.read().unwrap();
@@ -850,7 +669,6 @@
         }
 
         warn!("generate_once: finished generation");
->>>>>>> 98128dfa
         Ok(responses)
     }
 }
@@ -1115,11 +933,7 @@
             prompt_len
         );
 
-<<<<<<< HEAD
         #[cfg(feature = "eccl")]
-=======
-        #[cfg(feature = "nccl")]
->>>>>>> 98128dfa
         if self.multi_process && !DaemonManager::is_daemon() {
             info!("add task to list");
             let task = TaskData {
