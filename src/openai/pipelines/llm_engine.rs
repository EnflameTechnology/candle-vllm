--- conflicted
+++ resolved
@@ -402,13 +402,8 @@
                 x
             };
 
-<<<<<<< HEAD
             #[cfg(feature = "eccl")]
-            let do_sample = if rank == 0 && !DaemonManager::is_daemon() {
-=======
-            #[cfg(feature = "nccl")]
             let do_sample = if rank == 0 && DaemonManager::is_master_rank() {
->>>>>>> 62e29aa8
                 true
             } else {
                 false
@@ -446,13 +441,8 @@
                 }
                 Some(sample)
             } else {
-<<<<<<< HEAD
                 #[cfg(feature = "eccl")]
-                if multi_process && DaemonManager::is_daemon() {
-=======
-                #[cfg(feature = "nccl")]
                 if multi_process && !DaemonManager::is_master_rank() {
->>>>>>> 62e29aa8
                     let _ = logits.to_device(&Device::Cpu).unwrap(); //sync
                     let message = {
                         let e = engine.read().unwrap();
@@ -585,13 +575,8 @@
                     let mut choices = Vec::new();
 
                     let do_sync_response = {
-<<<<<<< HEAD
                         #[cfg(feature = "eccl")]
-                        if multi_process && DaemonManager::is_daemon() {
-=======
-                        #[cfg(feature = "nccl")]
                         if multi_process && !DaemonManager::is_master_rank() {
->>>>>>> 62e29aa8
                             false
                         } else {
                             group.sender.is_none()
@@ -723,13 +708,8 @@
             default_pipeline.reset_decoder();
         }
 
-<<<<<<< HEAD
         #[cfg(feature = "eccl")]
-        if multi_process && !DaemonManager::is_daemon() {
-=======
-        #[cfg(feature = "nccl")]
         if multi_process && DaemonManager::is_master_rank() {
->>>>>>> 62e29aa8
             warn!("Sending finish message to subprocesses");
             let e = engine.read().unwrap();
             let mut daemon_manager = e.daemon_manager.write().unwrap();
