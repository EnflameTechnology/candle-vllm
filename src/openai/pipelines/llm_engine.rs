--- conflicted
+++ resolved
@@ -39,11 +39,7 @@
 use tokenizers::Encoding;
 use tokio::sync::Notify;
 use tracing::warn;
-<<<<<<< HEAD
 #[cfg(feature = "eccl")]
-=======
-#[cfg(feature = "nccl")]
->>>>>>> ba3339bd
 use tracing::{debug, info};
 #[allow(dead_code)]
 struct PreparedInputs {
@@ -128,10 +124,7 @@
         for rank in 0..num_threads {
             ranks.push(rank);
         }
-<<<<<<< HEAD
-=======
-
->>>>>>> ba3339bd
+
         let _ = tokio::task::spawn_blocking(move || {
             tokio::runtime::Handle::current().block_on(async move {
                 loop {
@@ -298,20 +291,13 @@
         }
     }
 
-<<<<<<< HEAD
     #[cfg(feature = "eccl")]
-=======
-    #[cfg(feature = "nccl")]
->>>>>>> ba3339bd
     pub fn sync_process(
         daemon_manager: &mut DaemonManager,
         msg_send: MessageType,
     ) -> Option<Vec<usize>> {
         if DaemonManager::is_daemon() {
-<<<<<<< HEAD
-=======
             debug!("waiting sync message!");
->>>>>>> ba3339bd
             let message = { daemon_manager.receive_message() };
             match message {
                 Ok(MessageType::Abort(ids)) => {
@@ -322,11 +308,7 @@
                     return Some(Vec::<usize>::new());
                 }
                 Ok(MessageType::Continue) => {
-<<<<<<< HEAD
-                    // info!("continue message!");
-=======
                     debug!("continue message!");
->>>>>>> ba3339bd
                 }
                 Ok(MessageType::Start) | Ok(MessageType::Data(_)) | Ok(MessageType::Sample(_)) => {
                     info!("other message!");
@@ -409,7 +391,6 @@
                 } else {
                     e.prepare_decode(&scheduled, device)
                 }?;
-
 
                 let x = pipeline.forward(
                     tokens,
@@ -481,11 +462,7 @@
                                     }
                                 }
                             }
-<<<<<<< HEAD
-                            // info!("generate_once: received sample");
-=======
                             debug!("generate_once: received sample");
->>>>>>> ba3339bd
                             Some(logprobs)
                         }
                         _ => {
@@ -598,21 +575,13 @@
                     let mut choices = Vec::new();
 
                     let do_sync_response = {
-<<<<<<< HEAD
                         #[cfg(feature = "eccl")]
-=======
-                        #[cfg(feature = "nccl")]
->>>>>>> ba3339bd
                         if multi_process && DaemonManager::is_daemon() {
                             false
                         } else {
                             group.sender.is_none()
                         }
-<<<<<<< HEAD
                         #[cfg(not(feature = "eccl"))]
-=======
-                        #[cfg(not(feature = "nccl"))]
->>>>>>> ba3339bd
                         group.sender.is_none()
                     };
 
