--- conflicted
+++ resolved
@@ -448,14 +448,9 @@
                     .iter()
                     .map(|block| block.deref_mut().block_id)
                     .collect::<Vec<_>>();
-<<<<<<< HEAD
-                let block_number = if position / self.cache_config.block_size >= table.len() {
-                    table.get(table.len() - 1).unwrap() //position exceed! use last position
-=======
 
                 let block_number = if position / self.cache_config.block_size >= table.len() {
                     table.get(table.len() - 1).unwrap() //position exceed! use last position; TODO (bug fix)
->>>>>>> 30d4e996
                 } else {
                     table.get(position / self.cache_config.block_size).unwrap()
                 };
