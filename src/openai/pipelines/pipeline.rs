--- conflicted
+++ resolved
@@ -325,16 +325,9 @@
         #[cfg(feature = "eccl")] comm_id: Option<crate::openai::distributed::Id>, //must pass comm id in multiprocess mode
         local_rank: Option<usize>, //must pass current rank in multiprocess mode
         local_world_size: Option<usize>, //must pass the number of local devices used in multiprocess mode
-<<<<<<< HEAD
         #[cfg(feature = "eccl")] global_rank: Option<usize>, //must pass current global rank in multi-node mode
         #[cfg(feature = "eccl")] global_world_size: Option<usize>, //must pass total number of devices used in multi-node mode
-    ) -> Result<(Vec<Box<DefaultPipeline>>, PipelineConfig), APIError> {
-        let specific_args = self.config.clone();
-=======
-        #[cfg(feature = "nccl")] global_rank: Option<usize>, //must pass current global rank in multi-node mode
-        #[cfg(feature = "nccl")] global_world_size: Option<usize>, //must pass total number of devices used in multi-node mode
     ) -> Result<(Vec<Box<DefaultPipeline>>, PipelineConfig)> {
->>>>>>> 4050d67f
         let reporter = Arc::new(RwLock::new(ProgressReporter::new(local_rank.unwrap_or(0))));
         let num_subprogress = local_world_size.map_or(0, |n| n - 1);
 
@@ -472,12 +465,8 @@
             let paths: Vec<PathBuf> = paths.get_weight_filenames();
             let shared_vb =
                 unsafe { candle_nn::var_builder::ShardedSafeTensors::var_backend(&paths).unwrap() };
-            println!("Loading {} model.", self.name);
-
-<<<<<<< HEAD
-=======
+
             info!("Loading {} model.", arch);
->>>>>>> 4050d67f
             let handle = progress_worker(
                 Some(num_subprogress),
                 config.num_hidden_layers,
