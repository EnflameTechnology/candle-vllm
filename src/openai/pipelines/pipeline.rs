--- conflicted
+++ resolved
@@ -259,11 +259,7 @@
                         Arc::clone(&reporter),
                     ));
                     let cfg = model.get_config().clone();
-<<<<<<< HEAD
-                    (LLMModel::QWen2GGUF(model), cfg, SeparatorStyle::Qwen2)
-=======
                     (LLMModel::QWen2GGUF(model), cfg, SeparatorStyle::Qwen)
->>>>>>> 4300f964
                 }
                 _ => panic!("Model not supported!"),
             };
@@ -290,11 +286,7 @@
                     ),));
                     config.into_config(false, dtype, &specific_args)
                 }
-<<<<<<< HEAD
-                "qwen2" => {
-=======
                 "qwen2" | "qwen3" => {
->>>>>>> 4300f964
                     let config: QwenConfig = try_api!(serde_json::from_slice(&try_api!(
                         std::fs::read(paths.get_config_filename())
                     ),));
@@ -324,10 +316,7 @@
                     ),));
                     config.into_config(false, dtype, &specific_args)
                 }
-<<<<<<< HEAD
                 #[cfg(feature = "eccl")]
-=======
->>>>>>> 4300f964
                 "deepseek" => {
                     let config: DeepSeekConfig = try_api!(serde_json::from_slice(&try_api!(
                         std::fs::read(paths.get_config_filename())
@@ -338,16 +327,11 @@
             };
 
             println!("Model {:?}", config);
-<<<<<<< HEAD
             let paths: Vec<PathBuf> = paths.get_weight_filenames();
             let shared_vb =
                 unsafe { candle_nn::var_builder::ShardedSafeTensors::var_backend(&paths).unwrap() };
             println!("Loading {} model.", self.name);
 
-=======
-
-            println!("Loading {} model.", self.name);
->>>>>>> 4300f964
             let handle = progress_worker(
                 Some(num_subprogress as usize),
                 config.num_hidden_layers,
@@ -356,7 +340,6 @@
             .await;
 
             use crate::openai::distributed::Comm;
-<<<<<<< HEAD
             #[cfg(feature = "eccl")]
             let id = if comm_id.is_some() {
                 comm_id.unwrap()
@@ -364,15 +347,6 @@
                 crate::openai::distributed::Id::new().unwrap()
             };
             #[cfg(feature = "eccl")]
-=======
-            #[cfg(feature = "nccl")]
-            let id = if comm_id.is_some() {
-                comm_id.unwrap()
-            } else {
-                cudarc::nccl::safe::Id::new().unwrap()
-            };
-            #[cfg(feature = "nccl")]
->>>>>>> 4300f964
             assert!(
                 (comm_id.is_some() && device_ids.len() == 1)
                     || (comm_id.is_none() && device_ids.len() >= 1)
@@ -381,28 +355,19 @@
                 .par_iter()
                 .enumerate()
                 .map(|(rank, dev_id)| {
-<<<<<<< HEAD
                     #[cfg(feature = "eccl")]
-=======
-                    #[cfg(feature = "nccl")]
->>>>>>> 4300f964
                     let rank = if global_rank.is_some() {
                         global_rank.unwrap()
                     } else {
                         rank
                     };
-<<<<<<< HEAD
                     #[cfg(feature = "eccl")]
-=======
-                    #[cfg(feature = "nccl")]
->>>>>>> 4300f964
                     let num_shards = if global_world_size.is_some() {
                         global_world_size.unwrap()
                     } else {
                         device_ids.len()
                     };
 
-<<<<<<< HEAD
                     let device = crate::new_device(*dev_id).unwrap();
                     #[cfg(feature = "eccl")]
                     let _ = device.as_gcu_device().unwrap().bind_to_thread();
@@ -410,39 +375,21 @@
                     #[cfg(feature = "eccl")]
                     tracing::warn!(
                         "create eccl comm channel rank {}, shards {}, id {:?}",
-=======
-                    let paths: Vec<PathBuf> = paths.get_weight_filenames();
-                    let device = crate::new_device(*dev_id).unwrap();
-                    #[cfg(feature = "nccl")]
-                    let _ = device.as_cuda_device().unwrap().bind_to_thread();
-
-                    #[cfg(feature = "nccl")]
-                    tracing::warn!(
-                        "create nccl comm channel rank {}, shards {}, id {:?}",
->>>>>>> 4300f964
                         rank,
                         num_shards,
                         id
                     );
 
-<<<<<<< HEAD
                     #[cfg(feature = "eccl")]
                     let comm = Rc::new(
                         Comm::from_rank(
                             device.as_gcu_device().unwrap().gcu_device(),
-=======
-                    #[cfg(feature = "nccl")]
-                    let comm = Rc::new(
-                        Comm::from_rank(
-                            device.as_cuda_device().unwrap().cuda_device(),
->>>>>>> 4300f964
                             rank,
                             num_shards,
                             id,
                         )
                         .unwrap(),
                     );
-<<<<<<< HEAD
 
                     #[cfg(feature = "eccl")]
                     tracing::warn!("eccl comm created for rank {}", rank);
@@ -455,133 +402,6 @@
                             shared_vb.clone(),
                             dtype,
                             &device,
-                        )
-                        .unwrap()
-                    };
-
-                    let (model, sep) = match self.name.as_str() {
-                        "llama" => (
-                            LLMModel::Llama(try_api!(Llama::load(
-                                vb,
-                                &config,
-                                dtype,
-                                &device,
-                                comm,
-                                Arc::clone(&reporter),
-                            ))),
-                            SeparatorStyle::Llama,
-                        ),
-                        "llama3" => (
-                            LLMModel::Llama(try_api!(Llama::load(
-                                vb,
-                                &config,
-                                dtype,
-                                &device,
-                                comm,
-                                Arc::clone(&reporter),
-                            ))),
-                            SeparatorStyle::Llama3,
-                        ),
-                        "phi2" => (
-                            LLMModel::Phi2(try_api!(Phi2::new(
-                                vb,
-                                &config,
-                                dtype,
-                                &device,
-                                comm,
-                                Arc::clone(&reporter),
-                            ))),
-                            SeparatorStyle::Phi,
-                        ),
-                        "phi3" => (
-                            LLMModel::Phi3(try_api!(Phi::new(
-                                vb,
-                                &config,
-                                dtype,
-                                &device,
-                                comm,
-                                Arc::clone(&reporter),
-                            ))),
-                            SeparatorStyle::Phi,
-                        ),
-                        "qwen2" => (
-                            LLMModel::Qwen2(try_api!(Qwen2::new(
-                                vb,
-                                &config,
-                                dtype,
-                                &device,
-                                comm,
-                                Arc::clone(&reporter),
-                            ))),
-                            SeparatorStyle::Qwen2,
-                        ),
-                        "gemma" => (
-                            LLMModel::Gemma(try_api!(Gemma::new(
-                                vb,
-                                &config,
-                                dtype,
-                                &device,
-                                comm,
-                                Arc::clone(&reporter),
-                            ))),
-                            SeparatorStyle::Gemma,
-                        ),
-                        "mistral" => (
-                            LLMModel::Mistral(try_api!(Mistral::new(
-                                vb,
-                                &config,
-                                dtype,
-                                &device,
-                                comm,
-                                Arc::clone(&reporter),
-                            ))),
-                            SeparatorStyle::Mistral,
-                        ),
-                        "yi" => (
-                            LLMModel::Yi(try_api!(Yi::new(
-                                vb,
-                                &config,
-                                dtype,
-                                &device,
-                                comm,
-                                Arc::clone(&reporter),
-                            ))),
-                            SeparatorStyle::Yi,
-                        ),
-                        "stablelm" => (
-                            LLMModel::StableLM(try_api!(StableLM::new(
-                                vb,
-                                &config,
-                                dtype,
-                                &device,
-                                comm,
-                                Arc::clone(&reporter),
-                            ))),
-                            SeparatorStyle::StableLM,
-                        ),
-                        "deepseek" => (
-                            LLMModel::DeepSeek(try_api!(DeepSeek::load(
-                                vb,
-                                &config,
-                                dtype,
-                                &device,
-                                comm,
-                                Arc::clone(&reporter),
-                            ))),
-                            SeparatorStyle::Llama3,
-                        ),
-                        _ => panic!("Model not supported!"),
-                    };
-=======
-                    #[cfg(feature = "nccl")]
-                    tracing::warn!("nccl comm created for rank {}", rank);
-
-                    #[cfg(not(feature = "nccl"))]
-                    let comm = Rc::new(Comm::default());
-
-                    let vb = unsafe {
-                        candle_nn::var_builder::ShardedSafeTensors::var_builder(
-                            &paths, dtype, &device,
                         )
                         .unwrap()
                     };
@@ -709,8 +529,6 @@
                         ),
                         _ => panic!("Model not supported!"),
                     };
-
->>>>>>> 4300f964
                     Ok((model, device, sep))
                 })
                 .collect();
@@ -728,11 +546,7 @@
                         sep_style.push(sep)
                     }
                     Err(e) => {
-<<<<<<< HEAD
-                        return Err(e.into());
-=======
                         return Err(e);
->>>>>>> 4300f964
                     }
                 }
             }
