use super::{get_token, ModelLoader, ModelPaths, ModulePipeline, TokenOrFinishReason};
use crate::openai::models::TokenID;
use crate::openai::sampling_params::{Logprobs, TopLogprob};
use crate::scheduler::sequence::SequenceGroup;
use crate::{
    openai::{
        conversation::{
            default_conversation::{
                DefaultConversation, DefaultConversationSeparators, SeparatorStyle,
            },
            Conversation,
        },
        models::{
            gemma::{Gemma, GemmaConfig},
            llama::{Llama, LlamaConfig},
            mistral::{Mistral, MistralConfig},
            phi2::{Phi2, Phi2Config},
            phi3::{Phi, PhiConfig},
            qwen2::{Qwen2, QwenConfig},
            stable_lm::{StableLM, StableLMConfig},
            yi::{Yi, YiConfig},
            Config,
        },
        responses::APIError,
        sampling_params::SamplingParams,
        PipelineConfig,
    },
    paged_attention::input_metadata::InputMetadata,
    try_api,
};
use candle_core::{DType, Device, Tensor};
use candle_examples::token_output_stream::TokenOutputStream;
use candle_nn::VarBuilder;
use candle_transformers::generation::{LogitsProcessor, Sampling};
use either::Either;
use either::Either::{Left, Right};
use hf_hub::{api::sync::ApiBuilder, Repo, RepoType};
use std::{path::PathBuf, sync::Arc};
use tokenizers::Tokenizer;
const EOS_TOKEN: &str = "</s>";
const SAMPLING_SEED: u64 = 299792458;
const MIN_GEN_TOKENS: usize = 128;
const MAX_GEN_TOKENS: usize = 4096;

#[derive(Debug, Clone)]
pub struct SpecificConfig {
    repeat_last_n: Option<usize>,
    temperature: Option<f32>,
    top_k: Option<usize>,
    top_p: Option<f64>,
    penalty: Option<f32>,
    max_gen_tokens: Option<usize>,
}

impl SpecificConfig {
    pub fn new(
        repeat_last_n: Option<usize>,
        temperature: Option<f32>,
        top_k: Option<usize>,
        top_p: Option<f64>,
        penalty: Option<f32>,
        max_gen_tokens: Option<usize>,
    ) -> Self {
        Self {
            repeat_last_n,
            temperature,
            top_k,
            top_p,
            penalty,
            max_gen_tokens,
        }
    }
}

enum LLMModel {
    LLAMA(Llama),
    Phi2(Phi2),
    Phi3(Phi),
    Qwen2(Qwen2),
    Gemma(Gemma),
    Mistral(Mistral),
    Yi(Yi),
    StableLM(StableLM),
}
/// top-p, multinomial, and argmax sampling are implemented. Beam search is not implemented.
pub struct DefaultPipeline {
    model: LLMModel,
    args: SpecificConfig,
    tokenizer: TokenOutputStream,
    logits_processor: LogitsProcessor,
    conversation: DefaultConversation,
    name: String,
    dtype: DType,
    device: Device,
    cur_idx: usize,
    config: Config,
    stop_token_ids: Vec<u32>,
}

pub struct DefaultLoader {
    config: SpecificConfig,
    name: String,
}

pub struct DefaultModelPaths<P> {
    pub tokenizer_filename: P,
    pub config_filename: P,
    pub filenames: Vec<P>,
}

impl ModelPaths for DefaultModelPaths<PathBuf> {
    fn get_config_filename(&self) -> &PathBuf {
        &self.config_filename
    }
    fn get_tokenizer_filename(&self) -> &PathBuf {
        &self.tokenizer_filename
    }
    fn get_weight_filenames(&self) -> &Vec<PathBuf> {
        &self.filenames
    }
}

impl DefaultLoader {
    pub fn new(config: SpecificConfig, name: String) -> Self {
        Self { config, name }
    }
}

impl ModelLoader for DefaultLoader {
    fn download_model(
        &self,
        model_id: String,
        revision: Option<String>,
        hf_token: Option<String>,
        hf_token_path: Option<String>,
    ) -> Result<Box<dyn ModelPaths>, APIError> {
        let api = try_api!(ApiBuilder::new()
            .with_progress(true)
            .with_token(Some(get_token(hf_token, hf_token_path)?))
            .build());
        let revision = revision.unwrap_or("main".to_string());
        let api = api.repo(Repo::with_revision(model_id, RepoType::Model, revision));

        let tokenizer_filename = try_api!(api.get("tokenizer.json"));

        let config_filename = try_api!(api.get("config.json"));

        let mut filenames = vec![];
        for rfilename in try_api!(api.info())
            .siblings
            .iter()
            .map(|x| x.rfilename.clone())
            .filter(|x| x.ends_with(".safetensors"))
        {
            let filename = try_api!(api.get(&rfilename));
            filenames.push(filename);
        }

        Ok(Box::new(DefaultModelPaths {
            tokenizer_filename,
            config_filename,
            filenames,
        }))
    }

    fn load_model(
        &self,
        paths: Box<dyn ModelPaths>,
        dtype: DType,
        device: Device,
    ) -> Result<(Box<dyn ModulePipeline>, PipelineConfig), APIError> {
        let specific_args = self.config.clone();

        let config = match self.name.as_str() {
            "llama" | "llama3" => {
                let config: LlamaConfig = try_api!(serde_json::from_slice(&try_api!(
                    std::fs::read(paths.get_config_filename())
                ),));
                config.into_config(false, dtype)
            }
            "phi2" => {
                let config: Phi2Config = try_api!(serde_json::from_slice(&try_api!(
                    std::fs::read(paths.get_config_filename())
                ),));
                //Phi2 use F32 type for kvcache
                config.into_config(false, DType::F32)
            }
            "phi3" => {
                let config: PhiConfig = try_api!(serde_json::from_slice(&try_api!(std::fs::read(
                    paths.get_config_filename()
                )),));
                config.into_config(false, dtype)
            }
            "qwen2" => {
                let config: QwenConfig = try_api!(serde_json::from_slice(&try_api!(
                    std::fs::read(paths.get_config_filename())
                ),));
                config.into_config(false, dtype)
            }
            "gemma" => {
                let config: GemmaConfig = try_api!(serde_json::from_slice(&try_api!(
                    std::fs::read(paths.get_config_filename())
                ),));
                config.into_config(false, dtype)
            }
            "mistral" => {
                let config: MistralConfig = try_api!(serde_json::from_slice(&try_api!(
                    std::fs::read(paths.get_config_filename())
                ),));
                config.into_config(false, dtype)
            }
            "yi" => {
                let config: YiConfig = try_api!(serde_json::from_slice(&try_api!(std::fs::read(
                    paths.get_config_filename()
                )),));
                config.into_config(false, dtype)
            }
            "stablelm" => {
                let config: StableLMConfig = try_api!(serde_json::from_slice(&try_api!(
                    std::fs::read(paths.get_config_filename())
                ),));
                config.into_config(false, dtype)
            }
            _ => panic!("Model not supported!"),
        };

        println!("Model {:?}", config);

        println!("Loading {} model.", self.name);

        let vb = match unsafe {
            VarBuilder::from_mmaped_safetensors(&paths.get_weight_filenames(), dtype, &device)
        } {
            Ok(vb_) => vb_,
            _ => panic!("Load model weights failed!"),
        };

        let (model, sep_style) = match self.name.as_str() {
            "llama" => (
                LLMModel::LLAMA(try_api!(Llama::load(vb, &config, dtype, &device))),
                SeparatorStyle::Llama,
            ),
            "llama3" => (
                LLMModel::LLAMA(try_api!(Llama::load(vb, &config, dtype, &device))),
                SeparatorStyle::Llama3,
            ),
            "phi2" => (
                LLMModel::Phi2(try_api!(Phi2::new(vb, &config, dtype, &device))),
                SeparatorStyle::Phi,
            ),
            "phi3" => (
                LLMModel::Phi3(try_api!(Phi::new(vb, &config, dtype, &device))),
                SeparatorStyle::Phi,
            ),
            "qwen2" => (
                LLMModel::Qwen2(try_api!(Qwen2::new(vb, &config, dtype, &device))),
                SeparatorStyle::Qwen2,
            ),
            "gemma" => (
                LLMModel::Gemma(try_api!(Gemma::new(vb, &config, dtype, &device))),
                SeparatorStyle::Gemma,
            ),
            "mistral" => (
                LLMModel::Mistral(try_api!(Mistral::new(vb, &config, dtype, &device))),
                SeparatorStyle::Mistral,
            ),
            "yi" => (
                LLMModel::Yi(try_api!(Yi::new(vb, &config, dtype, &device))),
                SeparatorStyle::Yi,
            ),
            "stablelm" => (
                LLMModel::StableLM(try_api!(StableLM::new(vb, &config, dtype, &device))),
                SeparatorStyle::StableLM,
            ),
            _ => panic!("Model not supported!"),
        };

        let tokenizer_ = Tokenizer::from_file(paths.get_tokenizer_filename())
            .map_err(|x| APIError::new(x.to_string()))?;

        let tokenizer = candle_examples::token_output_stream::TokenOutputStream::new(tokenizer_);

        println!("Done loading.");

        //max and min number of tokens generated per request
        let mut default_max_tokens = specific_args
            .max_gen_tokens
            .unwrap_or(config.max_seq_len / 5);
        if default_max_tokens < MIN_GEN_TOKENS {
            default_max_tokens = MIN_GEN_TOKENS;
        } else if default_max_tokens > MAX_GEN_TOKENS {
            default_max_tokens = MAX_GEN_TOKENS;
        }

        let pipeline_config = PipelineConfig {
            max_model_len: config.max_seq_len,
            default_max_tokens,
            penalty: specific_args.penalty.unwrap_or(1.1),
            repeat_last_n: specific_args.repeat_last_n.unwrap_or(32),
            temperature: specific_args.temperature.unwrap_or(0.),
        };

        println!("{:?}", pipeline_config);

        let mut stop_token_ids = Vec::<u32>::new();

        match &config.eos_token_id {
            //eos_token defined in the config
            TokenID(Either::Left(eos_token)) => {
                if let Some(tk) = eos_token {
                    stop_token_ids.push(*tk);
                }
            }
            TokenID(Either::Right(eos_token_list)) => {
                if let Some(tks) = eos_token_list {
                    stop_token_ids.extend(tks)
                }
            }
        }

        if stop_token_ids.len() == 0 {
            //if no eos_token defined in the config, use default
            let eos_token = match tokenizer.get_token("<|endoftext|>") {
                Some(token) => token,
                _ => tokenizer.tokenizer().token_to_id(EOS_TOKEN).unwrap_or(0),
            };
            stop_token_ids.push(eos_token);
        }

<<<<<<< HEAD
        //custome stop tokens
=======
        //custom stop tokens
>>>>>>> c42266e8
        if let Some(custom_stop) = &config.custom_stop_tokens {
            for stop in custom_stop {
                match tokenizer.get_token(&stop) {
                    Some(token) => stop_token_ids.push(token),
                    None => {}
                };
            }
        }

        println!("{:?}", specific_args);

        let logits_processor = {
            let temperature = specific_args.temperature.unwrap_or(0.) as f64;
            let sampling = if temperature <= 0. {
                Sampling::ArgMax
            } else {
                match (specific_args.top_k, specific_args.top_p) {
                    (None, None) => Sampling::All { temperature },
                    (Some(k), None) => Sampling::TopK { k, temperature },
                    (None, Some(p)) => Sampling::TopP { p, temperature },
                    (Some(k), Some(p)) => Sampling::TopKThenTopP { k, p, temperature },
                }
            };
            LogitsProcessor::from_sampling(SAMPLING_SEED, sampling)
        };

        Ok((
            Box::new(DefaultPipeline {
                model,
                args: specific_args,
                tokenizer,
                logits_processor: logits_processor,
                conversation: DefaultConversation::new(
                    self.name.to_string(),
                    "[INST] <<SYS>>\n{}\n<</SYS>>\n\n [/INST]".to_string(),
                    Vec::default(),
                    0,
                    sep_style,
                    "".to_string(),
                    stop_token_ids.clone(),
                    ("user".to_string(), "assistant".to_string()),
                    DefaultConversationSeparators {
                        sep: " ".to_string(),
                        sep2: Some(" </s></s>".to_string()),
                    },
                ),
                name: self.name.clone(),
                dtype,
                device: device.clone(),
                cur_idx: 0,
                config: config.clone(),
                stop_token_ids,
            }),
            pipeline_config,
        ))
    }
}

impl ModulePipeline for DefaultPipeline {
    fn forward(
        &mut self,
        input_tokens: Tensor,
        _input_positions: Tensor,
        kv_cache: Option<&Vec<(Tensor, Tensor)>>,
        mut input_metadata: InputMetadata,
    ) -> Result<Tensor, APIError> {
        let length = input_tokens.shape().dims()[0];
        if length > 1 {
            self.cur_idx = 0;
        }
        let ret = match &mut self.model {
            LLMModel::LLAMA(llama) => llama
                .forward(
                    &input_tokens
                        .reshape((1, input_tokens.shape().dims()[0]))
                        .unwrap(),
                    self.cur_idx,
                    kv_cache,
                    &mut input_metadata,
                )
                .map_err(APIError::from),
            LLMModel::Phi2(phi) => phi
                .forward(
                    &input_tokens
                        .reshape((1, input_tokens.shape().dims()[0]))
                        .unwrap(),
                    self.cur_idx,
                    kv_cache,
                    &mut input_metadata,
                )
                .map_err(APIError::from),
            LLMModel::Phi3(phi) => phi
                .forward(
                    &input_tokens
                        .reshape((1, input_tokens.shape().dims()[0]))
                        .unwrap(),
                    self.cur_idx,
                    kv_cache,
                    &mut input_metadata,
                )
                .map_err(APIError::from),
            LLMModel::Qwen2(qwen2) => qwen2
                .forward(
                    &input_tokens
                        .reshape((1, input_tokens.shape().dims()[0]))
                        .unwrap(),
                    self.cur_idx,
                    kv_cache,
                    &mut input_metadata,
                )
                .map_err(APIError::from),
            LLMModel::Gemma(gemma) => gemma
                .forward(
                    &input_tokens
                        .reshape((1, input_tokens.shape().dims()[0]))
                        .unwrap(),
                    self.cur_idx,
                    kv_cache,
                    &mut input_metadata,
                )
                .map_err(APIError::from),
            LLMModel::Mistral(mistral) => mistral
                .forward(
                    &input_tokens
                        .reshape((1, input_tokens.shape().dims()[0]))
                        .unwrap(),
                    self.cur_idx,
                    kv_cache,
                    &mut input_metadata,
                )
                .map_err(APIError::from),
            LLMModel::Yi(yi) => yi
                .forward(
                    &input_tokens
                        .reshape((1, input_tokens.shape().dims()[0]))
                        .unwrap(),
                    self.cur_idx,
                    kv_cache,
                    &mut input_metadata,
                )
                .map_err(APIError::from),
            LLMModel::StableLM(stablelm) => stablelm
                .forward(
                    &input_tokens
                        .reshape((1, input_tokens.shape().dims()[0]))
                        .unwrap(),
                    self.cur_idx,
                    kv_cache,
                    &mut input_metadata,
                )
                .map_err(APIError::from),
        };

        self.cur_idx += length;
        return ret;
    }

    fn sample(
        &mut self,
        logits: Tensor,
        sampling_params: &SamplingParams,
        seqs: &Arc<SequenceGroup>,
    ) -> Result<Vec<TokenOrFinishReason>, APIError> {
        // let n_seqs = logits.dims()[0];

        let mut result = Vec::new();
        for (_, seq) in seqs.get_seqs() {
            let logits = logits.squeeze(0).unwrap();
            let sq = seq.deref_mut();
            let tokens = sq
                .get_token_ids()
                .iter()
                .map(|x| *x as u32)
                .collect::<Vec<_>>();
            let tokens_generated = sq.get_len() - sq.get_prompt_len();

            if tokens_generated > sampling_params.max_tokens {
                result.push(Right("length".to_string()));
                break;
            }

            let logits = if sampling_params.repetition_penalty == 1.
                || self.args.repeat_last_n.unwrap_or(16) >= tokens.len()
            {
                logits
            } else {
                let start_at = tokens
                    .len()
                    .saturating_sub(self.args.repeat_last_n.unwrap_or(16));
                try_api!(candle_transformers::utils::apply_repeat_penalty(
                    &logits,
                    sampling_params.repetition_penalty,
                    &tokens[start_at..],
                ))
            };

            let next_token = try_api!(self.logits_processor.sample(&logits));
            let text = self
                .tokenizer
                .next_token(next_token)
                .unwrap()
                .unwrap_or("".to_string());
            if self.stop_token_ids.contains(&next_token) && tokens_generated > 1 {
                result.push(Right("stop".to_string()));
                break;
            }
            let logprob = Logprobs {
                token: next_token as usize,
                logprob: 0.0,
                top_logprobs: Vec::<TopLogprob>::new(),
                bytes: text,
            };
            result.push(Left(logprob));
        }

        Ok(result)
    }

    fn name(&self) -> &str {
        &self.name
    }

    fn tokenizer(&self) -> &TokenOutputStream {
        &self.tokenizer
    }

    fn get_conversation(&mut self, with_history: bool) -> &mut dyn Conversation {
        if !with_history {
            self.conversation.clear_message();
        }
        &mut self.conversation
    }

    fn get_model_config(&self) -> Config {
        match &self.model {
            LLMModel::LLAMA(llama) => llama.get_config().clone(),
            LLMModel::Phi2(phi) => phi.get_config().clone(),
            LLMModel::Phi3(phi) => phi.get_config().clone(),
            LLMModel::Qwen2(qwen2) => qwen2.get_config().clone(),
            LLMModel::Gemma(gemma) => gemma.get_config().clone(),
            LLMModel::Mistral(mistral) => mistral.get_config().clone(),
            LLMModel::Yi(yi) => yi.get_config().clone(),
            LLMModel::StableLM(stablelm) => stablelm.get_config().clone(),
        }
    }

    fn get_dtype(&self) -> DType {
        self.dtype
    }

    fn device(&self) -> &Device {
        &self.device
    }

    fn reset_decoder(&mut self) -> Option<String> {
        let ret = self.tokenizer.decode_rest().unwrap_or(None);
        self.tokenizer.clear();
        ret
    }
}

unsafe impl Send for DefaultPipeline {}
unsafe impl Sync for DefaultPipeline {}<|MERGE_RESOLUTION|>--- conflicted
+++ resolved
@@ -327,11 +327,7 @@
             stop_token_ids.push(eos_token);
         }
 
-<<<<<<< HEAD
-        //custome stop tokens
-=======
         //custom stop tokens
->>>>>>> c42266e8
         if let Some(custom_stop) = &config.custom_stop_tokens {
             for stop in custom_stop {
                 match tokenizer.get_token(&stop) {
