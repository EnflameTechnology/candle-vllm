use super::{get_token, TokenOrFinishReason};
use crate::openai::logits_processor::{LogitsProcessor, Sampling};
use crate::openai::models::TokenID;
use crate::openai::sampling_params::{Logprobs, TopLogprob};
use crate::openai::TokenizerConfig;
use crate::scheduler::sequence::SequenceGroup;
use crate::{
    openai::{
        conversation::{
            default_conversation::{
                DefaultConversation, DefaultConversationSeparators, SeparatorStyle,
            },
            Conversation,
        },
        models::{
            gemma::{Gemma, GemmaConfig},
            llama::{Llama, LlamaConfig},
            mistral::{Mistral, MistralConfig},
            phi2::{Phi2, Phi2Config},
            phi3::{Phi, PhiConfig},
            quantized_llama::GGUFLLaMa,
            quantized_phi3::GGUFPhi3,
            qwen2::{Qwen2, QwenConfig},
            stable_lm::{StableLM, StableLMConfig},
            yi::{Yi, YiConfig},
            Config,
        },
        responses::APIError,
        PipelineConfig,
    },
    paged_attention::input_metadata::InputMetadata,
    try_api, SpecificConfig,
};
use std::path::Path;

<<<<<<< HEAD
#[cfg(feature = "eccl")]
use crate::openai::models::deepseek::{DeepSeek, DeepSeekConfig};
#[cfg(feature = "eccl")]
=======
#[cfg(feature = "nccl")]
use crate::openai::models::deepseek::{DeepSeek, DeepSeekConfig};
#[cfg(feature = "nccl")]
>>>>>>> 11f2554c
use crate::openai::models::llama_multi::LlamaMulti;

use candle_core::quantized::gguf_file;
use candle_core::{DType, Device, IndexOp, Tensor};
use candle_examples::token_output_stream::TokenOutputStream;
use either::Either;
use either::Either::{Left, Right};
use hf_hub::{api::sync::ApiBuilder, Repo, RepoType};
use rayon::prelude::*;
use std::collections::VecDeque;
pub use std::rc::Rc;
use std::{path::PathBuf, sync::Arc};
use tokenizers::Tokenizer;
const EOS_TOKEN: &str = "</s>";
const SAMPLING_SEED: u64 = 299792458;
const MIN_GEN_TOKENS: usize = 128;
const MAX_GEN_TOKENS: usize = 16 * 1024;
enum LLMModel {
    Llama(Llama),
    Phi2(Phi2),
    Phi3(Phi),
    Qwen2(Qwen2),
    Gemma(Gemma),
    Mistral(Mistral),
    Yi(Yi),
    StableLM(StableLM),
<<<<<<< HEAD
    #[cfg(feature = "eccl")]
=======
    #[cfg(feature = "nccl")]
>>>>>>> 11f2554c
    DeepSeek(DeepSeek),
    LlamaGGUF(GGUFLLaMa),
    Phi3GGUF(GGUFPhi3),
    #[cfg(feature = "eccl")]
    LlamaMulti(LlamaMulti),
}
/// top-p, multinomial, and argmax sampling are implemented. Beam search is not implemented.
pub struct DefaultPipeline {
    model: LLMModel,
    args: SpecificConfig,
    tokenizer: TokenOutputStream,
    logits_processor: LogitsProcessor,
    conversation: DefaultConversation,
    name: String,
    dtype: DType,
    device: Device,
    stop_token_ids: Vec<u32>,
    rank: usize,
}

pub struct DefaultLoader {
    config: SpecificConfig,
    name: String,
}

#[derive(Debug, Clone)]
pub struct DefaultModelPaths {
    pub tokenizer_filename: PathBuf,
    pub tokenizer_config_filename: PathBuf,
    pub config_filename: PathBuf,
    pub filenames: Vec<PathBuf>,
}

impl DefaultModelPaths {
    fn get_config_filename(&self) -> PathBuf {
        self.config_filename.clone()
    }
    fn get_tokenizer_filename(&self) -> PathBuf {
        self.tokenizer_filename.clone()
    }
    fn get_tokenizer_config_filename(&self) -> PathBuf {
        self.tokenizer_config_filename.clone()
    }
    fn get_weight_filenames(&self) -> Vec<PathBuf> {
        self.filenames.clone()
    }
}

impl DefaultLoader {
    pub fn new(config: SpecificConfig, name: String) -> Self {
        Self { config, name }
    }
}

impl DefaultLoader {
    pub fn download_model(
        &self,
        model_id: String,
        revision: Option<String>,
        hf_token: Option<String>,
        hf_token_path: Option<String>,
    ) -> Result<DefaultModelPaths, APIError> {
        let api = try_api!(ApiBuilder::new()
            .with_progress(true)
            .with_token(Some(get_token(hf_token, hf_token_path)?))
            .build());
        let revision = revision.unwrap_or("main".to_string());
        let api = api.repo(Repo::with_revision(model_id, RepoType::Model, revision));

        let tokenizer_filename = try_api!(api.get("tokenizer.json"));

        let config_filename = try_api!(api.get("config.json"));

        let tokenizer_config_filename = match api.get("tokenizer_config.json") {
            Ok(f) => f,
            _ => "".into(),
        };

        let mut filenames = vec![];
        for rfilename in try_api!(api.info())
            .siblings
            .iter()
            .map(|x| x.rfilename.clone())
            .filter(|x| x.ends_with(".safetensors"))
        {
            let filename = try_api!(api.get(&rfilename));
            filenames.push(filename);
        }

        Ok(DefaultModelPaths {
            tokenizer_filename,
            tokenizer_config_filename,
            config_filename,
            filenames,
        })
    }

    pub async fn load_model(
        &self,
        paths: DefaultModelPaths,
        dtype: DType,
        quant: &Option<String>,
        device_ids: Vec<usize>,
    ) -> Result<(Vec<Box<DefaultPipeline>>, PipelineConfig), APIError> {
        let specific_args = self.config.clone();

        let (models, devices, config, sep_style) = if quant.is_some()
            && matches!(quant.as_ref().unwrap().as_str(), "ggml" | "gguf")
        {
            let device = crate::new_device(device_ids[0]).unwrap();
            let path = paths.get_weight_filenames()[0].clone();
            println!(
                "Loading quantized {} model from file {}",
                self.name,
                path.display()
            );
            let mut file = try_api!(std::fs::File::open(&path));
            let content =
                try_api!(gguf_file::Content::read(&mut file).map_err(|e| e.with_path(path)));
            let s_cfg = specific_args.clone();
            let (model, config, sep_style) = match self.name.as_str() {
                "llama" => {
                    let model = try_api!(GGUFLLaMa::from_gguf(
                        content, &mut file, &device, dtype, s_cfg
                    ));
                    let cfg = model.get_config().clone();
                    (LLMModel::LlamaGGUF(model), cfg, SeparatorStyle::Llama)
                }
                "llama3" => {
                    let model = try_api!(GGUFLLaMa::from_gguf(
                        content, &mut file, &device, dtype, s_cfg
                    ));
                    let cfg = model.get_config().clone();
                    (LLMModel::LlamaGGUF(model), cfg, SeparatorStyle::Llama3)
                }
                "phi3" => {
                    let model = try_api!(GGUFPhi3::from_gguf(
                        content, &mut file, &device, dtype, s_cfg
                    ));
                    let cfg = model.get_config().clone();
                    (LLMModel::Phi3GGUF(model), cfg, SeparatorStyle::Phi)
                }
                _ => panic!("Model not supported!"),
            };
            (vec![model], vec![device], config.to_owned(), sep_style)
        } else {
            let config = match self.name.as_str() {
                "llama" | "llama3" => {
                    let config: LlamaConfig = try_api!(serde_json::from_slice(&try_api!(
                        std::fs::read(paths.get_config_filename())
                    ),));
                    config.into_config(false, dtype, &specific_args)
                }
                "phi2" => {
                    let config: Phi2Config = try_api!(serde_json::from_slice(&try_api!(
                        std::fs::read(paths.get_config_filename())
                    ),));
                    //Phi2 use F32 type for kvcache
                    config.into_config(false, DType::F32, &specific_args)
                }
                "phi3" => {
                    let config: PhiConfig = try_api!(serde_json::from_slice(&try_api!(
                        std::fs::read(paths.get_config_filename())
                    ),));
                    config.into_config(false, dtype, &specific_args)
                }
                "qwen2" => {
                    let config: QwenConfig = try_api!(serde_json::from_slice(&try_api!(
                        std::fs::read(paths.get_config_filename())
                    ),));
                    config.into_config(false, dtype, &specific_args)
                }
                "gemma" => {
                    let config: GemmaConfig = try_api!(serde_json::from_slice(&try_api!(
                        std::fs::read(paths.get_config_filename())
                    ),));
                    config.into_config(false, dtype, &specific_args)
                }
                "mistral" => {
                    let config: MistralConfig = try_api!(serde_json::from_slice(&try_api!(
                        std::fs::read(paths.get_config_filename())
                    ),));
                    config.into_config(false, dtype, &specific_args)
                }
                "yi" => {
                    let config: YiConfig = try_api!(serde_json::from_slice(&try_api!(
                        std::fs::read(paths.get_config_filename())
                    ),));
                    config.into_config(false, dtype, &specific_args)
                }
                "stablelm" => {
                    let config: StableLMConfig = try_api!(serde_json::from_slice(&try_api!(
                        std::fs::read(paths.get_config_filename())
                    ),));
                    config.into_config(false, dtype, &specific_args)
                }
                #[cfg(feature = "nccl")]
                "deepseek" => {
                    let config: DeepSeekConfig = try_api!(serde_json::from_slice(&try_api!(
                        std::fs::read(paths.get_config_filename())
                    ),));
                    config.into_config(false, dtype, &specific_args)
                }
                _ => panic!("Model not supported!"),
            };

            println!("Model {:?}", config);

            println!("Loading {} model.", self.name);
            #[cfg(feature = "eccl")]
            let (models, devices, sep_style) = if device_ids.len() > 1 {
                pub use candle_core::gcu_backend::ubridge::eccl::{Comm, Id};
                let id = Id::new().unwrap();
                let results: Vec<_> = device_ids
                    .par_iter()
                    .enumerate()
                    .map(|(rank, dev_id)| {
                        println!(
                            "Loading partial model on device rank {} (ordinal {})",
                            rank, *dev_id
                        );
                        let paths: Vec<PathBuf> = paths.get_weight_filenames();
                        let device = crate::new_device(*dev_id).unwrap();
                        let comm = Rc::new(
                            Comm::from_rank(
                                device.as_gcu_device().unwrap().gcu_device(),
                                rank,
                                device_ids.len(),
                                id,
                            )
                            .unwrap(),
                        );
                        let vb = unsafe {
                            candle_nn::var_builder::ShardedSafeTensors::var_builder(
                                &paths, dtype, &device,
                            )
                            .unwrap()
                        };
                        match self.name.as_str() {
                            "llama" | "llama3" => Ok((
                                device.clone(),
                                LLMModel::LlamaMulti(try_api!(LlamaMulti::load(
                                    vb, &config, dtype, &device, comm
                                ))),
                            )),
                            "deepseek" => Ok((
                                device.clone(),
                                LLMModel::DeepSeek(try_api!(DeepSeek::load(
                                    vb, &config, dtype, &device, comm
                                ))),
                            )),
                            _ => panic!("Model not supported!"),
                        }
                    })
                    .collect();

                // Separate devices and models from the results
                let mut devices = Vec::new();
                let mut models = Vec::new();
                for result in results {
                    match result {
                        Ok((device, model)) => {
                            devices.push(device);
                            models.push(model);
                        }
                        Err(e) => {
                            return Err(e.into());
                        }
                    }
                }

                (models, devices, SeparatorStyle::Llama3)
            } else {
                panic!("You've enabled eccl feature for multi-gpu inference but only one device was given!");
            };

            #[cfg(not(feature = "eccl"))]
            let (models, devices, sep_style) = if device_ids.len() < 2 {
                let device = crate::new_device(device_ids[0]).unwrap();
                let vb = match unsafe {
                    candle_nn::var_builder::ShardedSafeTensors::var_builder(
                        &paths.get_weight_filenames(),
                        dtype,
                        &device,
                    )
                } {
                    Ok(vb_) => vb_,
                    _ => panic!("Load model weights failed!"),
                };

                let (model, sep) = match self.name.as_str() {
                    "llama" => (
                        LLMModel::Llama(try_api!(Llama::load(vb, &config, dtype, &device))),
                        SeparatorStyle::Llama,
                    ),
                    "llama3" => (
                        LLMModel::Llama(try_api!(Llama::load(vb, &config, dtype, &device))),
                        SeparatorStyle::Llama3,
                    ),
                    "phi2" => (
                        LLMModel::Phi2(try_api!(Phi2::new(vb, &config, dtype, &device))),
                        SeparatorStyle::Phi,
                    ),
                    "phi3" => (
                        LLMModel::Phi3(try_api!(Phi::new(vb, &config, dtype, &device))),
                        SeparatorStyle::Phi,
                    ),
                    "qwen2" => (
                        LLMModel::Qwen2(try_api!(Qwen2::new(vb, &config, dtype, &device))),
                        SeparatorStyle::Qwen2,
                    ),
                    "gemma" => (
                        LLMModel::Gemma(try_api!(Gemma::new(vb, &config, dtype, &device))),
                        SeparatorStyle::Gemma,
                    ),
                    "mistral" => (
                        LLMModel::Mistral(try_api!(Mistral::new(vb, &config, dtype, &device))),
                        SeparatorStyle::Mistral,
                    ),
                    "yi" => (
                        LLMModel::Yi(try_api!(Yi::new(vb, &config, dtype, &device))),
                        SeparatorStyle::Yi,
                    ),
                    "stablelm" => (
                        LLMModel::StableLM(try_api!(StableLM::new(vb, &config, dtype, &device))),
                        SeparatorStyle::StableLM,
                    ),
<<<<<<< HEAD
                    "deepseek" => (panic!("Eccl not enabled for deepseek model!"),),
=======
                    #[cfg(feature = "nccl")]
                    "deepseek" => (panic!("Nccl not enabled for deepseek model!"),),
>>>>>>> 11f2554c
                    _ => panic!("Model not supported!"),
                };
                (vec![model], vec![device], sep)
            } else {
                panic!("You've provided multiple devices for inference but nccl feature is not enabled!");
            };

            (models, devices, config, sep_style)
        };

        println!("Done loading.");

        //max and min number of tokens generated per request
        let default_max_tokens = specific_args
            .max_gen_tokens
            .unwrap_or(config.max_seq_len / 2)
            .clamp(MIN_GEN_TOKENS, MAX_GEN_TOKENS);

        let pipeline_config = PipelineConfig {
            max_model_len: config.max_seq_len,
            default_max_tokens,
            penalty: specific_args.penalty.unwrap_or(1.),
            repeat_last_n: specific_args.repeat_last_n.unwrap_or(64),
            temperature: specific_args.temperature.unwrap_or(0.7),
        };

        let tokenizer_cfg_file = paths.get_tokenizer_config_filename();
        let chat_template: Option<String> = if tokenizer_cfg_file.display().to_string() != ""
            && Path::exists(&tokenizer_cfg_file)
        {
            let cfg_tokenizer: TokenizerConfig = try_api!(serde_json::from_slice(try_api!(
                &std::fs::read(tokenizer_cfg_file)
            )));
            cfg_tokenizer.chat_template
        } else {
            None
        };
        if chat_template.is_some() {
            println!("Chat Template {} \n", chat_template.as_ref().unwrap());
        } else {
            println!("Warning: Missing tokenizer_config.json \n Warning: Chat Template not found, use built-in template which may not correct!");
        }
        println!("{:?}", pipeline_config);
        println!("{:?}", specific_args);

        let pipelines = models
            .into_iter()
            .enumerate()
            .map(|(rank, model)| {
                let logits_processor = {
                    let temperature = f64::from(pipeline_config.temperature);
                    let sampling = if temperature <= 0. {
                        Sampling::ArgMax
                    } else {
                        match (specific_args.top_k, specific_args.top_p) {
                            (None, None) => Sampling::All { temperature },
                            (Some(k), None) => Sampling::TopK { k, temperature },
                            (None, Some(p)) => Sampling::TopP { p, temperature },
                            (Some(k), Some(p)) => Sampling::TopKThenTopP { k, p, temperature },
                        }
                    };
                    LogitsProcessor::from_sampling(SAMPLING_SEED, sampling)
                };
                let tokenizer_ = Tokenizer::from_file(paths.get_tokenizer_filename())
                    .map_err(|x| APIError::new(x.to_string()))
                    .unwrap();
                let tokenizer =
                    candle_examples::token_output_stream::TokenOutputStream::new(tokenizer_);

                let mut stop_token_ids = Vec::<u32>::new();
                match &config.eos_token_id {
                    //eos_token defined in the config
                    TokenID(Either::Left(eos_token)) => {
                        if let Some(tk) = eos_token {
                            stop_token_ids.push(*tk);
                        }
                    }
                    TokenID(Either::Right(eos_token_list)) => {
                        if let Some(tks) = eos_token_list {
                            stop_token_ids.extend(tks)
                        }
                    }
                }
                //custom stop tokens
                if let Some(custom_stop) = &config.custom_stop_tokens {
                    for stop in custom_stop {
                        if let Some(token) = tokenizer.get_token(stop) {
                            stop_token_ids.push(token)
                        };
                    }
                }

                if stop_token_ids.is_empty() {
                    //if no eos_token defined in the config, use default
                    if let Some(token) = tokenizer.get_token("<|endoftext|>") {
                        stop_token_ids.push(token);
                    }
                    if let Some(token) = tokenizer.get_token("<|end|>") {
                        stop_token_ids.push(token);
                    } else if stop_token_ids.is_empty() {
                        let token = tokenizer.tokenizer().token_to_id(EOS_TOKEN).unwrap_or(0);
                        stop_token_ids.push(token);
                    }
                }
                Box::new(DefaultPipeline {
                    model,
                    args: specific_args.clone(),
                    tokenizer,
                    logits_processor,
                    conversation: DefaultConversation::new(
                        self.name.to_string(),
                        chat_template.clone(),
                        Vec::default(),
                        0,
                        sep_style.clone(),
                        "".to_string(),
                        stop_token_ids.clone(),
                        ("user".to_string(), "assistant".to_string()),
                        DefaultConversationSeparators {
                            sep: " ".to_string(),
                            sep2: Some(" </s></s>".to_string()),
                        },
                    ),
                    name: self.name.clone(),
                    dtype,
                    device: devices[rank].clone(),
                    stop_token_ids,
                    rank,
                })
            })
            .collect();

        Ok((pipelines, pipeline_config))
    }
}

impl DefaultPipeline {
    pub fn forward(
        &self,
        input_tokens: Tensor,
        input_positions: &[Vec<usize>],
        kv_cache: Option<&Vec<(Tensor, Tensor)>>,
        input_metadata: &InputMetadata,
    ) -> Result<Tensor, APIError> {
        let input_tokens = if input_tokens.shape().dims().len() < 2 {
            input_tokens
                .reshape((1, input_tokens.shape().dims()[0]))
                .unwrap()
        } else {
            input_tokens
        };

        match &self.model {
            LLMModel::Llama(llama) => llama
                .forward(&input_tokens, input_positions, kv_cache, &input_metadata)
                .map_err(APIError::from),
            #[cfg(feature = "eccl")]
            LLMModel::LlamaMulti(llama) => llama
                .forward(&input_tokens, input_positions, kv_cache, &input_metadata)
                .map_err(APIError::from),
            LLMModel::Phi2(phi) => phi
                .forward(&input_tokens, input_positions, kv_cache, &input_metadata)
                .map_err(APIError::from),
            LLMModel::Phi3(phi) => phi
                .forward(&input_tokens, input_positions, kv_cache, &input_metadata)
                .map_err(APIError::from),
            LLMModel::Qwen2(qwen2) => qwen2
                .forward(&input_tokens, input_positions, kv_cache, &input_metadata)
                .map_err(APIError::from),
            LLMModel::Gemma(gemma) => gemma
                .forward(&input_tokens, input_positions, kv_cache, &input_metadata)
                .map_err(APIError::from),
            LLMModel::Mistral(mistral) => mistral
                .forward(&input_tokens, input_positions, kv_cache, &input_metadata)
                .map_err(APIError::from),
            LLMModel::Yi(yi) => yi
                .forward(&input_tokens, input_positions, kv_cache, &input_metadata)
                .map_err(APIError::from),
            LLMModel::StableLM(stablelm) => stablelm
                .forward(&input_tokens, input_positions, kv_cache, &input_metadata)
                .map_err(APIError::from),
<<<<<<< HEAD
            #[cfg(feature = "eccl")]
=======
            #[cfg(feature = "nccl")]
>>>>>>> 11f2554c
            LLMModel::DeepSeek(deepseek) => deepseek
                .forward(&input_tokens, input_positions, kv_cache, &input_metadata)
                .map_err(APIError::from),
            LLMModel::Phi3GGUF(phi3) => phi3
                .forward(&input_tokens, input_positions, kv_cache, &input_metadata)
                .map_err(APIError::from),
            LLMModel::LlamaGGUF(llama) => llama
                .forward(&input_tokens, input_positions, kv_cache, &input_metadata)
                .map_err(APIError::from),
        }
    }

    pub fn sample(
        &mut self,
        logits: &Tensor,
        groups: &VecDeque<Arc<SequenceGroup>>,
    ) -> Result<Vec<TokenOrFinishReason>, APIError> {
        use std::collections::HashMap;
        use std::sync::Mutex;

        if logits.dims()[0] > 1 && groups[0].sampling_params.repetition_penalty == 1. {
            return self.sample_batch(logits, groups);
        }
        let shared_result = Arc::new(Mutex::new(HashMap::<usize, TokenOrFinishReason>::new()));
        let shared_group_idx = Arc::new(Mutex::new(0));
        groups.par_iter().for_each(|group| {
            let group_idx = {
                let mut groupidx = shared_group_idx.lock().unwrap();
                let group_idx = *groupidx;
                *groupidx += 1;
                group_idx
            };

            let sampling_params = &group.sampling_params;
            for seq in group.get_seqs().values() {
                let logits = logits.i((group_idx, ..)).unwrap().contiguous();
                let logits = logits.unwrap().squeeze(0).unwrap();
                let sq = seq.deref_mut();
                let tokens = sq
                    .get_token_ids()
                    .iter()
                    .map(|x| *x as u32)
                    .collect::<Vec<_>>();
                let tokens_generated = sq.get_len() - sq.get_prompt_len();

                if tokens_generated > sampling_params.max_tokens {
                    let mut result = shared_result.lock().unwrap();
                    result.insert(group_idx, Right("length".to_string()));
                    break;
                }

                let logits = if sampling_params.repetition_penalty == 1.
                    || self.args.repeat_last_n.unwrap_or(64) >= tokens_generated
                {
                    logits
                } else {
                    let start_at = tokens
                        .len()
                        .saturating_sub(self.args.repeat_last_n.unwrap_or(64));
                    candle_transformers::utils::apply_repeat_penalty(
                        &logits,
                        sampling_params.repetition_penalty,
                        &tokens[start_at..],
                    )
                    .unwrap_or(logits)
                };

                let next_token = self.logits_processor.sample(&logits).unwrap();
                let mut text = self
                    .tokenizer
                    .tokenizer()
                    .decode(&[next_token], false)
                    .unwrap_or(" ".to_string());
                let origin_text = self
                    .tokenizer
                    .tokenizer()
                    .id_to_token(next_token)
                    .unwrap_or("".to_string());
                //properly handle space token
                if origin_text.contains("▁") && origin_text.replace("▁", "") == text {
                    text = origin_text.replace("▁", " ");
                }
                if self.stop_token_ids.contains(&next_token) && tokens_generated > 1 {
                    let mut result = shared_result.lock().unwrap();
                    result.insert(group_idx, Right("stop".to_string()));
                    break;
                }
                {
                    let logprob = Logprobs {
                        token: next_token as usize,
                        logprob: 0.0,
                        top_logprobs: Vec::<TopLogprob>::new(),
                        bytes: text,
                    };
                    let mut result = shared_result.lock().unwrap();
                    result.insert(group_idx, Left(logprob));
                }
            }
        });

        let final_result = Arc::try_unwrap(shared_result)
            .expect("Arc should have only one reference left")
            .into_inner()
            .expect("Mutex should not be poisoned");

        let mut sorted_vec: Vec<_> = final_result.into_iter().collect();
        sorted_vec.sort_by_key(|&(key, _)| key);

        let result: Vec<TokenOrFinishReason> =
            sorted_vec.into_iter().map(|(_, value)| value).collect();

        Ok(result)
    }

    pub fn sample_batch(
        &mut self,
        logits: &Tensor,
        groups: &VecDeque<Arc<SequenceGroup>>,
    ) -> Result<Vec<TokenOrFinishReason>, APIError> {
        use std::collections::HashMap;
        let mut result = Vec::<TokenOrFinishReason>::new();
        let mut tokens_generated = HashMap::<usize, i32>::new();
        for (i, group) in groups.iter().enumerate() {
            let sampling_params = &group.sampling_params;
            for seq in group.get_seqs().values() {
                let sq = seq.deref_mut();
                let _tokens_generated = sq.get_len() - sq.get_prompt_len();
                if _tokens_generated > sampling_params.max_tokens {
                    tokens_generated.insert(i, -1);
                } else {
                    tokens_generated.insert(i, _tokens_generated as i32);
                }
                break;
            }
        }

        let next_tokens = self.logits_processor.sample_batch(&logits).unwrap();
        for (i, next_token) in next_tokens.iter().enumerate() {
            let mut text = self
                .tokenizer
                .tokenizer()
                .decode(&[*next_token], false)
                .unwrap_or(" ".to_string());
            let origin_text = self
                .tokenizer
                .tokenizer()
                .id_to_token(*next_token)
                .unwrap_or("".to_string());
            //properly handle space token
            if origin_text.contains("▁") && origin_text.replace("▁", "") == text {
                text = origin_text.replace("▁", " ");
            }

            if tokens_generated[&i] < 0 {
                result.push(Right("length".to_string()));
            } else if tokens_generated[&i] > 0 && self.stop_token_ids.contains(&next_token) {
                result.push(Right("stop".to_string()));
            } else {
                let logprob = Logprobs {
                    token: *next_token as usize,
                    logprob: 0.0,
                    top_logprobs: Vec::<TopLogprob>::new(),
                    bytes: text,
                };
                result.push(Left(logprob));
            }
        }
        Ok(result)
    }

    pub fn name(&self) -> &str {
        &self.name
    }

    pub fn tokenizer(&self) -> &TokenOutputStream {
        &self.tokenizer
    }

    pub fn get_conversation(&mut self, with_history: bool) -> &mut dyn Conversation {
        if !with_history {
            self.conversation.clear_message();
        }
        &mut self.conversation
    }

    pub fn get_model_config(&self) -> Config {
        match &self.model {
            LLMModel::Llama(llama) => llama.get_config().clone(),
            #[cfg(feature = "eccl")]
            LLMModel::LlamaMulti(llama) => llama.get_config().clone(),
            LLMModel::Phi2(phi) => phi.get_config().clone(),
            LLMModel::Phi3(phi) => phi.get_config().clone(),
            LLMModel::Qwen2(qwen2) => qwen2.get_config().clone(),
            LLMModel::Gemma(gemma) => gemma.get_config().clone(),
            LLMModel::Mistral(mistral) => mistral.get_config().clone(),
            LLMModel::Yi(yi) => yi.get_config().clone(),
            LLMModel::StableLM(stablelm) => stablelm.get_config().clone(),
<<<<<<< HEAD
            #[cfg(feature = "eccl")]
=======
            #[cfg(feature = "nccl")]
>>>>>>> 11f2554c
            LLMModel::DeepSeek(deepseek) => deepseek.get_config().clone(),
            LLMModel::Phi3GGUF(phi3) => phi3.get_config().clone(),
            LLMModel::LlamaGGUF(llama) => llama.get_config().clone(),
        }
    }

    pub fn get_dtype(&self) -> DType {
        self.dtype
    }

    pub fn device(&self) -> &Device {
        &self.device
    }

    pub fn reset_decoder(&mut self) -> Option<String> {
        let ret = self.tokenizer.decode_rest().unwrap_or(None);
        self.tokenizer.clear();
        ret
    }

    pub fn rank(&self) -> usize {
        self.rank
    }
}

unsafe impl Send for DefaultPipeline {}
unsafe impl Sync for DefaultPipeline {}<|MERGE_RESOLUTION|>--- conflicted
+++ resolved
@@ -33,15 +33,9 @@
 };
 use std::path::Path;
 
-<<<<<<< HEAD
 #[cfg(feature = "eccl")]
 use crate::openai::models::deepseek::{DeepSeek, DeepSeekConfig};
 #[cfg(feature = "eccl")]
-=======
-#[cfg(feature = "nccl")]
-use crate::openai::models::deepseek::{DeepSeek, DeepSeekConfig};
-#[cfg(feature = "nccl")]
->>>>>>> 11f2554c
 use crate::openai::models::llama_multi::LlamaMulti;
 
 use candle_core::quantized::gguf_file;
@@ -68,11 +62,7 @@
     Mistral(Mistral),
     Yi(Yi),
     StableLM(StableLM),
-<<<<<<< HEAD
     #[cfg(feature = "eccl")]
-=======
-    #[cfg(feature = "nccl")]
->>>>>>> 11f2554c
     DeepSeek(DeepSeek),
     LlamaGGUF(GGUFLLaMa),
     Phi3GGUF(GGUFPhi3),
@@ -269,7 +259,7 @@
                     ),));
                     config.into_config(false, dtype, &specific_args)
                 }
-                #[cfg(feature = "nccl")]
+                #[cfg(feature = "eccl")]
                 "deepseek" => {
                     let config: DeepSeekConfig = try_api!(serde_json::from_slice(&try_api!(
                         std::fs::read(paths.get_config_filename())
@@ -400,17 +390,13 @@
                         LLMModel::StableLM(try_api!(StableLM::new(vb, &config, dtype, &device))),
                         SeparatorStyle::StableLM,
                     ),
-<<<<<<< HEAD
+                    #[cfg(feature = "eccl")]
                     "deepseek" => (panic!("Eccl not enabled for deepseek model!"),),
-=======
-                    #[cfg(feature = "nccl")]
-                    "deepseek" => (panic!("Nccl not enabled for deepseek model!"),),
->>>>>>> 11f2554c
                     _ => panic!("Model not supported!"),
                 };
                 (vec![model], vec![device], sep)
             } else {
-                panic!("You've provided multiple devices for inference but nccl feature is not enabled!");
+                panic!("You've provided multiple devices for inference but eccl feature is not enabled!");
             };
 
             (models, devices, config, sep_style)
@@ -587,11 +573,7 @@
             LLMModel::StableLM(stablelm) => stablelm
                 .forward(&input_tokens, input_positions, kv_cache, &input_metadata)
                 .map_err(APIError::from),
-<<<<<<< HEAD
             #[cfg(feature = "eccl")]
-=======
-            #[cfg(feature = "nccl")]
->>>>>>> 11f2554c
             LLMModel::DeepSeek(deepseek) => deepseek
                 .forward(&input_tokens, input_positions, kv_cache, &input_metadata)
                 .map_err(APIError::from),
@@ -789,11 +771,7 @@
             LLMModel::Mistral(mistral) => mistral.get_config().clone(),
             LLMModel::Yi(yi) => yi.get_config().clone(),
             LLMModel::StableLM(stablelm) => stablelm.get_config().clone(),
-<<<<<<< HEAD
             #[cfg(feature = "eccl")]
-=======
-            #[cfg(feature = "nccl")]
->>>>>>> 11f2554c
             LLMModel::DeepSeek(deepseek) => deepseek.get_config().clone(),
             LLMModel::Phi3GGUF(phi3) => phi3.get_config().clone(),
             LLMModel::LlamaGGUF(llama) => llama.get_config().clone(),
