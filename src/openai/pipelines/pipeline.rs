--- conflicted
+++ resolved
@@ -163,11 +163,7 @@
         dtype: DType,
         quant: &Option<String>,
         device_ids: Vec<usize>, //pass only 1 device_id in multiprocess mode, otherwise, multiple device_ids in multithread mode
-<<<<<<< HEAD
         #[cfg(feature = "eccl")] comm_id: Option<crate::openai::distributed::Id>, //must pass comm id in multiprocess mode
-=======
-        #[cfg(feature = "nccl")] comm_id: Option<crate::openai::distributed::Id>, //must pass comm id in multiprocess mode
->>>>>>> 98128dfa
         local_rank: Option<usize>, //must pass current rank in multiprocess mode
         num_devices: Option<usize>, //must pass the number of devices used in multiprocess mode
     ) -> Result<(Vec<Box<DefaultPipeline>>, PipelineConfig), APIError> {
@@ -287,7 +283,6 @@
 
             println!("Loading {} model.", self.name);
             use crate::openai::distributed::Comm;
-<<<<<<< HEAD
             #[cfg(feature = "eccl")]
             let id = if comm_id.is_some() {
                 comm_id.unwrap()
@@ -296,15 +291,6 @@
             };
 
             #[cfg(feature = "eccl")]
-=======
-            #[cfg(feature = "nccl")]
-            let id = if comm_id.is_some() {
-                comm_id.unwrap()
-            } else {
-                cudarc::nccl::safe::Id::new().unwrap()
-            };
-            #[cfg(feature = "nccl")]
->>>>>>> 98128dfa
             assert!(
                 (comm_id.is_some() && device_ids.len() == 1)
                     || (comm_id.is_none() && device_ids.len() >= 1)
@@ -324,28 +310,17 @@
                         device_ids.len()
                     };
                     if num_shards > 1 {
-<<<<<<< HEAD
-                        info!(
-=======
                         println!(
->>>>>>> 98128dfa
                             "Loading partial model on device rank {} (ordinal {})",
                             rank, *dev_id
                         );
                     }
 
                     let device = crate::new_device(*dev_id).unwrap();
-<<<<<<< HEAD
                     #[cfg(feature = "eccl")]
                     let _ = device.as_gcu_device().unwrap().bind_to_thread();
 
                     #[cfg(feature = "eccl")]
-=======
-                    #[cfg(feature = "nccl")]
-                    let _ = device.as_cuda_device().unwrap().bind_to_thread();
-
-                    #[cfg(feature = "nccl")]
->>>>>>> 98128dfa
                     let comm = Rc::new(
                         Comm::from_rank(
                             device.as_gcu_device().unwrap().gcu_device(),
