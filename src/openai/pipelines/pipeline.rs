--- conflicted
+++ resolved
@@ -508,14 +508,7 @@
         use std::collections::HashMap;
         use std::sync::Mutex;
 
-<<<<<<< HEAD
-        if logits.dims()[0] > 1
-            && self.logits_processor.sampling == Sampling::ArgMax
-            && groups[0].sampling_params.repetition_penalty == 1.
-        {
-=======
         if logits.dims()[0] > 1 && groups[0].sampling_params.repetition_penalty == 1. {
->>>>>>> 359c9a1b
             return self.sample_batch(logits, groups);
         }
         let shared_result = Arc::new(Mutex::new(HashMap::<usize, TokenOrFinishReason>::new()));
