--- conflicted
+++ resolved
@@ -418,16 +418,12 @@
                     ),));
                     config.into_config(false, dtype, &specific_args)
                 }
-<<<<<<< HEAD
-                #[cfg(feature = "eccl")]
-=======
                 "glm4" => {
                     let config: GLMConfig = try_api!(serde_json::from_slice(&try_api!(
                         std::fs::read(paths.get_config_filename())
                     ),));
                     config.into_config(false, dtype, &specific_args)
                 }
->>>>>>> df783c03
                 "deepseek" => {
                     let config: DeepSeekConfig = try_api!(serde_json::from_slice(&try_api!(
                         std::fs::read(paths.get_config_filename())
