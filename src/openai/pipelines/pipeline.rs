use super::{get_token, TokenOrFinishReason};
use crate::backend::progress::{progress_worker, ProgressReporter};
use crate::openai::logits_processor::{LogitsProcessor, Sampling};
use crate::openai::models::TokenID;
use crate::openai::requests::StopTokens;
use crate::openai::sampling_params::{Logprobs, TopLogprob};
use crate::openai::{BosEosToken, TokenizerConfig};
use crate::scheduler::sequence::SequenceGroup;
use crate::{
    openai::{
        conversation::{
            default_conversation::{
                DefaultConversation, DefaultConversationSeparators, SeparatorStyle,
            },
            Conversation,
        },
        models::{
            deepseek::{DeepSeek, DeepSeekConfig},
            gemma::{Gemma, GemmaConfig},
            llama::{Llama, LlamaConfig},
            mistral::{Mistral, MistralConfig},
            phi2::{Phi2, Phi2Config},
            phi3::{Phi, PhiConfig},
            quantized_llama::GGUFLLaMa,
            quantized_phi3::GGUFPhi3,
            quantized_qwen2::GGUFQWen2,
            qwen2::{Qwen2, QwenConfig},
            stable_lm::{StableLM, StableLMConfig},
            yi::{Yi, YiConfig},
            Config,
        },
        responses::APIError,
        PipelineConfig,
    },
    paged_attention::input_metadata::InputMetadata,
    try_api, SpecificConfig,
};
use candle_core::quantized::gguf_file;
use candle_core::{DType, Device, Tensor};
use candle_examples::token_output_stream::TokenOutputStream;
use either::Either;
use either::Either::{Left, Right};
use hf_hub::{api::sync::ApiBuilder, Repo, RepoType};
use rayon::prelude::*;
use std::collections::VecDeque;
use std::path::Path;
pub use std::rc::Rc;
use std::sync::RwLock;
use std::{path::PathBuf, sync::Arc};
use tokenizers::Tokenizer;
use tracing::info;
const EOS_TOKEN: &str = "</s>";
const SAMPLING_SEED: u64 = 299792458;
const MIN_GEN_TOKENS: usize = 128;
const MAX_GEN_TOKENS: usize = 16 * 1024;
enum LLMModel {
    Llama(Llama),
    Phi2(Phi2),
    Phi3(Phi),
    Qwen2(Qwen2),
    Gemma(Gemma),
    Mistral(Mistral),
    Yi(Yi),
    StableLM(StableLM),
    DeepSeek(DeepSeek),
    LlamaGGUF(GGUFLLaMa),
    Phi3GGUF(GGUFPhi3),
    QWen2GGUF(GGUFQWen2),
}
/// top-p, multinomial, and argmax sampling are implemented. Beam search is not implemented.
pub struct DefaultPipeline {
    model: LLMModel,
    args: SpecificConfig,
    tokenizer: TokenOutputStream,
    logits_processor: LogitsProcessor,
    conversation: DefaultConversation,
    name: String,
    dtype: DType,
    device: Device,
    stop_token_ids: Vec<u32>,
    rank: usize,
}

pub struct DefaultLoader {
    config: SpecificConfig,
    name: String,
}

#[derive(Debug, Clone)]
pub struct DefaultModelPaths {
    pub tokenizer_filename: PathBuf,
    pub tokenizer_config_filename: PathBuf,
    pub config_filename: PathBuf,
    pub filenames: Vec<PathBuf>,
}

impl DefaultModelPaths {
    fn get_config_filename(&self) -> PathBuf {
        self.config_filename.clone()
    }
    fn get_tokenizer_filename(&self) -> PathBuf {
        self.tokenizer_filename.clone()
    }
    fn get_tokenizer_config_filename(&self) -> PathBuf {
        self.tokenizer_config_filename.clone()
    }
    fn get_weight_filenames(&self) -> Vec<PathBuf> {
        self.filenames.clone()
    }
}

impl DefaultLoader {
    pub fn new(config: SpecificConfig, name: String) -> Self {
        Self { config, name }
    }
}

impl DefaultLoader {
    pub fn download_model(
        &self,
        model_id: String,
        revision: Option<String>,
        hf_token: Option<String>,
        hf_token_path: Option<String>,
    ) -> Result<DefaultModelPaths, APIError> {
        let api = try_api!(ApiBuilder::new()
            .with_progress(true)
            .with_token(Some(get_token(hf_token, hf_token_path)?))
            .build());
        let revision = revision.unwrap_or("main".to_string());
        let api = api.repo(Repo::with_revision(model_id, RepoType::Model, revision));

        let tokenizer_filename = try_api!(api.get("tokenizer.json"));

        let config_filename = try_api!(api.get("config.json"));

        let tokenizer_config_filename = match api.get("tokenizer_config.json") {
            Ok(f) => f,
            _ => "".into(),
        };

        let mut filenames = vec![];
        for rfilename in try_api!(api.info())
            .siblings
            .iter()
            .map(|x| x.rfilename.clone())
            .filter(|x| x.ends_with(".safetensors"))
        {
            let filename = try_api!(api.get(&rfilename));
            filenames.push(filename);
        }

        Ok(DefaultModelPaths {
            tokenizer_filename,
            tokenizer_config_filename,
            config_filename,
            filenames,
        })
    }

    //support loading in both multithreaded and multiprocess mode
    pub async fn load_model(
        &self,
        paths: DefaultModelPaths,
        dtype: DType,
        quant: &Option<String>,
        device_ids: Vec<usize>, //pass only 1 device_id in multiprocess mode, otherwise, multiple device_ids in multithread mode
        #[cfg(feature = "eccl")] comm_id: Option<crate::openai::distributed::Id>, //must pass comm id in multiprocess mode
        local_rank: Option<usize>, //must pass current rank in multiprocess mode
        num_devices: Option<usize>, //must pass the number of devices used in multiprocess mode
    ) -> Result<(Vec<Box<DefaultPipeline>>, PipelineConfig), APIError> {
        let specific_args = self.config.clone();
        let reporter = Arc::new(RwLock::new(ProgressReporter::new(local_rank.unwrap_or(0))));
        let num_subprogress = if num_devices.is_none() {
            0
<<<<<<< HEAD
        } else {
            num_devices.unwrap() - 1
        };

        let (models, devices, config, sep_style) = if quant.is_some()
            && matches!(quant.as_ref().unwrap().as_str(), "ggml" | "gguf")
        {
            let device = crate::new_device(device_ids[0]).unwrap();
            let path = paths.get_weight_filenames()[0].clone();
            println!(
                "Loading quantized {} model from file {}",
                self.name,
                path.display()
            );
            let mut file = try_api!(std::fs::File::open(&path.clone()));
            let s_cfg = specific_args.clone();
            {
                let content = try_api!(
                    gguf_file::Content::read(&mut file).map_err(|e| e.with_path(path.clone()))
                );
                let nlayers = match self.name.as_str() {
                    "llama" | "llama3" => GGUFLLaMa::get_num_of_layers(content),
                    "phi3" => GGUFPhi3::get_num_of_layers(content),
                    "qwen2" => GGUFQWen2::get_num_of_layers(content),
                    _ => panic!("Model not supported!"),
                };
                if nlayers.is_ok() {
                    progress_worker(
                        Some(num_subprogress as usize),
                        nlayers.unwrap(),
                        Arc::clone(&reporter),
                    )
                    .await;
                }
            };
            let content = try_api!(
                gguf_file::Content::read(&mut file).map_err(|e| e.with_path(path.clone()))
            );
            let (model, config, sep_style) = match self.name.as_str() {
                "llama" => {
                    let model = try_api!(GGUFLLaMa::from_gguf(
                        content,
                        &mut file,
                        &device,
                        dtype,
                        s_cfg,
                        Arc::clone(&reporter),
                    ));
                    let cfg = model.get_config().clone();
                    (LLMModel::LlamaGGUF(model), cfg, SeparatorStyle::Llama)
                }
                "llama3" => {
                    let model = try_api!(GGUFLLaMa::from_gguf(
                        content,
                        &mut file,
                        &device,
                        dtype,
                        s_cfg,
                        Arc::clone(&reporter),
                    ));
                    let cfg = model.get_config().clone();
                    (LLMModel::LlamaGGUF(model), cfg, SeparatorStyle::Llama3)
                }
                "phi3" => {
                    let model = try_api!(GGUFPhi3::from_gguf(
                        content,
                        &mut file,
                        &device,
                        dtype,
                        s_cfg,
                        Arc::clone(&reporter),
                    ));
                    let cfg = model.get_config().clone();
                    (LLMModel::Phi3GGUF(model), cfg, SeparatorStyle::Phi)
                }
                "qwen2" => {
                    let model = try_api!(GGUFQWen2::from_gguf(
                        content,
                        &mut file,
                        &device,
                        dtype,
                        s_cfg,
                        Arc::clone(&reporter),
                    ));
                    let cfg = model.get_config().clone();
                    (LLMModel::QWen2GGUF(model), cfg, SeparatorStyle::Qwen2)
                }
                _ => panic!("Model not supported!"),
            };
            (vec![model], vec![device], config.to_owned(), sep_style)
        } else {
            let config = match self.name.as_str() {
                "llama" | "llama3" => {
                    let config: LlamaConfig = try_api!(serde_json::from_slice(&try_api!(
                        std::fs::read(paths.get_config_filename())
                    ),));
                    config.into_config(false, dtype, &specific_args)
                }
                "phi2" => {
                    let config: Phi2Config = try_api!(serde_json::from_slice(&try_api!(
                        std::fs::read(paths.get_config_filename())
                    ),));
                    //Phi2 use F32 type for kvcache
                    config.into_config(false, DType::F32, &specific_args)
                }
                "phi3" => {
                    let config: PhiConfig = try_api!(serde_json::from_slice(&try_api!(
                        std::fs::read(paths.get_config_filename())
                    ),));
                    config.into_config(false, dtype, &specific_args)
                }
                "qwen2" => {
                    let config: QwenConfig = try_api!(serde_json::from_slice(&try_api!(
                        std::fs::read(paths.get_config_filename())
                    ),));
                    config.into_config(false, dtype, &specific_args)
                }
                "gemma" => {
                    let config: GemmaConfig = try_api!(serde_json::from_slice(&try_api!(
                        std::fs::read(paths.get_config_filename())
                    ),));
                    config.into_config(false, dtype, &specific_args)
                }
                "mistral" => {
                    let config: MistralConfig = try_api!(serde_json::from_slice(&try_api!(
                        std::fs::read(paths.get_config_filename())
                    ),));
                    config.into_config(false, dtype, &specific_args)
                }
                "yi" => {
                    let config: YiConfig = try_api!(serde_json::from_slice(&try_api!(
                        std::fs::read(paths.get_config_filename())
                    ),));
                    config.into_config(false, dtype, &specific_args)
                }
                "stablelm" => {
                    let config: StableLMConfig = try_api!(serde_json::from_slice(&try_api!(
                        std::fs::read(paths.get_config_filename())
                    ),));
                    config.into_config(false, dtype, &specific_args)
                }
                #[cfg(feature = "eccl")]
                "deepseek" => {
                    let config: DeepSeekConfig = try_api!(serde_json::from_slice(&try_api!(
                        std::fs::read(paths.get_config_filename())
                    ),));
                    config.into_config(false, dtype, &specific_args)
                }
                _ => panic!("Model not supported!"),
            };

            println!("Model {:?}", config);
            let paths: Vec<PathBuf> = paths.get_weight_filenames();
            let shared_vb =
                unsafe { candle_nn::var_builder::ShardedSafeTensors::var_backend(&paths).unwrap() };
            println!("Loading {} model.", self.name);

            progress_worker(
                Some(num_subprogress as usize),
                config.num_hidden_layers,
                Arc::clone(&reporter),
            )
            .await;

            use crate::openai::distributed::Comm;
            #[cfg(feature = "eccl")]
            let id = if comm_id.is_some() {
                comm_id.unwrap()
            } else {
                crate::openai::distributed::Id::new().unwrap()
            };
            #[cfg(feature = "eccl")]
            assert!(
                (comm_id.is_some() && device_ids.len() == 1)
                    || (comm_id.is_none() && device_ids.len() >= 1)
            );
            let results: Vec<_> = device_ids
                .par_iter()
                .enumerate()
                .map(|(rank, dev_id)| {
                    #[cfg(feature = "eccl")]
                    let rank = if local_rank.is_some() {
                        local_rank.unwrap()
                    } else {
                        rank
                    };
                    #[cfg(feature = "eccl")]
                    let num_shards = if num_devices.is_some() {
                        num_devices.unwrap()
                    } else {
                        device_ids.len()
                    };

                    let device = crate::new_device(*dev_id).unwrap();
                    #[cfg(feature = "eccl")]
                    let _ = device.as_gcu_device().unwrap().bind_to_thread();

                    #[cfg(feature = "eccl")]
                    let comm = Rc::new(
                        Comm::from_rank(
                            device.as_gcu_device().unwrap().gcu_device(),
                            rank,
                            num_shards,
                            id,
                        )
                        .unwrap(),
                    );

                    #[cfg(not(feature = "eccl"))]
                    let comm = Rc::new(Comm::default());

                    let vb = unsafe {
                        candle_nn::var_builder::ShardedSafeTensors::from_backend(
                            shared_vb.clone(),
                            dtype,
                            &device,
                        )
                        .unwrap()
                    };

                    let (model, sep) = match self.name.as_str() {
                        "llama" => (
                            LLMModel::Llama(try_api!(Llama::load(
                                vb,
                                &config,
                                dtype,
                                &device,
                                comm,
                                Arc::clone(&reporter),
                            ))),
                            SeparatorStyle::Llama,
                        ),
                        "llama3" => (
                            LLMModel::Llama(try_api!(Llama::load(
                                vb,
                                &config,
                                dtype,
                                &device,
                                comm,
                                Arc::clone(&reporter),
                            ))),
                            SeparatorStyle::Llama3,
                        ),
                        "phi2" => (
                            LLMModel::Phi2(try_api!(Phi2::new(
                                vb,
                                &config,
                                dtype,
                                &device,
                                comm,
                                Arc::clone(&reporter),
                            ))),
                            SeparatorStyle::Phi,
                        ),
                        "phi3" => (
                            LLMModel::Phi3(try_api!(Phi::new(
                                vb,
                                &config,
                                dtype,
                                &device,
                                comm,
                                Arc::clone(&reporter),
                            ))),
                            SeparatorStyle::Phi,
                        ),
                        "qwen2" => (
                            LLMModel::Qwen2(try_api!(Qwen2::new(
                                vb,
                                &config,
                                dtype,
                                &device,
                                comm,
                                Arc::clone(&reporter),
                            ))),
                            SeparatorStyle::Qwen2,
                        ),
                        "gemma" => (
                            LLMModel::Gemma(try_api!(Gemma::new(
                                vb,
                                &config,
                                dtype,
                                &device,
                                comm,
                                Arc::clone(&reporter),
                            ))),
                            SeparatorStyle::Gemma,
                        ),
                        "mistral" => (
                            LLMModel::Mistral(try_api!(Mistral::new(
                                vb,
                                &config,
                                dtype,
                                &device,
                                comm,
                                Arc::clone(&reporter),
                            ))),
                            SeparatorStyle::Mistral,
                        ),
                        "yi" => (
                            LLMModel::Yi(try_api!(Yi::new(
                                vb,
                                &config,
                                dtype,
                                &device,
                                comm,
                                Arc::clone(&reporter),
                            ))),
                            SeparatorStyle::Yi,
                        ),
                        "stablelm" => (
                            LLMModel::StableLM(try_api!(StableLM::new(
                                vb,
                                &config,
                                dtype,
                                &device,
                                comm,
                                Arc::clone(&reporter),
                            ))),
                            SeparatorStyle::StableLM,
                        ),
                        "deepseek" => (
                            LLMModel::DeepSeek(try_api!(DeepSeek::load(
                                vb,
                                &config,
                                dtype,
                                &device,
                                comm,
                                Arc::clone(&reporter),
                            ))),
                            SeparatorStyle::Llama3,
                        ),
                        _ => panic!("Model not supported!"),
                    };
                    Ok((model, device, sep))
                })
                .collect();

            // Separate devices and models from the results
            let mut devices = Vec::new();
            let mut models = Vec::new();
            let mut sep_style = Vec::new();

            for result in results {
                match result {
                    Ok((model, device, sep)) => {
                        devices.push(device);
                        models.push(model);
                        sep_style.push(sep)
                    }
                    Err(e) => {
                        return Err(e.into());
=======
        } else {
            num_devices.unwrap() - 1
        };

        let (models, devices, config, sep_style) =
            if quant.is_some() && matches!(quant.as_ref().unwrap().as_str(), "ggml" | "gguf") {
                let device = crate::new_device(device_ids[0]).unwrap();
                let path = paths.get_weight_filenames()[0].clone();
                println!(
                    "Loading quantized {} model from file {}",
                    self.name,
                    path.display()
                );
                let mut file = try_api!(std::fs::File::open(&path.clone()));
                let s_cfg = specific_args.clone();
                let nlayers = {
                    let content =
                        try_api!(gguf_file::Content::read(&mut file)
                            .map_err(|e| e.with_path(path.clone())));
                    let nlayers = match self.name.as_str() {
                        "llama" | "llama3" => GGUFLLaMa::get_num_of_layers(content),
                        "phi3" => GGUFPhi3::get_num_of_layers(content),
                        "qwen2" => GGUFQWen2::get_num_of_layers(content),
                        _ => panic!("Model not supported!"),
                    };
                    nlayers.unwrap()
                };
                let handle = progress_worker(
                    Some(num_subprogress as usize),
                    nlayers,
                    Arc::clone(&reporter),
                )
                .await;
                let content = try_api!(
                    gguf_file::Content::read(&mut file).map_err(|e| e.with_path(path.clone()))
                );
                let (model, config, sep_style) = match self.name.as_str() {
                    "llama" => {
                        let model = try_api!(GGUFLLaMa::from_gguf(
                            content,
                            &mut file,
                            &device,
                            dtype,
                            s_cfg,
                            Arc::clone(&reporter),
                        ));
                        let cfg = model.get_config().clone();
                        (LLMModel::LlamaGGUF(model), cfg, SeparatorStyle::Llama)
                    }
                    "llama3" => {
                        let model = try_api!(GGUFLLaMa::from_gguf(
                            content,
                            &mut file,
                            &device,
                            dtype,
                            s_cfg,
                            Arc::clone(&reporter),
                        ));
                        let cfg = model.get_config().clone();
                        (LLMModel::LlamaGGUF(model), cfg, SeparatorStyle::Llama3)
                    }
                    "phi3" => {
                        let model = try_api!(GGUFPhi3::from_gguf(
                            content,
                            &mut file,
                            &device,
                            dtype,
                            s_cfg,
                            Arc::clone(&reporter),
                        ));
                        let cfg = model.get_config().clone();
                        (LLMModel::Phi3GGUF(model), cfg, SeparatorStyle::Phi)
                    }
                    "qwen2" => {
                        let model = try_api!(GGUFQWen2::from_gguf(
                            content,
                            &mut file,
                            &device,
                            dtype,
                            s_cfg,
                            Arc::clone(&reporter),
                        ));
                        let cfg = model.get_config().clone();
                        (LLMModel::QWen2GGUF(model), cfg, SeparatorStyle::Qwen2)
                    }
                    _ => panic!("Model not supported!"),
                };
                handle.join().unwrap();
                (vec![model], vec![device], config.to_owned(), sep_style)
            } else {
                let config = match self.name.as_str() {
                    "llama" | "llama3" => {
                        let config: LlamaConfig = try_api!(serde_json::from_slice(&try_api!(
                            std::fs::read(paths.get_config_filename())
                        ),));
                        config.into_config(false, dtype, &specific_args)
                    }
                    "phi2" => {
                        let config: Phi2Config = try_api!(serde_json::from_slice(&try_api!(
                            std::fs::read(paths.get_config_filename())
                        ),));
                        //Phi2 use F32 type for kvcache
                        config.into_config(false, DType::F32, &specific_args)
                    }
                    "phi3" => {
                        let config: PhiConfig = try_api!(serde_json::from_slice(&try_api!(
                            std::fs::read(paths.get_config_filename())
                        ),));
                        config.into_config(false, dtype, &specific_args)
                    }
                    "qwen2" => {
                        let config: QwenConfig = try_api!(serde_json::from_slice(&try_api!(
                            std::fs::read(paths.get_config_filename())
                        ),));
                        config.into_config(false, dtype, &specific_args)
                    }
                    "gemma" => {
                        let config: GemmaConfig = try_api!(serde_json::from_slice(&try_api!(
                            std::fs::read(paths.get_config_filename())
                        ),));
                        config.into_config(false, dtype, &specific_args)
                    }
                    "mistral" => {
                        let config: MistralConfig = try_api!(serde_json::from_slice(&try_api!(
                            std::fs::read(paths.get_config_filename())
                        ),));
                        config.into_config(false, dtype, &specific_args)
                    }
                    "yi" => {
                        let config: YiConfig = try_api!(serde_json::from_slice(&try_api!(
                            std::fs::read(paths.get_config_filename())
                        ),));
                        config.into_config(false, dtype, &specific_args)
                    }
                    "stablelm" => {
                        let config: StableLMConfig = try_api!(serde_json::from_slice(&try_api!(
                            std::fs::read(paths.get_config_filename())
                        ),));
                        config.into_config(false, dtype, &specific_args)
                    }
                    "deepseek" => {
                        let config: DeepSeekConfig = try_api!(serde_json::from_slice(&try_api!(
                            std::fs::read(paths.get_config_filename())
                        ),));
                        config.into_config(false, dtype, &specific_args)
                    }
                    _ => panic!("Model not supported!"),
                };

                println!("Model {:?}", config);

                println!("Loading {} model.", self.name);
                let handle = progress_worker(
                    Some(num_subprogress as usize),
                    config.num_hidden_layers,
                    Arc::clone(&reporter),
                )
                .await;

                use crate::openai::distributed::Comm;
                #[cfg(feature = "nccl")]
                let id = if comm_id.is_some() {
                    comm_id.unwrap()
                } else {
                    cudarc::nccl::safe::Id::new().unwrap()
                };
                #[cfg(feature = "nccl")]
                assert!(
                    (comm_id.is_some() && device_ids.len() == 1)
                        || (comm_id.is_none() && device_ids.len() >= 1)
                );
                let results: Vec<_> = device_ids
                    .par_iter()
                    .enumerate()
                    .map(|(rank, dev_id)| {
                        #[cfg(feature = "nccl")]
                        let rank = if local_rank.is_some() {
                            local_rank.unwrap()
                        } else {
                            rank
                        };
                        #[cfg(feature = "nccl")]
                        let num_shards = if num_devices.is_some() {
                            num_devices.unwrap()
                        } else {
                            device_ids.len()
                        };

                        let paths: Vec<PathBuf> = paths.get_weight_filenames();
                        let device = crate::new_device(*dev_id).unwrap();
                        #[cfg(feature = "nccl")]
                        let _ = device.as_cuda_device().unwrap().bind_to_thread();

                        #[cfg(feature = "nccl")]
                        let comm = Rc::new(
                            Comm::from_rank(
                                device.as_cuda_device().unwrap().cuda_device(),
                                rank,
                                num_shards,
                                id,
                            )
                            .unwrap(),
                        );

                        #[cfg(not(feature = "nccl"))]
                        let comm = Rc::new(Comm::default());

                        let vb = unsafe {
                            candle_nn::var_builder::ShardedSafeTensors::var_builder(
                                &paths, dtype, &device,
                            )
                            .unwrap()
                        };

                        let (model, sep) = match self.name.as_str() {
                            "llama" => (
                                LLMModel::Llama(try_api!(Llama::load(
                                    vb,
                                    &config,
                                    dtype,
                                    &device,
                                    comm,
                                    Arc::clone(&reporter),
                                ))),
                                SeparatorStyle::Llama,
                            ),
                            "llama3" => (
                                LLMModel::Llama(try_api!(Llama::load(
                                    vb,
                                    &config,
                                    dtype,
                                    &device,
                                    comm,
                                    Arc::clone(&reporter),
                                ))),
                                SeparatorStyle::Llama3,
                            ),
                            "phi2" => (
                                LLMModel::Phi2(try_api!(Phi2::new(
                                    vb,
                                    &config,
                                    dtype,
                                    &device,
                                    comm,
                                    Arc::clone(&reporter),
                                ))),
                                SeparatorStyle::Phi,
                            ),
                            "phi3" => (
                                LLMModel::Phi3(try_api!(Phi::new(
                                    vb,
                                    &config,
                                    dtype,
                                    &device,
                                    comm,
                                    Arc::clone(&reporter),
                                ))),
                                SeparatorStyle::Phi,
                            ),
                            "qwen2" => (
                                LLMModel::Qwen2(try_api!(Qwen2::new(
                                    vb,
                                    &config,
                                    dtype,
                                    &device,
                                    comm,
                                    Arc::clone(&reporter),
                                ))),
                                SeparatorStyle::Qwen2,
                            ),
                            "gemma" => (
                                LLMModel::Gemma(try_api!(Gemma::new(
                                    vb,
                                    &config,
                                    dtype,
                                    &device,
                                    comm,
                                    Arc::clone(&reporter),
                                ))),
                                SeparatorStyle::Gemma,
                            ),
                            "mistral" => (
                                LLMModel::Mistral(try_api!(Mistral::new(
                                    vb,
                                    &config,
                                    dtype,
                                    &device,
                                    comm,
                                    Arc::clone(&reporter),
                                ))),
                                SeparatorStyle::Mistral,
                            ),
                            "yi" => (
                                LLMModel::Yi(try_api!(Yi::new(
                                    vb,
                                    &config,
                                    dtype,
                                    &device,
                                    comm,
                                    Arc::clone(&reporter),
                                ))),
                                SeparatorStyle::Yi,
                            ),
                            "stablelm" => (
                                LLMModel::StableLM(try_api!(StableLM::new(
                                    vb,
                                    &config,
                                    dtype,
                                    &device,
                                    comm,
                                    Arc::clone(&reporter),
                                ))),
                                SeparatorStyle::StableLM,
                            ),
                            "deepseek" => (
                                LLMModel::DeepSeek(try_api!(DeepSeek::load(
                                    vb,
                                    &config,
                                    dtype,
                                    &device,
                                    comm,
                                    Arc::clone(&reporter),
                                ))),
                                SeparatorStyle::Llama3,
                            ),
                            _ => panic!("Model not supported!"),
                        };

                        Ok((model, device, sep))
                    })
                    .collect();

                handle.join().unwrap();
                // Separate devices and models from the results
                let mut devices = Vec::new();
                let mut models = Vec::new();
                let mut sep_style = Vec::new();

                for result in results {
                    match result {
                        Ok((model, device, sep)) => {
                            devices.push(device);
                            models.push(model);
                            sep_style.push(sep)
                        }
                        Err(e) => {
                            return Err(e.into());
                        }
>>>>>>> 29870973
                    }
                }

                (models, devices, config, sep_style[0].clone())
            };

        println!("Done loading.");

        //max and min number of tokens generated per request
        let default_max_tokens = specific_args
            .max_gen_tokens
            .unwrap_or(config.max_seq_len / 2)
            .clamp(MIN_GEN_TOKENS, MAX_GEN_TOKENS);

        let pipeline_config = PipelineConfig {
            max_model_len: config.max_seq_len,
            default_max_tokens,
            penalty: specific_args.penalty.unwrap_or(1.),
            repeat_last_n: specific_args.repeat_last_n.unwrap_or(64),
            temperature: specific_args.temperature.unwrap_or(0.7),
        };

        let tokenizer_cfg_file = paths.get_tokenizer_config_filename();
        let (chat_template, bos_token, eos_token): (
            Option<String>,
            Option<String>,
            Option<String>,
        ) = if tokenizer_cfg_file.display().to_string() != "" && Path::exists(&tokenizer_cfg_file) {
            let cfg_tokenizer: TokenizerConfig = try_api!(serde_json::from_slice(try_api!(
                &std::fs::read(tokenizer_cfg_file)
            )));
            let bos = match cfg_tokenizer.bos_token {
                BosEosToken(Either::Left(Some(id))) => Some(id),
                BosEosToken(Either::Right(Some(content))) => content.content.clone(),
                _ => None,
            };
            let eos = match cfg_tokenizer.eos_token {
                BosEosToken(Either::Left(Some(id))) => Some(id),
                BosEosToken(Either::Right(Some(content))) => content.content.clone(),
                _ => None,
            };
            (cfg_tokenizer.chat_template, bos, eos)
        } else {
            (None, None, None)
        };
        if chat_template.is_some() {
            println!("Chat Template {} \n", chat_template.as_ref().unwrap());
        } else {
            println!("Warning: Missing tokenizer_config.json \n Warning: Chat Template not found, use built-in template which may not correct!");
        }
        println!("{:?}", pipeline_config);
        println!("{:?}", specific_args);

        let pipelines = models
            .into_iter()
            .enumerate()
            .map(|(rank, model)| {
                let logits_processor = {
                    let temperature = f64::from(pipeline_config.temperature);
                    let sampling = if temperature <= 0. {
                        Sampling::ArgMax
                    } else {
                        match (specific_args.top_k, specific_args.top_p) {
                            (None, None) => Sampling::All { temperature },
                            (Some(k), None) => Sampling::TopK { k, temperature },
                            (None, Some(p)) => Sampling::TopP { p, temperature },
                            (Some(k), Some(p)) => Sampling::TopKThenTopP { k, p, temperature },
                        }
                    };
                    LogitsProcessor::from_sampling(SAMPLING_SEED, sampling)
                };
                let tokenizer_ = Tokenizer::from_file(paths.get_tokenizer_filename())
                    .map_err(|x| APIError::new(x.to_string()))
                    .unwrap();
                let tokenizer =
                    candle_examples::token_output_stream::TokenOutputStream::new(tokenizer_);

                let mut stop_token_ids = Vec::<u32>::new();
                match &config.eos_token_id {
                    //eos_token defined in the config
                    TokenID(Either::Left(eos_token)) => {
                        if let Some(tk) = eos_token {
                            stop_token_ids.push(*tk);
                        }
                    }
                    TokenID(Either::Right(eos_token_list)) => {
                        if let Some(tks) = eos_token_list {
                            stop_token_ids.extend(tks)
                        }
                    }
                }
                //custom stop tokens
                if let Some(custom_stop) = &config.custom_stop_tokens {
                    for stop in custom_stop {
                        if let Some(token) = tokenizer.get_token(stop) {
                            stop_token_ids.push(token)
                        };
                    }
                }

                if stop_token_ids.is_empty() {
                    //if no eos_token defined in the config, use default
                    if let Some(token) = tokenizer.get_token("<|endoftext|>") {
                        stop_token_ids.push(token);
                    }
                    if let Some(token) = tokenizer.get_token("<|end|>") {
                        stop_token_ids.push(token);
                    } else if stop_token_ids.is_empty() {
                        let token = tokenizer.tokenizer().token_to_id(EOS_TOKEN).unwrap_or(0);
                        stop_token_ids.push(token);
                    }
                }
                Box::new(DefaultPipeline {
                    model,
                    args: specific_args.clone(),
                    tokenizer,
                    logits_processor,
                    conversation: DefaultConversation::new(
                        self.name.to_string(),
                        chat_template.clone(),
                        Vec::default(),
                        sep_style.clone(),
                        bos_token.clone(),
                        eos_token.clone(),
                        ("user".to_string(), "assistant".to_string()),
                        DefaultConversationSeparators {
                            sep: " ".to_string(),
                            sep2: Some(" </s></s>".to_string()),
                        },
                    ),
                    name: self.name.clone(),
                    dtype,
                    device: devices[rank].clone(),
                    stop_token_ids,
                    rank,
                })
            })
            .collect();

        Ok((pipelines, pipeline_config))
    }
}

impl DefaultPipeline {
    pub fn forward(
        &self,
        input_tokens: Tensor,
        input_positions: &[Vec<usize>],
        kv_cache: Option<&Vec<(Tensor, Tensor)>>,
        input_metadata: &InputMetadata,
    ) -> Result<Tensor, APIError> {
        let input_tokens = if input_tokens.shape().dims().len() < 2 {
            input_tokens
                .reshape((1, input_tokens.shape().dims()[0]))
                .unwrap()
        } else {
            input_tokens
        };

        match &self.model {
            LLMModel::Llama(llama) => llama
                .forward(&input_tokens, input_positions, kv_cache, &input_metadata)
                .map_err(APIError::from),
            LLMModel::Phi2(phi) => phi
                .forward(&input_tokens, input_positions, kv_cache, &input_metadata)
                .map_err(APIError::from),
            LLMModel::Phi3(phi) => phi
                .forward(&input_tokens, input_positions, kv_cache, &input_metadata)
                .map_err(APIError::from),
            LLMModel::Qwen2(qwen2) => qwen2
                .forward(&input_tokens, input_positions, kv_cache, &input_metadata)
                .map_err(APIError::from),
            LLMModel::Gemma(gemma) => gemma
                .forward(&input_tokens, input_positions, kv_cache, &input_metadata)
                .map_err(APIError::from),
            LLMModel::Mistral(mistral) => mistral
                .forward(&input_tokens, input_positions, kv_cache, &input_metadata)
                .map_err(APIError::from),
            LLMModel::Yi(yi) => yi
                .forward(&input_tokens, input_positions, kv_cache, &input_metadata)
                .map_err(APIError::from),
            LLMModel::StableLM(stablelm) => stablelm
                .forward(&input_tokens, input_positions, kv_cache, &input_metadata)
                .map_err(APIError::from),
            LLMModel::DeepSeek(deepseek) => deepseek
                .forward(&input_tokens, input_positions, kv_cache, &input_metadata)
                .map_err(APIError::from),
            LLMModel::Phi3GGUF(phi3) => phi3
                .forward(&input_tokens, input_positions, kv_cache, &input_metadata)
                .map_err(APIError::from),
            LLMModel::LlamaGGUF(llama) => llama
                .forward(&input_tokens, input_positions, kv_cache, &input_metadata)
                .map_err(APIError::from),
            LLMModel::QWen2GGUF(qwen2) => qwen2
                .forward(&input_tokens, input_positions, kv_cache, &input_metadata)
                .map_err(APIError::from),
        }
    }

    pub fn sample(
        &mut self,
        logits: &Tensor,
        groups: &VecDeque<Arc<SequenceGroup>>,
    ) -> Result<Vec<TokenOrFinishReason>, APIError> {
        let (tokens_generated, custom_stop_tokens, panalties, reference_tokens): (
            Vec<i32>,
            Vec<Vec<String>>,
            Vec<f32>,
            Vec<Vec<u32>>,
        ) = groups
            .into_par_iter()
            .map(|group| {
                let sampling_params = &group.sampling_params;
                let seq = group.get_seqs().values().next().unwrap();
                let sq = seq.deref_mut();
                let tokens = sq
                    .get_token_ids()
                    .iter()
                    .map(|x| *x as u32)
                    .collect::<Vec<_>>();
                let generated = sq.get_len() - sq.get_prompt_len();

                let custom_stop_token = match &sampling_params.stop {
                    Some(StopTokens::Multi(v)) => v.to_vec(),
                    Some(StopTokens::Single(v)) => {
                        vec![v.clone()]
                    }
                    _ => vec![],
                };

                let ref_tokens = if sampling_params.repetition_penalty != 1.
                    && self.args.repeat_last_n.unwrap_or(64) < generated
                {
                    let start_at = tokens
                        .len()
                        .saturating_sub(self.args.repeat_last_n.unwrap_or(64));
                    tokens[start_at..].to_vec()
                } else {
                    vec![]
                };
                (
                    if generated > sampling_params.max_tokens {
                        -1i32
                    } else {
                        generated as i32
                    },
                    custom_stop_token,
                    sampling_params.repetition_penalty,
                    ref_tokens,
                )
            })
            .collect::<Vec<(i32, Vec<String>, f32, Vec<u32>)>>()
            .into_iter()
            .fold(
                (Vec::new(), Vec::new(), Vec::new(), Vec::new()),
                |mut acc, (gen, stop, penalty, ref_t)| {
                    acc.0.push(gen);
                    acc.1.push(stop);
                    acc.2.push(penalty);
                    acc.3.push(ref_t);
                    acc
                },
            );

        let logits = if panalties.iter().any(|&v| v != 1.0 && v != 0.) {
            self.logits_processor
                .apply_batch_repeat_penalty(&logits, panalties, reference_tokens)
                .unwrap()
        } else {
            logits.to_owned()
        };

        let next_tokens = self.logits_processor.sample(&logits).unwrap();
        let result: Vec<TokenOrFinishReason> = next_tokens
            .into_par_iter()
            .enumerate()
            .map(|(i, next_token)| {
                let mut text = self
                    .tokenizer
                    .tokenizer()
                    .decode(&[next_token], false)
                    .unwrap_or(" ".to_string());
                let origin_text = self
                    .tokenizer
                    .tokenizer()
                    .id_to_token(next_token)
                    .unwrap_or("".to_string());
                //properly handle space token
                if origin_text.contains("▁") && origin_text.replace("▁", "") == text {
                    text = origin_text.replace("▁", " ");
                }
                let custom_stop_token_match = if custom_stop_tokens[i].len() > 0
                    && custom_stop_tokens[i].contains(&text.trim().to_string())
                {
                    true
                } else {
                    false
                };

                if tokens_generated[i] < 0 {
                    Right("length".to_string())
                } else if tokens_generated[i] > 0
                    && (custom_stop_token_match || self.stop_token_ids.contains(&next_token))
                {
                    Right("stop".to_string())
                } else {
                    Left(Logprobs {
                        token: next_token as usize,
                        logprob: 0.0,
                        top_logprobs: Vec::<TopLogprob>::new(),
                        bytes: text,
                    })
                }
            })
            .collect();
        Ok(result)
    }

    pub fn name(&self) -> &str {
        &self.name
    }

    pub fn tokenizer(&self) -> &TokenOutputStream {
        &self.tokenizer
    }

    pub fn get_conversation(&mut self, with_history: bool) -> &mut dyn Conversation {
        if !with_history {
            self.conversation.clear_message();
        }
        &mut self.conversation
    }

    pub fn get_past_conversation(&self) -> &dyn Conversation {
        &self.conversation
    }

    pub fn get_model_config(&self) -> Config {
        match &self.model {
            LLMModel::Llama(llama) => llama.get_config().clone(),
            LLMModel::Phi2(phi) => phi.get_config().clone(),
            LLMModel::Phi3(phi) => phi.get_config().clone(),
            LLMModel::Qwen2(qwen2) => qwen2.get_config().clone(),
            LLMModel::Gemma(gemma) => gemma.get_config().clone(),
            LLMModel::Mistral(mistral) => mistral.get_config().clone(),
            LLMModel::Yi(yi) => yi.get_config().clone(),
            LLMModel::StableLM(stablelm) => stablelm.get_config().clone(),
            LLMModel::DeepSeek(deepseek) => deepseek.get_config().clone(),
            LLMModel::Phi3GGUF(phi3) => phi3.get_config().clone(),
            LLMModel::LlamaGGUF(llama) => llama.get_config().clone(),
            LLMModel::QWen2GGUF(qwen2) => qwen2.get_config().clone(),
        }
    }

    pub fn get_dtype(&self) -> DType {
        self.dtype
    }

    pub fn device(&self) -> &Device {
        &self.device
    }

    pub fn reset_decoder(&mut self) -> Option<String> {
        let ret = self.tokenizer.decode_rest().unwrap_or(None);
        self.tokenizer.clear();
        ret
    }

    pub fn rank(&self) -> usize {
        self.rank
    }
}

unsafe impl Send for DefaultPipeline {}
unsafe impl Sync for DefaultPipeline {}<|MERGE_RESOLUTION|>--- conflicted
+++ resolved
@@ -173,7 +173,6 @@
         let reporter = Arc::new(RwLock::new(ProgressReporter::new(local_rank.unwrap_or(0))));
         let num_subprogress = if num_devices.is_none() {
             0
-<<<<<<< HEAD
         } else {
             num_devices.unwrap() - 1
         };
@@ -190,7 +189,7 @@
             );
             let mut file = try_api!(std::fs::File::open(&path.clone()));
             let s_cfg = specific_args.clone();
-            {
+            let nlayers = {
                 let content = try_api!(
                     gguf_file::Content::read(&mut file).map_err(|e| e.with_path(path.clone()))
                 );
@@ -200,15 +199,14 @@
                     "qwen2" => GGUFQWen2::get_num_of_layers(content),
                     _ => panic!("Model not supported!"),
                 };
-                if nlayers.is_ok() {
-                    progress_worker(
-                        Some(num_subprogress as usize),
-                        nlayers.unwrap(),
-                        Arc::clone(&reporter),
-                    )
-                    .await;
-                }
+                nlayers.unwrap()
             };
+            let handle = progress_worker(
+                Some(num_subprogress as usize),
+                nlayers,
+                Arc::clone(&reporter),
+            )
+            .await;
             let content = try_api!(
                 gguf_file::Content::read(&mut file).map_err(|e| e.with_path(path.clone()))
             );
@@ -263,6 +261,7 @@
                 }
                 _ => panic!("Model not supported!"),
             };
+            handle.join().unwrap();
             (vec![model], vec![device], config.to_owned(), sep_style)
         } else {
             let config = match self.name.as_str() {
@@ -331,7 +330,7 @@
                 unsafe { candle_nn::var_builder::ShardedSafeTensors::var_backend(&paths).unwrap() };
             println!("Loading {} model.", self.name);
 
-            progress_worker(
+            let handle = progress_worker(
                 Some(num_subprogress as usize),
                 config.num_hidden_layers,
                 Arc::clone(&reporter),
@@ -510,7 +509,7 @@
                     Ok((model, device, sep))
                 })
                 .collect();
-
+            handle.join().unwrap();
             // Separate devices and models from the results
             let mut devices = Vec::new();
             let mut models = Vec::new();
@@ -525,361 +524,12 @@
                     }
                     Err(e) => {
                         return Err(e.into());
-=======
-        } else {
-            num_devices.unwrap() - 1
+                    }
+                }
+            }
+
+            (models, devices, config, sep_style[0].clone())
         };
-
-        let (models, devices, config, sep_style) =
-            if quant.is_some() && matches!(quant.as_ref().unwrap().as_str(), "ggml" | "gguf") {
-                let device = crate::new_device(device_ids[0]).unwrap();
-                let path = paths.get_weight_filenames()[0].clone();
-                println!(
-                    "Loading quantized {} model from file {}",
-                    self.name,
-                    path.display()
-                );
-                let mut file = try_api!(std::fs::File::open(&path.clone()));
-                let s_cfg = specific_args.clone();
-                let nlayers = {
-                    let content =
-                        try_api!(gguf_file::Content::read(&mut file)
-                            .map_err(|e| e.with_path(path.clone())));
-                    let nlayers = match self.name.as_str() {
-                        "llama" | "llama3" => GGUFLLaMa::get_num_of_layers(content),
-                        "phi3" => GGUFPhi3::get_num_of_layers(content),
-                        "qwen2" => GGUFQWen2::get_num_of_layers(content),
-                        _ => panic!("Model not supported!"),
-                    };
-                    nlayers.unwrap()
-                };
-                let handle = progress_worker(
-                    Some(num_subprogress as usize),
-                    nlayers,
-                    Arc::clone(&reporter),
-                )
-                .await;
-                let content = try_api!(
-                    gguf_file::Content::read(&mut file).map_err(|e| e.with_path(path.clone()))
-                );
-                let (model, config, sep_style) = match self.name.as_str() {
-                    "llama" => {
-                        let model = try_api!(GGUFLLaMa::from_gguf(
-                            content,
-                            &mut file,
-                            &device,
-                            dtype,
-                            s_cfg,
-                            Arc::clone(&reporter),
-                        ));
-                        let cfg = model.get_config().clone();
-                        (LLMModel::LlamaGGUF(model), cfg, SeparatorStyle::Llama)
-                    }
-                    "llama3" => {
-                        let model = try_api!(GGUFLLaMa::from_gguf(
-                            content,
-                            &mut file,
-                            &device,
-                            dtype,
-                            s_cfg,
-                            Arc::clone(&reporter),
-                        ));
-                        let cfg = model.get_config().clone();
-                        (LLMModel::LlamaGGUF(model), cfg, SeparatorStyle::Llama3)
-                    }
-                    "phi3" => {
-                        let model = try_api!(GGUFPhi3::from_gguf(
-                            content,
-                            &mut file,
-                            &device,
-                            dtype,
-                            s_cfg,
-                            Arc::clone(&reporter),
-                        ));
-                        let cfg = model.get_config().clone();
-                        (LLMModel::Phi3GGUF(model), cfg, SeparatorStyle::Phi)
-                    }
-                    "qwen2" => {
-                        let model = try_api!(GGUFQWen2::from_gguf(
-                            content,
-                            &mut file,
-                            &device,
-                            dtype,
-                            s_cfg,
-                            Arc::clone(&reporter),
-                        ));
-                        let cfg = model.get_config().clone();
-                        (LLMModel::QWen2GGUF(model), cfg, SeparatorStyle::Qwen2)
-                    }
-                    _ => panic!("Model not supported!"),
-                };
-                handle.join().unwrap();
-                (vec![model], vec![device], config.to_owned(), sep_style)
-            } else {
-                let config = match self.name.as_str() {
-                    "llama" | "llama3" => {
-                        let config: LlamaConfig = try_api!(serde_json::from_slice(&try_api!(
-                            std::fs::read(paths.get_config_filename())
-                        ),));
-                        config.into_config(false, dtype, &specific_args)
-                    }
-                    "phi2" => {
-                        let config: Phi2Config = try_api!(serde_json::from_slice(&try_api!(
-                            std::fs::read(paths.get_config_filename())
-                        ),));
-                        //Phi2 use F32 type for kvcache
-                        config.into_config(false, DType::F32, &specific_args)
-                    }
-                    "phi3" => {
-                        let config: PhiConfig = try_api!(serde_json::from_slice(&try_api!(
-                            std::fs::read(paths.get_config_filename())
-                        ),));
-                        config.into_config(false, dtype, &specific_args)
-                    }
-                    "qwen2" => {
-                        let config: QwenConfig = try_api!(serde_json::from_slice(&try_api!(
-                            std::fs::read(paths.get_config_filename())
-                        ),));
-                        config.into_config(false, dtype, &specific_args)
-                    }
-                    "gemma" => {
-                        let config: GemmaConfig = try_api!(serde_json::from_slice(&try_api!(
-                            std::fs::read(paths.get_config_filename())
-                        ),));
-                        config.into_config(false, dtype, &specific_args)
-                    }
-                    "mistral" => {
-                        let config: MistralConfig = try_api!(serde_json::from_slice(&try_api!(
-                            std::fs::read(paths.get_config_filename())
-                        ),));
-                        config.into_config(false, dtype, &specific_args)
-                    }
-                    "yi" => {
-                        let config: YiConfig = try_api!(serde_json::from_slice(&try_api!(
-                            std::fs::read(paths.get_config_filename())
-                        ),));
-                        config.into_config(false, dtype, &specific_args)
-                    }
-                    "stablelm" => {
-                        let config: StableLMConfig = try_api!(serde_json::from_slice(&try_api!(
-                            std::fs::read(paths.get_config_filename())
-                        ),));
-                        config.into_config(false, dtype, &specific_args)
-                    }
-                    "deepseek" => {
-                        let config: DeepSeekConfig = try_api!(serde_json::from_slice(&try_api!(
-                            std::fs::read(paths.get_config_filename())
-                        ),));
-                        config.into_config(false, dtype, &specific_args)
-                    }
-                    _ => panic!("Model not supported!"),
-                };
-
-                println!("Model {:?}", config);
-
-                println!("Loading {} model.", self.name);
-                let handle = progress_worker(
-                    Some(num_subprogress as usize),
-                    config.num_hidden_layers,
-                    Arc::clone(&reporter),
-                )
-                .await;
-
-                use crate::openai::distributed::Comm;
-                #[cfg(feature = "nccl")]
-                let id = if comm_id.is_some() {
-                    comm_id.unwrap()
-                } else {
-                    cudarc::nccl::safe::Id::new().unwrap()
-                };
-                #[cfg(feature = "nccl")]
-                assert!(
-                    (comm_id.is_some() && device_ids.len() == 1)
-                        || (comm_id.is_none() && device_ids.len() >= 1)
-                );
-                let results: Vec<_> = device_ids
-                    .par_iter()
-                    .enumerate()
-                    .map(|(rank, dev_id)| {
-                        #[cfg(feature = "nccl")]
-                        let rank = if local_rank.is_some() {
-                            local_rank.unwrap()
-                        } else {
-                            rank
-                        };
-                        #[cfg(feature = "nccl")]
-                        let num_shards = if num_devices.is_some() {
-                            num_devices.unwrap()
-                        } else {
-                            device_ids.len()
-                        };
-
-                        let paths: Vec<PathBuf> = paths.get_weight_filenames();
-                        let device = crate::new_device(*dev_id).unwrap();
-                        #[cfg(feature = "nccl")]
-                        let _ = device.as_cuda_device().unwrap().bind_to_thread();
-
-                        #[cfg(feature = "nccl")]
-                        let comm = Rc::new(
-                            Comm::from_rank(
-                                device.as_cuda_device().unwrap().cuda_device(),
-                                rank,
-                                num_shards,
-                                id,
-                            )
-                            .unwrap(),
-                        );
-
-                        #[cfg(not(feature = "nccl"))]
-                        let comm = Rc::new(Comm::default());
-
-                        let vb = unsafe {
-                            candle_nn::var_builder::ShardedSafeTensors::var_builder(
-                                &paths, dtype, &device,
-                            )
-                            .unwrap()
-                        };
-
-                        let (model, sep) = match self.name.as_str() {
-                            "llama" => (
-                                LLMModel::Llama(try_api!(Llama::load(
-                                    vb,
-                                    &config,
-                                    dtype,
-                                    &device,
-                                    comm,
-                                    Arc::clone(&reporter),
-                                ))),
-                                SeparatorStyle::Llama,
-                            ),
-                            "llama3" => (
-                                LLMModel::Llama(try_api!(Llama::load(
-                                    vb,
-                                    &config,
-                                    dtype,
-                                    &device,
-                                    comm,
-                                    Arc::clone(&reporter),
-                                ))),
-                                SeparatorStyle::Llama3,
-                            ),
-                            "phi2" => (
-                                LLMModel::Phi2(try_api!(Phi2::new(
-                                    vb,
-                                    &config,
-                                    dtype,
-                                    &device,
-                                    comm,
-                                    Arc::clone(&reporter),
-                                ))),
-                                SeparatorStyle::Phi,
-                            ),
-                            "phi3" => (
-                                LLMModel::Phi3(try_api!(Phi::new(
-                                    vb,
-                                    &config,
-                                    dtype,
-                                    &device,
-                                    comm,
-                                    Arc::clone(&reporter),
-                                ))),
-                                SeparatorStyle::Phi,
-                            ),
-                            "qwen2" => (
-                                LLMModel::Qwen2(try_api!(Qwen2::new(
-                                    vb,
-                                    &config,
-                                    dtype,
-                                    &device,
-                                    comm,
-                                    Arc::clone(&reporter),
-                                ))),
-                                SeparatorStyle::Qwen2,
-                            ),
-                            "gemma" => (
-                                LLMModel::Gemma(try_api!(Gemma::new(
-                                    vb,
-                                    &config,
-                                    dtype,
-                                    &device,
-                                    comm,
-                                    Arc::clone(&reporter),
-                                ))),
-                                SeparatorStyle::Gemma,
-                            ),
-                            "mistral" => (
-                                LLMModel::Mistral(try_api!(Mistral::new(
-                                    vb,
-                                    &config,
-                                    dtype,
-                                    &device,
-                                    comm,
-                                    Arc::clone(&reporter),
-                                ))),
-                                SeparatorStyle::Mistral,
-                            ),
-                            "yi" => (
-                                LLMModel::Yi(try_api!(Yi::new(
-                                    vb,
-                                    &config,
-                                    dtype,
-                                    &device,
-                                    comm,
-                                    Arc::clone(&reporter),
-                                ))),
-                                SeparatorStyle::Yi,
-                            ),
-                            "stablelm" => (
-                                LLMModel::StableLM(try_api!(StableLM::new(
-                                    vb,
-                                    &config,
-                                    dtype,
-                                    &device,
-                                    comm,
-                                    Arc::clone(&reporter),
-                                ))),
-                                SeparatorStyle::StableLM,
-                            ),
-                            "deepseek" => (
-                                LLMModel::DeepSeek(try_api!(DeepSeek::load(
-                                    vb,
-                                    &config,
-                                    dtype,
-                                    &device,
-                                    comm,
-                                    Arc::clone(&reporter),
-                                ))),
-                                SeparatorStyle::Llama3,
-                            ),
-                            _ => panic!("Model not supported!"),
-                        };
-
-                        Ok((model, device, sep))
-                    })
-                    .collect();
-
-                handle.join().unwrap();
-                // Separate devices and models from the results
-                let mut devices = Vec::new();
-                let mut models = Vec::new();
-                let mut sep_style = Vec::new();
-
-                for result in results {
-                    match result {
-                        Ok((model, device, sep)) => {
-                            devices.push(device);
-                            models.push(model);
-                            sep_style.push(sep)
-                        }
-                        Err(e) => {
-                            return Err(e.into());
-                        }
->>>>>>> 29870973
-                    }
-                }
-
-                (models, devices, config, sep_style[0].clone())
-            };
 
         println!("Done loading.");
 
