use super::{get_token, TokenOrFinishReason};
use crate::backend::gguf;
#[cfg(all(feature = "cuda", feature = "graph"))]
use crate::backend::graph::{CudaGraphFn, CudaGraphWrapper, GraphCapturer, ModelFn};
use crate::backend::progress::{progress_worker, ProgressReporter};
use crate::openai::logits_processor::LogitsProcessor;
use crate::openai::models::TokenID;
use crate::openai::requests::StopTokens;
use crate::openai::sampling_params::{GenerationConfig, Logprobs, TopLogprob};
use crate::openai::{BosEosToken, TokenizerConfig};
use crate::scheduler::sequence::SequenceGroup;
use crate::{
    openai::{
        conversation::{
            default_conversation::{
                DefaultConversation, DefaultConversationSeparators, SeparatorStyle,
            },
            Conversation,
        },
        models::{
            deepseek::DeepSeek, gemma::Gemma, gemma3::Gemma3, glm4::GLM4, llama::Llama,
            mistral::Mistral, phi2::Phi2, phi3::Phi, quantized_glm4::GGUFGLM4,
            quantized_llama::GGUFLLaMa, quantized_phi3::GGUFPhi3, quantized_qwen::GGUFQWen,
            quantized_qwen3_moe::GGUFQWenMoE, qwen::Qwen, qwen3_moe::Qwen3MoE, stable_lm::StableLM,
            yi::Yi, Config,
        },
        PipelineConfig,
    },
    InputMetadata,
};
use candle_core::quantized::gguf_file;
use candle_core::{DType, Device, Result, Tensor};
use either::Either;
use either::Either::{Left, Right};
use hf_hub::{api::sync::ApiBuilder, Repo, RepoType};
use parking_lot::RwLock;
use rayon::prelude::*;
use std::collections::HashMap;
use std::collections::VecDeque;
use std::path::Path;
pub use std::rc::Rc;
use std::{path::PathBuf, sync::Arc};
use tokenizers::Tokenizer;
use tracing::{info, warn};

const EOS_TOKEN: &str = "</s>";
const SAMPLING_SEED: u64 = 299792458;
const MIN_GEN_TOKENS: usize = 128;
const MAX_GEN_TOKENS: usize = 16 * 1024;
pub enum LLMModel {
    Llama(Arc<Llama>),
    Phi2(Arc<Phi2>),
    Phi3(Arc<Phi>),
    Qwen(Arc<Qwen>),
    Qwen3MoE(Arc<Qwen3MoE>),
    Gemma(Arc<Gemma>),
    Gemma3(Arc<Gemma3>),
    Mistral(Arc<Mistral>),
    Yi(Arc<Yi>),
    StableLM(Arc<StableLM>),
    GLM4(Arc<GLM4>),
    DeepSeek(Arc<DeepSeek>),
    LlamaGGUF(Arc<GGUFLLaMa>),
    Phi3GGUF(Arc<GGUFPhi3>),
    QWenGGUF(Arc<GGUFQWen>),
    QWenGGUFMoE(Arc<GGUFQWenMoE>),
    GLM4GGUF(Arc<GGUFGLM4>),
}

/// top-p, multinomial, and argmax sampling are implemented. Beam search is not implemented.
pub struct DefaultPipeline {
    model: LLMModel,
    tokenizer: Tokenizer,
    logits_processor: LogitsProcessor,
    conversation: DefaultConversation,
    name: String,
    dtype: DType,
    device: Device,
    stop_token_ids: Vec<u32>,
    rank: usize,
    pub stream_decoders: RwLock<super::StreamDecoderMap>,
    #[cfg(all(feature = "cuda", feature = "graph"))]
    pub capturer: GraphCapturer<CudaGraphWrapper<CudaGraphFn>>,
}

pub struct DefaultLoader {
    model_id: Option<String>,
    weight_path: Option<String>,
    weight_file: Option<String>,
}

#[derive(Debug, Clone)]
pub struct DefaultModelPaths {
    pub tokenizer_filename: PathBuf,
    pub tokenizer_config_filename: PathBuf,
    pub config_filename: PathBuf,
    pub generation_config_filename: PathBuf,
    pub filenames: Vec<PathBuf>,
}

impl DefaultModelPaths {
    fn get_config_filename(&self) -> PathBuf {
        self.config_filename.clone()
    }
    fn get_tokenizer_filename(&self) -> PathBuf {
        self.tokenizer_filename.clone()
    }
    fn get_tokenizer_config_filename(&self) -> PathBuf {
        self.tokenizer_config_filename.clone()
    }
    fn get_weight_filenames(&self) -> Vec<PathBuf> {
        self.filenames.clone()
    }
    fn get_generation_config_filename(&self) -> PathBuf {
        self.generation_config_filename.clone()
    }
}

impl DefaultLoader {
    pub fn new(
        model_id: Option<String>,
        weight_path: Option<String>,
        weight_file: Option<String>,
    ) -> Self {
        Self {
            model_id,
            weight_path,
            weight_file,
        }
    }
}

impl DefaultLoader {
    pub fn prepare_model_weights(
        &self,
        hf_token: Option<String>,
        hf_token_path: Option<String>,
    ) -> Result<(DefaultModelPaths, bool)> {
        let (paths, gguf): (DefaultModelPaths, bool) = match (
            &self.model_id,
            &self.weight_path,
            &self.weight_file,
        ) {
            //model in a folder (safetensor format, huggingface folder structure)
            (None, Some(path), None) => (
                DefaultModelPaths {
                    tokenizer_filename: Path::new(path).join("tokenizer.json"),
                    tokenizer_config_filename: Path::new(path).join("tokenizer_config.json"),
                    config_filename: Path::new(path).join("config.json"),
                    filenames: if Path::new(path)
                        .join("model.safetensors.index.json")
                        .exists()
                    {
                        crate::hub_load_local_safetensors(path, "model.safetensors.index.json")?
                    } else {
                        //a single weight file case
                        let mut safetensors_files = Vec::<std::path::PathBuf>::new();
                        safetensors_files.insert(0, Path::new(path).join("model.safetensors"));
                        safetensors_files
                    },
                    generation_config_filename: if Path::new(path)
                        .join("generation_config.json")
                        .exists()
                    {
                        Path::new(path).join("generation_config.json")
                    } else {
                        "".into()
                    },
                },
                false,
            ),
            //model in a quantized file (gguf/ggml format)
            (None, path, Some(file)) => (
                DefaultModelPaths {
                    tokenizer_filename: PathBuf::new(),
                    tokenizer_config_filename: PathBuf::new(),
                    config_filename: PathBuf::new(),
                    filenames: {
                        let path = path.clone().unwrap_or("".to_string());
                        if Path::new(&path).join(file).exists() {
                            vec![Path::new(&path).join(file)]
                        } else {
                            panic!("Model file not found {file}");
                        }
                    },
                    generation_config_filename: "".into(),
                },
                true,
            ),
            (Some(_), None, Some(_)) => (self.download_gguf_model(None)?, true),
            (Some(_), None, None) => {
                //try download model anonymously
                let loaded = self.download_model(None, hf_token.clone(), hf_token_path.clone());
                if loaded.is_ok() {
                    (loaded.unwrap(), false)
                } else {
                    //if it's failed, try using huggingface token
                    info!("Try request model using cached huggingface token...");
                    if hf_token.is_none() && hf_token_path.is_none() {
                        //no token provided
                        let token_path = format!(
                            "{}/.cache/huggingface/token",
                            dirs::home_dir().unwrap().display()
                        );
                        if !Path::new(&token_path).exists() {
                            //also no token cache
                            use std::io::Write;
                            let mut input_token = String::new();
                            warn!("Unable to request model, please provide your huggingface token to download model:\n");
                            std::io::stdin()
                                .read_line(&mut input_token)
                                .expect("Failed to read token!");
                            std::fs::create_dir_all(Path::new(&token_path).parent().unwrap())
                                .unwrap();
                            let mut output = std::fs::File::create(token_path).unwrap();
                            write!(output, "{}", input_token.trim())
                                .expect("Failed to save token!");
                        }
                    }
                    (
                        self.download_model(None, hf_token.clone(), hf_token_path.clone())?,
                        false,
                    )
                }
            }
            _ => {
                candle_core::bail!("No model id or weight_path/weight_file provided!\n***Tips***: \n \t For local model weights, \
                    `--w <path/to/folder>` for safetensors models or `--f <path/to/gguf/file>` for gguf models.\n \
                    \t For remote safetensor models, `--m <model_id>` to download from HuggingFace hub. \
                    \n \t For remote gguf models, `--m <model_id> --f <weight_file>` to download from HuggingFace hub.");
            }
        };

        Ok((paths, gguf))
    }

    pub fn download_model(
        &self,
        revision: Option<String>,
        hf_token: Option<String>,
        hf_token_path: Option<String>,
    ) -> Result<DefaultModelPaths> {
        assert!(self.model_id.is_some(), "No model id provided!");

        let api = ApiBuilder::new()
            .with_progress(true)
            .with_token(Some(get_token(hf_token, hf_token_path)?))
            .build()
            .map_err(candle_core::Error::wrap)?;
        let revision = revision.unwrap_or("main".to_string());
        let api = api.repo(Repo::with_revision(
            self.model_id.clone().unwrap(),
            RepoType::Model,
            revision.clone(),
        ));

        let tokenizer_filename = api
            .get("tokenizer.json")
            .map_err(candle_core::Error::wrap)?;

        let config_filename = api.get("config.json").map_err(candle_core::Error::wrap)?;

        let tokenizer_config_filename = match api.get("tokenizer_config.json") {
            Ok(f) => f,
            _ => "".into(),
        };

        let generation_config_filename = match api.get("generation_config.json") {
            Ok(f) => f,
            _ => "".into(),
        };

        let mut filenames = vec![];
        for rfilename in api
            .info()
            .map_err(candle_core::Error::wrap)?
            .siblings
            .iter()
            .map(|x| x.rfilename.clone())
            .filter(|x| x.ends_with(".safetensors"))
        {
            let filename = api.get(&rfilename).map_err(candle_core::Error::wrap)?;
            filenames.push(filename);
        }

        Ok(DefaultModelPaths {
            tokenizer_filename,
            tokenizer_config_filename,
            config_filename,
            filenames,
            generation_config_filename,
        })
    }

    pub fn download_gguf_model(&self, revision: Option<String>) -> Result<DefaultModelPaths> {
        assert!(self.model_id.is_some(), "No model id provided!");
        info!(
            "Downloading GGUF file {} from repo {}",
            self.weight_file.as_ref().unwrap(),
            self.model_id.as_ref().unwrap(),
        );
        let filename = self.weight_file.clone().unwrap();
        let api = hf_hub::api::sync::Api::new().unwrap();
        let revision = revision.unwrap_or("main".to_string());
        let mut filenames = vec![];
        let filename = api
            .repo(hf_hub::Repo::with_revision(
                self.model_id.clone().unwrap(),
                hf_hub::RepoType::Model,
                revision.to_string(),
            ))
            .get(filename.as_str())
            .map_err(candle_core::Error::wrap)?;
        filenames.push(filename);

        Ok(DefaultModelPaths {
            tokenizer_filename: "".into(),
            tokenizer_config_filename: "".into(),
            config_filename: "".into(),
            filenames,
            generation_config_filename: "".into(),
        })
    }

    //support loading in both multithreaded and multiprocess mode
    #[allow(unused_variables)]
    pub async fn load_model(
        &self,
        paths: DefaultModelPaths,
        dtype: DType,
        kv_cache_dtype: DType,
        gguf: bool,
        isq: Option<String>,
        block_size: usize,
        max_num_seqs: usize,
        device_ids: Vec<usize>, //pass only 1 device_id in multiprocess mode, otherwise, multiple device_ids in multithread mode
        #[cfg(feature = "eccl")] comm_id: Option<crate::openai::distributed::Id>, //must pass comm id in multiprocess mode
        local_rank: Option<usize>, //must pass current rank in multiprocess mode
        local_world_size: Option<usize>, //must pass the number of local devices used in multiprocess mode
        #[cfg(feature = "eccl")] global_rank: Option<usize>, //must pass current global rank in multi-node mode
        #[cfg(feature = "eccl")] global_world_size: Option<usize>, //must pass total number of devices used in multi-node mode
    ) -> Result<(Vec<Box<DefaultPipeline>>, PipelineConfig)> {
        let reporter = Arc::new(RwLock::new(ProgressReporter::new(local_rank.unwrap_or(0))));
        let num_subprogress = local_world_size.map_or(0, |n| n - 1);

        let (models, devices, config, sep_style) = if gguf {
            let device = crate::new_device(device_ids[0]).unwrap();
            let path = paths.get_weight_filenames()[0].clone();
            info!("Loading quantized model from file {}", path.display());
            let (arch, nlayers) = {
                let mut file = match std::fs::File::open(path.clone())
                    .map_err(candle_core::Error::wrap)
                {
                    Ok(file) => file,
                    Err(e) => {
                        tracing::error!("Failed to open gguf file {}: {}\n ***Tips: use `--w` to load safetensors models.", path.display(), e);
                        return Err(e);
                    }
                };
                let content = match gguf_file::Content::read(&mut file)
                    .map_err(|e| e.with_path(path.clone()))
                    .map_err(candle_core::Error::wrap)
                {
                    Ok(content) => content,
                    Err(e) => {
                        tracing::error!("Failed to open gguf file {}: {}\n ***Tips: use `--w` to load safetensors models.", path.display(), e);
                        return Err(e);
                    }
                };
                let (arch, nlayers) =
                    gguf::get_arch_and_num_of_layers(content).map_err(candle_core::Error::wrap)?;
                if !matches!(
                    arch.as_str(),
                    "llama"
                        | "llama3"
                        | "phi3"
                        | "qwen2"
                        | "qwen3"
                        | "qwen2moe"
                        | "qwen3moe"
                        | "glm4"
                ) {
                    panic!("Model arch {} not supported!", arch);
                } else {
                    info!("Quantized {} model has {} layers.", arch, nlayers,);
                }
                (arch, nlayers)
            };
            let handle =
                progress_worker(Some(num_subprogress), nlayers, Arc::clone(&reporter)).await;
            let mut file = std::fs::File::open(path.clone()).map_err(candle_core::Error::wrap)?;
            let content = gguf_file::Content::read(&mut file)
                .map_err(|e| e.with_path(path.clone()))
                .map_err(candle_core::Error::wrap)?;
            let (model, config, sep_style) = match arch.as_str() {
                "llama" => {
                    let model = GGUFLLaMa::from_gguf(
                        &content,
                        &mut file,
                        &device,
                        dtype,
                        kv_cache_dtype,
                        Arc::clone(&reporter),
                    )
                    .map_err(candle_core::Error::wrap)?;
                    let cfg = model.get_config().clone();
                    (
                        LLMModel::LlamaGGUF(Arc::new(model)),
                        cfg,
                        SeparatorStyle::Llama,
                    )
                }
                "llama3" => {
                    let model = GGUFLLaMa::from_gguf(
                        &content,
                        &mut file,
                        &device,
                        dtype,
                        kv_cache_dtype,
                        Arc::clone(&reporter),
                    )
                    .map_err(candle_core::Error::wrap)?;
                    let cfg = model.get_config().clone();
                    (
                        LLMModel::LlamaGGUF(Arc::new(model)),
                        cfg,
                        SeparatorStyle::Llama3,
                    )
                }
                "phi3" => {
                    let model = GGUFPhi3::from_gguf(
                        &content,
                        &mut file,
                        &device,
                        dtype,
                        kv_cache_dtype,
                        Arc::clone(&reporter),
                    )
                    .map_err(candle_core::Error::wrap)?;
                    let cfg = model.get_config().clone();
                    (
                        LLMModel::Phi3GGUF(Arc::new(model)),
                        cfg,
                        SeparatorStyle::Phi,
                    )
                }
                "qwen2" | "qwen3" => {
                    let model = GGUFQWen::from_gguf(
                        &content,
                        &mut file,
                        &device,
                        dtype,
                        kv_cache_dtype,
                        Arc::clone(&reporter),
                    )
                    .map_err(candle_core::Error::wrap)?;
                    let cfg = model.get_config().clone();
                    (
                        LLMModel::QWenGGUF(Arc::new(model)),
                        cfg,
                        SeparatorStyle::Qwen,
                    )
                }
                "qwen2moe" | "qwen3moe" => {
                    let model = GGUFQWenMoE::from_gguf(
                        &content,
                        &mut file,
                        &device,
                        dtype,
                        kv_cache_dtype,
                        Arc::clone(&reporter),
                    )
                    .map_err(candle_core::Error::wrap)?;
                    let cfg = model.get_config().clone();
                    (
                        LLMModel::QWenGGUFMoE(Arc::new(model)),
                        cfg,
                        SeparatorStyle::Qwen,
                    )
                }
                "glm4" => {
                    let model = GGUFGLM4::from_gguf(
                        &content,
                        &mut file,
                        &device,
                        dtype,
                        kv_cache_dtype,
                        Arc::clone(&reporter),
                    )
                    .map_err(candle_core::Error::wrap)?;
                    let cfg = model.get_config().clone();
                    (
                        LLMModel::GLM4GGUF(Arc::new(model)),
                        cfg,
                        SeparatorStyle::GLM,
                    )
                }
                _ => panic!("Model not supported!"),
            };
            handle.join().unwrap();
            (vec![model], vec![device], config.to_owned(), sep_style)
        } else {
            let cfile = paths.get_config_filename();
            let arch = Config::get_model_arch(&cfile)?;

            let mut config = match arch.as_str() {
                "LlamaForCausalLM" => Llama::load_config(&cfile, isq)?,
                "PhiForCausalLM" => Phi2::load_config(&cfile, isq)?,
                "Phi3ForCausalLM" => Phi::load_config(&cfile, isq)?,
                "Qwen2ForCausalLM" | "Qwen3ForCausalLM" => Qwen::load_config(&cfile, isq)?,
                "Qwen2MoeForCausalLM" | "Qwen3MoeForCausalLM" => {
                    Qwen3MoE::load_config(&cfile, isq)?
                }
                "Gemma2ForCausalLM" => Gemma::load_config(&cfile, isq)?,
                "Gemma3ForConditionalGeneration" => Gemma3::load_config(&cfile, isq)?,
                "MistralForCausalLM" => Mistral::load_config(&cfile, isq)?,
                "Mistral3ForConditionalGeneration" => Mistral::load_text_config(&cfile, isq)?,
                "yi" => Yi::load_config(&cfile, isq)?,
                "StableLmForCausalLM" => StableLM::load_config(&cfile, isq)?,
                "Glm4ForCausalLM" => GLM4::load_config(&cfile, isq)?,
                "DeepseekV2ForCausalLM" | "DeepseekV3ForCausalLM" => {
                    DeepSeek::load_config(&cfile, isq)?
                }
                _ => panic!("Model not supported!"),
            };
<<<<<<< HEAD

            println!("Model {:?}", config);
            let paths: Vec<PathBuf> = paths.get_weight_filenames();
            let shared_vb =
                unsafe { candle_nn::var_builder::ShardedSafeTensors::var_backend(&paths).unwrap() };
=======
            config.fp8_kvcache = Some(kv_cache_dtype == DType::U8);
            info!("Model {:?}", config);
>>>>>>> 64897456

            info!("Loading {} model.", arch);
            let handle = progress_worker(
                Some(num_subprogress),
                config.num_hidden_layers,
                Arc::clone(&reporter),
            )
            .await;

            use crate::openai::distributed::Comm;
            #[cfg(feature = "eccl")]
            let id = if comm_id.is_some() {
                comm_id.unwrap()
            } else {
<<<<<<< HEAD
                crate::openai::distributed::Id::new().unwrap()
=======
                candle_core::cuda_backend::cudarc::nccl::safe::Id::new().unwrap()
>>>>>>> 64897456
            };
            #[cfg(feature = "eccl")]
            assert!(
                (comm_id.is_some() && device_ids.len() == 1)
                    || (comm_id.is_none() && device_ids.len() >= 1)
            );
            let results: Vec<_> = device_ids
                .par_iter()
                .enumerate()
                .map(|(rank, dev_id)| {
                    #[cfg(feature = "eccl")]
                    let rank = if global_rank.is_some() {
                        global_rank.unwrap()
                    } else {
                        rank
                    };
                    #[cfg(feature = "eccl")]
                    let num_shards = if global_world_size.is_some() {
                        global_world_size.unwrap()
                    } else {
                        device_ids.len()
                    };

                    let device = crate::new_device(*dev_id).unwrap();
                    #[cfg(feature = "eccl")]
                    let _ = device.as_gcu_device().unwrap().bind_to_thread();

                    #[cfg(feature = "eccl")]
                    tracing::warn!(
                        "create eccl comm channel rank {}, shards {}, id {:?}",
                        rank,
                        num_shards,
                        id
                    );

                    #[cfg(feature = "eccl")]
                    let comm = Rc::new(
                        Comm::from_rank(
                            device.as_gcu_device().unwrap().gcu_device(),
                            rank,
                            num_shards,
                            id,
                        )
                        .unwrap(),
                    );

                    #[cfg(feature = "eccl")]
                    tracing::warn!("eccl comm created for rank {}", rank);

                    #[cfg(not(feature = "eccl"))]
                    let comm = Rc::new(Comm::default());

                    let vb = unsafe {
                        candle_nn::var_builder::ShardedSafeTensors::from_backend(
                            shared_vb.clone(),
                            dtype,
                            &device,
                        )
                        .unwrap()
                    };

                    let (model, sep) = match arch.as_str() {
                        "LlamaForCausalLM" => (
                            LLMModel::Llama(Arc::new(
                                Llama::load(
                                    vb,
                                    &config,
                                    dtype,
                                    &device,
                                    comm,
                                    Arc::clone(&reporter),
                                )
                                .unwrap(),
                            )),
                            SeparatorStyle::Llama3,
                        ),
                        "PhiForCausalLM" => (
                            LLMModel::Phi2(Arc::new(
                                Phi2::new(vb, &config, dtype, &device, comm, Arc::clone(&reporter))
                                    .unwrap(),
                            )),
                            SeparatorStyle::Phi,
                        ),
                        "Phi3ForCausalLM" => (
                            LLMModel::Phi3(Arc::new(
                                Phi::new(vb, &config, dtype, &device, comm, Arc::clone(&reporter))
                                    .unwrap(),
                            )),
                            SeparatorStyle::Phi,
                        ),
                        "Qwen2ForCausalLM" | "Qwen3ForCausalLM" => (
                            LLMModel::Qwen(Arc::new(
                                Qwen::new(vb, &config, dtype, &device, comm, Arc::clone(&reporter))
                                    .unwrap(),
                            )),
                            SeparatorStyle::Qwen,
                        ),
                        "Qwen2MoeForCausalLM" | "Qwen3MoeForCausalLM" => (
                            LLMModel::Qwen3MoE(Arc::new(
                                Qwen3MoE::new(
                                    vb,
                                    &config,
                                    dtype,
                                    &device,
                                    comm,
                                    Arc::clone(&reporter),
                                )
                                .unwrap(),
                            )),
                            SeparatorStyle::Qwen,
                        ),
                        "Gemma2ForCausalLM" => (
                            LLMModel::Gemma(Arc::new(
                                Gemma::new(
                                    vb,
                                    &config,
                                    dtype,
                                    &device,
                                    comm,
                                    Arc::clone(&reporter),
                                )
                                .unwrap(),
                            )),
                            SeparatorStyle::Gemma,
                        ),
                        "Gemma3ForConditionalGeneration" => (
                            LLMModel::Gemma3(Arc::new(
                                Gemma3::new(
                                    vb,
                                    &config,
                                    dtype,
                                    &device,
                                    comm,
                                    Arc::clone(&reporter),
                                )
                                .unwrap(),
                            )),
                            SeparatorStyle::Gemma,
                        ),
                        "MistralForCausalLM" | "Mistral3ForConditionalGeneration" => (
                            LLMModel::Mistral(Arc::new(
                                Mistral::new(
                                    vb,
                                    &config,
                                    dtype,
                                    &device,
                                    comm,
                                    Arc::clone(&reporter),
                                )
                                .unwrap(),
                            )),
                            SeparatorStyle::Mistral,
                        ),
                        "yi" => (
                            LLMModel::Yi(Arc::new(
                                Yi::new(vb, &config, dtype, &device, comm, Arc::clone(&reporter))
                                    .unwrap(),
                            )),
                            SeparatorStyle::Yi,
                        ),
                        "StableLmForCausalLM" => (
                            LLMModel::StableLM(Arc::new(
                                StableLM::new(
                                    vb,
                                    &config,
                                    dtype,
                                    &device,
                                    comm,
                                    Arc::clone(&reporter),
                                )
                                .unwrap(),
                            )),
                            SeparatorStyle::StableLM,
                        ),
                        "Glm4ForCausalLM" => (
                            LLMModel::GLM4(Arc::new(
                                GLM4::new(vb, &config, dtype, &device, comm, Arc::clone(&reporter))
                                    .unwrap(),
                            )),
                            SeparatorStyle::Llama,
                        ),
                        "DeepseekV2ForCausalLM" | "DeepseekV3ForCausalLM" => (
                            LLMModel::DeepSeek(Arc::new(
                                DeepSeek::load(
                                    vb,
                                    &config,
                                    dtype,
                                    &device,
                                    comm,
                                    Arc::clone(&reporter),
                                )
                                .unwrap(),
                            )),
                            SeparatorStyle::Llama3,
                        ),
                        _ => panic!("Model not supported!"),
                    };
                    Ok((model, device, sep))
                })
                .collect();
            handle.join().unwrap();
            // Separate devices and models from the results
            let mut devices = Vec::new();
            let mut models = Vec::new();
            let mut sep_style = Vec::new();

            for result in results {
                match result {
                    Ok((model, device, sep)) => {
                        devices.push(device);
                        models.push(model);
                        sep_style.push(sep)
                    }
                    Err(e) => {
                        return Err(e);
                    }
                }
            }

            (models, devices, config, sep_style[0].clone())
        };

        info!(
            "Using FP8 KV Cache? {}, cache dtype {:?}",
            kv_cache_dtype == DType::U8,
            kv_cache_dtype
        );
        warn!("Done loading.");

        //max and min number of tokens generated per request
        let default_max_tokens = (config.max_seq_len / 5).clamp(MIN_GEN_TOKENS, MAX_GEN_TOKENS);

        let cfg_file = paths.get_generation_config_filename();
        let generation_cfg = if cfg_file.display().to_string() != "" && Path::exists(&cfg_file) {
            let str_cfg: Option<String> = std::fs::read_to_string(cfg_file).ok();
            let cfg: GenerationConfig = serde_json::from_str(str_cfg.unwrap().as_str()).unwrap();
            Some(cfg)
        } else {
            None
        };

        let pipeline_config = PipelineConfig {
            max_model_len: config.max_seq_len,
            default_max_tokens,
            generation_cfg,
        };

        #[cfg(feature = "eccl")]
        let global_rank = global_rank.unwrap_or(0);
        #[cfg(not(feature = "eccl"))]
        let global_rank = local_rank.unwrap_or(0);

        let pipelines = models
            .into_iter()
            .enumerate()
            .map(|(rank, model)| {
                let logits_processor = {
                    LogitsProcessor::new(
                        SAMPLING_SEED,
                        None,
                        None,
                        None,
                        None,
                    )
                };
                let tokenizer_file = paths.get_tokenizer_filename();
                let (tokenizer, chat_template, bos_token, eos_token): (
                    Tokenizer,
                    Option<String>,
                    Option<String>,
                    Option<String>,
                ) = if tokenizer_file.display().to_string() != "" && Path::exists(&tokenizer_file) {
                    let tokenizer = Tokenizer::from_file(tokenizer_file.clone())
                        .map_err(candle_core::Error::wrap).unwrap();

                    let tokenizer_cfg_file = paths.get_tokenizer_config_filename();
                    let (chat_template, bos, eos) = if Path::exists(&tokenizer_cfg_file) {
                        let tokenizer_cfg: Option<String> =
                            std::fs::read_to_string(tokenizer_cfg_file).ok();
                        let cfg_tokenizer: TokenizerConfig =
                            serde_json::from_str(tokenizer_cfg.unwrap().as_str()).unwrap();
                        let bos = if cfg_tokenizer.bos_token.is_some() {
                            match cfg_tokenizer.bos_token.unwrap() {
                                BosEosToken(Either::Left(Some(id))) => Some(id),
                                BosEosToken(Either::Right(Some(content))) => content.content.clone(),
                                _ => None,
                            }
                        } else {
                            None
                        };
                        let eos = if cfg_tokenizer.eos_token.is_some() {
                            match cfg_tokenizer.eos_token.unwrap() {
                                BosEosToken(Either::Left(Some(id))) => Some(id),
                                BosEosToken(Either::Right(Some(content))) => content.content.clone(),
                                _ => None,
                            }
                        } else {
                            None
                        };

                        (cfg_tokenizer.chat_template, bos, eos)
                    } else {
                        (None, None, None)
                    };
                    (tokenizer, chat_template, bos, eos)
                } else if gguf {
                    use crate::backend::gguf::{get_gguf_info, Content, GGUFInfo};
                    let filename = paths.get_weight_filenames()[0].clone();
                    let mut reader = std::fs::File::open(filename).unwrap();
                    let mut readers = vec![&mut reader];
                    let content = Content::from_readers(&mut readers).unwrap();
                    let GGUFInfo {
                        tokenizer,
                        bos,
                        eos,
                        unk: _,
                        context_length: _,
                        chat_template,
                    } = get_gguf_info(&content).unwrap();
                    (
                        tokenizer,
                        chat_template,
                        bos,
                        eos,
                    )
                } else {
                    panic!("Missing tokenizer file!");
                };

                if rank == 0 && global_rank == 0 {
                    if chat_template.is_some() {
                        info!("Chat Template {} \n", chat_template.as_ref().unwrap());
                    } else {
                        info!("Warning: Missing tokenizer_config.json \n Warning: Chat Template not found, use built-in template which may not correct!");
                    }
                    info!("{:?}", pipeline_config);
                }

                let mut stop_token_ids = Vec::<u32>::new();
                match &config.eos_token_id {
                    //eos_token defined in the config
                    TokenID(Either::Left(eos_token)) => {
                        if let Some(tk) = eos_token {
                            stop_token_ids.push(*tk);
                        }
                    }
                    TokenID(Either::Right(eos_token_list)) => {
                        if let Some(tks) = eos_token_list {
                            stop_token_ids.extend(tks)
                        }
                    }
                }
                //custom stop tokens
                if let Some(custom_stop) = &config.custom_stop_tokens {
                    for stop in custom_stop {
                        if let Some(token) = tokenizer.get_vocab(true).get(stop).copied() {
                            stop_token_ids.push(token)
                        };
                    }
                }

                if let Some(eos) = &eos_token {
                    if let Some(token) = tokenizer.get_vocab(true).get(eos).copied() {
                        if !stop_token_ids.contains(&token) {
                            stop_token_ids.push(token)
                        }
                    };
                }

                if let Some(template) = chat_template.as_ref() {
                    if template.contains("<|eom_id|>") {
                        tracing::warn!("custom stop token <|eom_id|> in chat template");
                        stop_token_ids.push(128008);
                    }
                    if template.contains("<|eot_id|>") {
                        tracing::warn!("custom stop token <|eot_id|> in chat template");
                        stop_token_ids.push(128009);
                    }
                    if template.contains("<|end|>") {
                        tracing::warn!("custom stop token <|end|> in chat template");
                        if let Some(token) = tokenizer.get_vocab(true).get("<|end|>").copied() {
                            stop_token_ids.push(token);
                        }
                    }
                }

                if stop_token_ids.is_empty() {
                    //if no eos_token defined in the config, use default
                    if let Some(token) = tokenizer.get_vocab(true).get("<|endoftext|>").copied() {
                        stop_token_ids.push(token);
                    }
                    if let Some(token) = tokenizer.get_vocab(true).get("<|end|>").copied() {
                        stop_token_ids.push(token);
                    } else if stop_token_ids.is_empty() {
                        let token = tokenizer.token_to_id(EOS_TOKEN).unwrap_or(0);
                        stop_token_ids.push(token);
                    }
                }
                tracing::warn!("stop_token_ids {:?}", stop_token_ids);

                let conversation = DefaultConversation::new(
                    config.architectures.as_ref().unwrap()[0].clone(),
                    chat_template.clone(),
                    Vec::default(),
                    sep_style.clone(),
                    bos_token.clone(),
                    eos_token.clone(),
                    ("user".to_string(), "assistant".to_string()),
                    DefaultConversationSeparators {
                        sep: " ".to_string(),
                        sep2: Some(" </s></s>".to_string()),
                    },
                );

                Box::new(DefaultPipeline::new(
                        model,
                        tokenizer,
                        logits_processor,
                        &config,
                        conversation,
                        dtype,
                        &devices[rank],
                        stop_token_ids,
                        rank,
                        #[cfg(all(feature = "cuda", feature = "graph"))]
                        block_size,
                        #[cfg(all(feature = "cuda", feature = "graph"))]
                        max_num_seqs,
                    ).unwrap()
                )
            })
            .collect();

        Ok((pipelines, pipeline_config))
    }
}

impl DefaultPipeline {
    pub fn new(
        model: LLMModel,
        tokenizer: Tokenizer,
        logits_processor: LogitsProcessor,
        config: &Config,
        conversation: DefaultConversation,
        dtype: DType,
        device: &Device,
        stop_token_ids: Vec<u32>,
        rank: usize,
        #[cfg(all(feature = "cuda", feature = "graph"))] block_size: usize,
        #[cfg(all(feature = "cuda", feature = "graph"))] max_num_seqs: usize,
    ) -> Result<Self> {
        #[cfg(all(feature = "cuda", feature = "graph"))]
        let wrapper = crate::graph_model_wrapper!(
            model,
            device,
            Llama,
            Phi2,
            Phi3,
            Qwen,
            Qwen3MoE,
            Gemma,
            Gemma3,
            Mistral,
            Yi,
            StableLM,
            GLM4,
            DeepSeek,
            LlamaGGUF,
            Phi3GGUF,
            QWenGGUF,
            QWenGGUFMoE,
            GLM4GGUF,
        );
        Ok(Self {
            model,
            tokenizer,
            logits_processor,
            conversation,
            name: config.architectures.as_ref().unwrap()[0].clone(),
            dtype,
            device: device.clone(),
            stop_token_ids,
            rank,
            stream_decoders: RwLock::new(HashMap::new()),
            #[cfg(all(feature = "cuda", feature = "graph"))]
            capturer: GraphCapturer::new(
                wrapper,
                max_num_seqs,
                config.max_seq_len,
                block_size,
                config.hidden_size,
            ),
        })
    }

    pub fn forward(
        &self,
        input_tokens: Tensor,
        input_positions: &Tensor,
        kv_cache: Option<&Vec<(Tensor, Tensor)>>,
        input_metadata: &InputMetadata,
    ) -> Result<Tensor> {
        #[cfg(all(feature = "cuda", feature = "graph"))]
        if !input_metadata.is_prefill && self.capturer.is_captured(input_tokens.dim(0)?) {
            return self
                .capturer
                .replay(&input_tokens, &input_positions, &input_metadata);
        }

        match &self.model {
            LLMModel::Llama(llama) => {
                llama.forward(&input_tokens, input_positions, kv_cache, input_metadata)
            }
            LLMModel::Phi2(phi) => {
                phi.forward(&input_tokens, input_positions, kv_cache, input_metadata)
            }
            LLMModel::Phi3(phi) => {
                phi.forward(&input_tokens, input_positions, kv_cache, input_metadata)
            }
            LLMModel::Qwen(qwen) => {
                qwen.forward(&input_tokens, input_positions, kv_cache, input_metadata)
            }
            LLMModel::Qwen3MoE(qwen) => {
                qwen.forward(&input_tokens, input_positions, kv_cache, input_metadata)
            }
            LLMModel::Gemma(gemma) => {
                gemma.forward(&input_tokens, input_positions, kv_cache, input_metadata)
            }
            LLMModel::Gemma3(gemma3) => {
                gemma3.forward(&input_tokens, input_positions, kv_cache, input_metadata)
            }
            LLMModel::Mistral(mistral) => {
                mistral.forward(&input_tokens, input_positions, kv_cache, input_metadata)
            }
            LLMModel::Yi(yi) => {
                yi.forward(&input_tokens, input_positions, kv_cache, input_metadata)
            }
            LLMModel::StableLM(stablelm) => {
                stablelm.forward(&input_tokens, input_positions, kv_cache, input_metadata)
            }
            LLMModel::GLM4(glm4) => {
                glm4.forward(&input_tokens, input_positions, kv_cache, input_metadata)
            }
            LLMModel::DeepSeek(deepseek) => {
                deepseek.forward(&input_tokens, input_positions, kv_cache, input_metadata)
            }
            LLMModel::Phi3GGUF(phi3) => {
                phi3.forward(&input_tokens, input_positions, kv_cache, input_metadata)
            }
            LLMModel::LlamaGGUF(llama) => {
                llama.forward(&input_tokens, input_positions, kv_cache, input_metadata)
            }
            LLMModel::QWenGGUF(qwen) => {
                qwen.forward(&input_tokens, input_positions, kv_cache, input_metadata)
            }
            LLMModel::QWenGGUFMoE(qwen) => {
                qwen.forward(&input_tokens, input_positions, kv_cache, input_metadata)
            }
            LLMModel::GLM4GGUF(glm4) => {
                glm4.forward(&input_tokens, input_positions, kv_cache, input_metadata)
            }
        }
    }

    pub fn sample(
        &mut self,
        logits: &Tensor,
        groups: &VecDeque<Arc<SequenceGroup>>,
    ) -> Result<Vec<TokenOrFinishReason>> {
        let (
            tokens_generated,
            custom_stop_tokens,
            frequency_panalties,
            presence_panalties,
            reference_tokens,
        ): (
            Vec<i32>,
            Vec<Vec<String>>,
            Vec<f32>,
            Vec<f32>,
            Vec<Vec<u32>>,
        ) = groups
            .into_par_iter()
            .map(|group| {
                let sampling_params = &group.sampling_params;
                let seq = group.get_seqs().values().next().unwrap();
                let sq = seq.deref_mut();
                let tokens = sq
                    .get_token_ids()
                    .iter()
                    .map(|x| *x as u32)
                    .collect::<Vec<_>>();
                let generated = sq.get_len() - sq.get_prompt_len();

                let custom_stop_token = match &sampling_params.stop {
                    Some(StopTokens::Multi(v)) => v.to_vec(),
                    Some(StopTokens::Single(v)) => {
                        vec![v.clone()]
                    }
                    _ => vec![],
                };

                let ref_tokens = if (sampling_params.frequency_penalty != 0.
                    || sampling_params.presence_penalty != 0.)
                    && sampling_params.repeat_last_n.unwrap_or(128) < generated
                {
                    let start_at = tokens
                        .len()
                        .saturating_sub(sampling_params.repeat_last_n.unwrap_or(128));
                    tokens[start_at..].to_vec()
                } else {
                    vec![]
                };
                (
                    if generated > sampling_params.max_tokens {
                        -1i32
                    } else {
                        generated as i32
                    },
                    custom_stop_token,
                    sampling_params.frequency_penalty,
                    sampling_params.presence_penalty,
                    ref_tokens,
                )
            })
            .collect::<Vec<(i32, Vec<String>, f32, f32, Vec<u32>)>>()
            .into_iter()
            .fold(
                (Vec::new(), Vec::new(), Vec::new(), Vec::new(), Vec::new()),
                |mut acc, (gen, stop, penalty1, penalty2, ref_t)| {
                    acc.0.push(gen);
                    acc.1.push(stop);
                    acc.2.push(penalty1);
                    acc.3.push(penalty2);
                    acc.4.push(ref_t);
                    acc
                },
            );

        let logits = if frequency_panalties.iter().any(|&v| v != 1.0 && v != 0.)
            || presence_panalties.iter().any(|&v| v != 1.0 && v != 0.)
        {
            self.logits_processor.apply_batch_repeat_penalty(
                logits,
                frequency_panalties,
                presence_panalties,
                reference_tokens,
            )?
        } else {
            logits.to_owned()
        };

        let group_ids: Vec<usize> = groups.iter().map(|group| group.group_id).collect();
        let param = &groups[0].sampling_params;
        let sampling_params =
            if param.temperature.is_some() && (param.top_k.is_some() || param.top_p.is_some()) {
                Some(param.to_owned())
            } else {
                None
            };

        let next_tokens = self.logits_processor.sample(&logits, &sampling_params)?;
        let result: Vec<TokenOrFinishReason> = next_tokens
            .into_par_iter()
            .enumerate()
            .map(|(i, next_token)| {
                let group_id = group_ids[i];
                let mut text = "".to_string();
                let mut decoder_map = self.stream_decoders.write();
                match decoder_map.get_mut(&group_id) {
                    Some(decoder) => {
                        if let Some(output) = decoder.step(next_token) {
                            text = output
                        }
                    }
                    _ => {
                        let leaked: &'static _ = Box::leak(Box::new(self.tokenizer.clone()));
                        let decoder = leaked.decode_stream(false);
                        let wrapped = super::StreamWithTokenizer {
                            _tokenizer: unsafe { Box::from_raw(leaked as *const _ as *mut _) },
                            stream: decoder,
                        };
                        let mut boxed_decoder: Box<dyn super::DecodeStreamTrait + Send + Sync> =
                            Box::new(wrapped);
                        if let Some(output) = boxed_decoder.step(next_token) {
                            text = output
                        }
                        //stream decoder for the new request
                        decoder_map.insert(group_id, boxed_decoder);
                    }
                }

                let custom_stop_token_match = !custom_stop_tokens[i].is_empty()
                    && custom_stop_tokens[i].contains(&text.trim().to_string());

                if tokens_generated[i] < 0 {
                    Right("length".to_string())
                } else if tokens_generated[i] > 0
                    && (custom_stop_token_match || self.stop_token_ids.contains(&next_token))
                {
                    Right("stop".to_string())
                } else {
                    Left(Logprobs {
                        token: next_token,
                        logprob: 0.0,
                        top_logprobs: Vec::<TopLogprob>::new(),
                        bytes: text,
                    })
                }
            })
            .collect();
        Ok(result)
    }

    pub fn name(&self) -> &str {
        &self.name
    }

    pub fn tokenizer(&self) -> &Tokenizer {
        &self.tokenizer
    }

    pub fn get_conversation(&mut self, with_history: bool) -> &mut dyn Conversation {
        if !with_history {
            self.conversation.clear_message();
        }
        &mut self.conversation
    }

    pub fn get_past_conversation(&self) -> &dyn Conversation {
        &self.conversation
    }

    pub fn get_model_config(&self) -> Config {
        match &self.model {
            LLMModel::Llama(llama) => llama.get_config().clone(),
            LLMModel::Phi2(phi) => phi.get_config().clone(),
            LLMModel::Phi3(phi) => phi.get_config().clone(),
            LLMModel::Qwen(qwen) => qwen.get_config().clone(),
            LLMModel::Qwen3MoE(qwen) => qwen.get_config().clone(),
            LLMModel::Gemma(gemma) => gemma.get_config().clone(),
            LLMModel::Gemma3(gemma3) => gemma3.get_config().clone(),
            LLMModel::Mistral(mistral) => mistral.get_config().clone(),
            LLMModel::Yi(yi) => yi.get_config().clone(),
            LLMModel::StableLM(stablelm) => stablelm.get_config().clone(),
            LLMModel::GLM4(glm4) => glm4.get_config().clone(),
            LLMModel::DeepSeek(deepseek) => deepseek.get_config().clone(),
            LLMModel::Phi3GGUF(phi3) => phi3.get_config().clone(),
            LLMModel::LlamaGGUF(llama) => llama.get_config().clone(),
            LLMModel::QWenGGUF(qwen) => qwen.get_config().clone(),
            LLMModel::QWenGGUFMoE(qwen) => qwen.get_config().clone(),
            LLMModel::GLM4GGUF(glm4) => glm4.get_config().clone(),
        }
    }

    pub fn get_dtype(&self) -> DType {
        self.dtype
    }

    pub fn device(&self) -> &Device {
        &self.device
    }

    pub fn reset_decoder(&mut self) {
        let mut map = self.stream_decoders.write();
        map.clear();
    }

    pub fn rank(&self) -> usize {
        self.rank
    }

    #[cfg(all(feature = "cuda", feature = "graph"))]
    pub fn warmup_capture(&mut self, kv_caches: Option<&Vec<(Tensor, Tensor)>>) -> Result<()> {
        self.capturer.capture(&self.device, kv_caches)
    }
}

unsafe impl Send for DefaultPipeline {}
unsafe impl Sync for DefaultPipeline {}<|MERGE_RESOLUTION|>--- conflicted
+++ resolved
@@ -1,6 +1,6 @@
 use super::{get_token, TokenOrFinishReason};
 use crate::backend::gguf;
-#[cfg(all(feature = "cuda", feature = "graph"))]
+#[cfg(all(feature = "gcu", feature = "graph"))]
 use crate::backend::graph::{CudaGraphFn, CudaGraphWrapper, GraphCapturer, ModelFn};
 use crate::backend::progress::{progress_worker, ProgressReporter};
 use crate::openai::logits_processor::LogitsProcessor;
@@ -26,7 +26,7 @@
         },
         PipelineConfig,
     },
-    InputMetadata,
+    paged_attention::input_metadata::InputMetadata,
 };
 use candle_core::quantized::gguf_file;
 use candle_core::{DType, Device, Result, Tensor};
@@ -79,7 +79,7 @@
     stop_token_ids: Vec<u32>,
     rank: usize,
     pub stream_decoders: RwLock<super::StreamDecoderMap>,
-    #[cfg(all(feature = "cuda", feature = "graph"))]
+    #[cfg(all(feature = "gcu", feature = "graph"))]
     pub capturer: GraphCapturer<CudaGraphWrapper<CudaGraphFn>>,
 }
 
@@ -523,16 +523,13 @@
                 }
                 _ => panic!("Model not supported!"),
             };
-<<<<<<< HEAD
 
             println!("Model {:?}", config);
             let paths: Vec<PathBuf> = paths.get_weight_filenames();
             let shared_vb =
                 unsafe { candle_nn::var_builder::ShardedSafeTensors::var_backend(&paths).unwrap() };
-=======
             config.fp8_kvcache = Some(kv_cache_dtype == DType::U8);
             info!("Model {:?}", config);
->>>>>>> 64897456
 
             info!("Loading {} model.", arch);
             let handle = progress_worker(
@@ -547,11 +544,7 @@
             let id = if comm_id.is_some() {
                 comm_id.unwrap()
             } else {
-<<<<<<< HEAD
                 crate::openai::distributed::Id::new().unwrap()
-=======
-                candle_core::cuda_backend::cudarc::nccl::safe::Id::new().unwrap()
->>>>>>> 64897456
             };
             #[cfg(feature = "eccl")]
             assert!(
@@ -1000,10 +993,10 @@
         device: &Device,
         stop_token_ids: Vec<u32>,
         rank: usize,
-        #[cfg(all(feature = "cuda", feature = "graph"))] block_size: usize,
-        #[cfg(all(feature = "cuda", feature = "graph"))] max_num_seqs: usize,
+        #[cfg(all(feature = "gcu", feature = "graph"))] block_size: usize,
+        #[cfg(all(feature = "gcu", feature = "graph"))] max_num_seqs: usize,
     ) -> Result<Self> {
-        #[cfg(all(feature = "cuda", feature = "graph"))]
+        #[cfg(all(feature = "gcu", feature = "graph"))]
         let wrapper = crate::graph_model_wrapper!(
             model,
             device,
@@ -1036,7 +1029,7 @@
             stop_token_ids,
             rank,
             stream_decoders: RwLock::new(HashMap::new()),
-            #[cfg(all(feature = "cuda", feature = "graph"))]
+            #[cfg(all(feature = "gcu", feature = "graph"))]
             capturer: GraphCapturer::new(
                 wrapper,
                 max_num_seqs,
@@ -1054,7 +1047,7 @@
         kv_cache: Option<&Vec<(Tensor, Tensor)>>,
         input_metadata: &InputMetadata,
     ) -> Result<Tensor> {
-        #[cfg(all(feature = "cuda", feature = "graph"))]
+        #[cfg(all(feature = "gcu", feature = "graph"))]
         if !input_metadata.is_prefill && self.capturer.is_captured(input_tokens.dim(0)?) {
             return self
                 .capturer
@@ -1324,7 +1317,7 @@
         self.rank
     }
 
-    #[cfg(all(feature = "cuda", feature = "graph"))]
+    #[cfg(all(feature = "gcu", feature = "graph"))]
     pub fn warmup_capture(&mut self, kv_caches: Option<&Vec<(Tensor, Tensor)>>) -> Result<()> {
         self.capturer.capture(&self.device, kv_caches)
     }
