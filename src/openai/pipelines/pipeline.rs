--- conflicted
+++ resolved
@@ -33,13 +33,9 @@
 };
 use std::path::Path;
 
-<<<<<<< HEAD
 #[cfg(feature = "eccl")]
-=======
-#[cfg(feature = "nccl")]
 use crate::openai::models::deepseek::{DeepSeek, DeepSeekConfig};
-#[cfg(feature = "nccl")]
->>>>>>> f909f5f6
+#[cfg(feature = "eccl")]
 use crate::openai::models::llama_multi::LlamaMulti;
 
 use candle_core::quantized::gguf_file;
@@ -67,7 +63,7 @@
     Mistral(Mistral),
     Yi(Yi),
     StableLM(StableLM),
-    #[cfg(feature = "nccl")]
+    #[cfg(feature = "eccl")]
     DeepSeek(DeepSeek),
     LlamaGGUF(GGUFLLaMa),
     Phi3GGUF(GGUFPhi3),
@@ -394,7 +390,7 @@
                         LLMModel::StableLM(try_api!(StableLM::new(vb, &config, dtype, &device))),
                         SeparatorStyle::StableLM,
                     ),
-                    "deepseek" => (panic!("Nccl not enabled for deepseek model!"),),
+                    "deepseek" => (panic!("Eccl not enabled for deepseek model!"),),
                     _ => panic!("Model not supported!"),
                 };
                 (vec![model], vec![device], sep)
@@ -575,7 +571,7 @@
             LLMModel::StableLM(stablelm) => stablelm
                 .forward(&input_tokens, input_positions, kv_cache, &input_metadata)
                 .map_err(APIError::from),
-            #[cfg(feature = "nccl")]
+            #[cfg(feature = "eccl")]
             LLMModel::DeepSeek(deepseek) => deepseek
                 .forward(&input_tokens, input_positions, kv_cache, &input_metadata)
                 .map_err(APIError::from),
@@ -773,7 +769,7 @@
             LLMModel::Mistral(mistral) => mistral.get_config().clone(),
             LLMModel::Yi(yi) => yi.get_config().clone(),
             LLMModel::StableLM(stablelm) => stablelm.get_config().clone(),
-            #[cfg(feature = "nccl")]
+            #[cfg(feature = "eccl")]
             LLMModel::DeepSeek(deepseek) => deepseek.get_config().clone(),
             LLMModel::Phi3GGUF(phi3) => phi3.get_config().clone(),
             LLMModel::LlamaGGUF(llama) => llama.get_config().clone(),
