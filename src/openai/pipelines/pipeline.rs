--- conflicted
+++ resolved
@@ -9,10 +9,7 @@
             Conversation,
         },
         models::{
-<<<<<<< HEAD
-=======
             gemma::{Gemma, GemmaConfig},
->>>>>>> 54c634d0
             llama::{Llama, LlamaConfig},
             phi3::{Phi, PhiConfig},
             qwen2::{Qwen2, QwenConfig},
@@ -54,10 +51,7 @@
     LLAMA(Llama),
     Phi3(Phi),
     Qwen2(Qwen2),
-<<<<<<< HEAD
-=======
     Gemma(Gemma),
->>>>>>> 54c634d0
 }
 /// top-p, multinomial, and argmax sampling are implemented. Beam search is not implemented.
 pub struct DefaultPipeline {
@@ -167,15 +161,12 @@
                 ),));
                 config.into_config(false)
             }
-<<<<<<< HEAD
-=======
             "gemma" => {
                 let config: GemmaConfig = try_api!(serde_json::from_slice(&try_api!(
                     std::fs::read(paths.get_config_filename())
                 ),));
                 config.into_config(false)
             }
->>>>>>> 54c634d0
             _ => panic!(""),
         };
 
@@ -203,13 +194,10 @@
                 LLMModel::Qwen2(try_api!(Qwen2::new(vb, &config, dtype, &device))),
                 SeparatorStyle::Qwen2,
             ),
-<<<<<<< HEAD
-=======
             "gemma" => (
                 LLMModel::Gemma(try_api!(Gemma::new(vb, &config, dtype, &device))),
                 SeparatorStyle::Gemma,
             ),
->>>>>>> 54c634d0
             _ => panic!(""),
         };
 
@@ -317,8 +305,6 @@
                     &mut input_metadata,
                 )
                 .map_err(APIError::from),
-<<<<<<< HEAD
-=======
             LLMModel::Gemma(gemma) => gemma
                 .forward(
                     &input_tokens
@@ -329,7 +315,6 @@
                     &mut input_metadata,
                 )
                 .map_err(APIError::from),
->>>>>>> 54c634d0
         };
 
         self.cur_idx += length;
@@ -420,10 +405,7 @@
             LLMModel::LLAMA(llama) => llama.get_config().clone(),
             LLMModel::Phi3(phi) => phi.get_config().clone(),
             LLMModel::Qwen2(qwen2) => qwen2.get_config().clone(),
-<<<<<<< HEAD
-=======
             LLMModel::Gemma(gemma) => gemma.get_config().clone(),
->>>>>>> 54c634d0
         }
     }
 
