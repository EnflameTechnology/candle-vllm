--- conflicted
+++ resolved
@@ -100,35 +100,17 @@
             None => None,
             Some(mask) => {
                 let att = if key_value_heads != attention_heads {
-<<<<<<< HEAD
-                    (query.matmul(&key.t()?.broadcast_as((
-                        batch_size,
-                        attention_heads,
-                        head_size,
-                        seq_len,
-                    ))?.contiguous()?)?
-                        * self.scale as f64)?
-=======
                     (query.matmul(
                         &key.t()?
                             .broadcast_as((batch_size, attention_heads, head_size, seq_len))?
                             .contiguous()?,
                     )? * self.scale as f64)?
->>>>>>> 465fdc05
                 } else {
                     (query.matmul(&key.t()?)? * self.scale as f64)?
                 };
                 let att = att.broadcast_add(mask)?;
                 let att = candle_nn::ops::softmax_last_dim(&att)?;
                 if key_value_heads != attention_heads {
-<<<<<<< HEAD
-                    Some(att.matmul(&value.broadcast_as((
-                        batch_size,
-                        attention_heads,
-                        seq_len,
-                        head_size,
-                    ))?.contiguous()?)?)
-=======
                     Some(
                         att.matmul(
                             &value
@@ -136,7 +118,6 @@
                                 .contiguous()?,
                         )?,
                     )
->>>>>>> 465fdc05
                 } else {
                     Some(att.matmul(&value)?)
                 }
