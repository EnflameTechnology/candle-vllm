--- conflicted
+++ resolved
@@ -111,15 +111,9 @@
         };
 
         // // paged-attn expects (b_sz, seq_len, nheads, head_dim)
-<<<<<<< HEAD
-        let query = query.transpose(1, 2)?;//.contiguous()?;
-        let key = key.transpose(1, 2)?;//.contiguous()?;
-        let value = value.transpose(1, 2)?;//.contiguous()?;
-=======
         let query = query.transpose(1, 2)?;
         let key = key.transpose(1, 2)?;
         let value = value.transpose(1, 2)?;
->>>>>>> 30d4e996
 
         //format [batch_size, num_tokens, num_heads, head_size]
         let (batch_size, seq_len, attention_heads, head_size) = query.shape().dims4()?;
