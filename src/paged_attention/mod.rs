use candle_core::{Device, Result, Tensor};

use crate::backend::{paged_attention, reshape_and_cache};

use self::input_metadata::InputMetadata;
mod attn_bias;
pub(crate) mod input_metadata;
pub(crate) mod utils;

const _PARTITION_SIZE: usize = 512;

#[allow(dead_code)]
pub struct PagedAttention {
    num_attention_heads: usize,
    head_dim: usize,
    num_key_value_heads: usize,
    scale: f32,
    sliding_window: Option<usize>,
    num_queries_per_kv: usize,
    alibi_slopes: Option<Tensor>,
}

impl PagedAttention {
    pub fn new(
        num_attention_heads: usize,
        head_dim: usize,
        scale: f32,
        num_key_value_heads: Option<usize>,
        sliding_window: Option<usize>,
        device: Device,
        alibi_slopes: Option<Vec<f64>>,
    ) -> Result<Self> {
        let num_key_value_heads = num_key_value_heads.unwrap_or(num_attention_heads);
        let num_queries_per_kv = num_attention_heads / num_key_value_heads;
        let alibi_slopes = if let Some(alibi_slopes) = alibi_slopes {
            Some(Tensor::new(alibi_slopes, &device)?)
        } else {
            None
        };
        Ok(Self {
            num_attention_heads,
            head_dim,
            num_key_value_heads,
            scale,
            sliding_window,
            num_queries_per_kv,
            alibi_slopes,
        })
    }

    #[allow(clippy::too_many_arguments)]
    #[allow(unused_variables)]
    /// query: shape = [batch_size, seq_len, num_heads * head_size]
    /// key: shape = [batch_size, seq_len, num_kv_heads * head_size]
    /// value: shape = [batch_size, num_kv_heads * head_size]
    /// key_cache: shape = [num_blocks, num_kv_heads, head_size/x,
    ///     block_size, x]
    /// value_cache: shape = [num_blocks, num_kv_heads, head_size,
    ///     block_size]
    /// input_metadata: metadata for paged attention.
    pub fn forward(
        &mut self,
        query: &Tensor,
        key: &Tensor,
        value: &Tensor,
        attention_mask: Option<&Tensor>,
        mut key_cache: Option<Tensor>,
        mut value_cache: Option<Tensor>,
        input_metadata: &mut InputMetadata,
    ) -> Result<Tensor> {
        let dims = input_metadata.slot_mapping.dims();
        let slot_mapping = if dims.len() > 1 {
            input_metadata
                .slot_mapping
                .flatten(0, input_metadata.slot_mapping.dims().len())?
        } else {
            input_metadata.slot_mapping.clone()
        };

        let (batch_size, attention_heads, seq_len, head_size) = query.shape().dims4()?;
        let (_, key_value_heads, _, _) = key.shape().dims4()?;

        let att = match attention_mask {
            None => None,
            Some(mask) => {
                let att = if key_value_heads != attention_heads {
                    (query.matmul(&key.t()?.broadcast_as((
                        batch_size,
                        attention_heads,
                        head_size,
                        seq_len,
                    ))?)?
                        * self.scale as f64)?
                } else {
                    (query.matmul(&key.t()?)? * self.scale as f64)?
                };
                let att = att.broadcast_add(mask)?;
                let att = candle_nn::ops::softmax_last_dim(&att)?;
                if key_value_heads != attention_heads {
                    Some(att.matmul(&value.broadcast_as((
                        batch_size,
                        attention_heads,
                        seq_len,
                        head_size,
                    ))?)?)
                } else {
                    Some(att.matmul(&value)?)
                }
            }
        };

<<<<<<< HEAD
        let (batch_size, attention_heads, seq_len, head_size) = query.shape().dims4()?;
        let (_, key_value_heads, _, _) = key.shape().dims4()?;

=======
>>>>>>> 54c634d0
        // // paged-attn expects [batch_size, num_tokens, num_heads, head_size]
        let (query, key, value) = if seq_len > 1 {
            let q = query
                .transpose(1, 2)?
                .reshape(((), attention_heads, head_size))?;
            let k = key
                .transpose(1, 2)?
<<<<<<< HEAD
                .reshape(((), attention_heads, head_size))?;
            let v = value
                .transpose(1, 2)?
                .reshape(((), attention_heads, head_size))?;
=======
                .reshape(((), key_value_heads, head_size))?;
            let v = value
                .transpose(1, 2)?
                .reshape(((), key_value_heads, head_size))?;
>>>>>>> 54c634d0
            (q, k, v)
        } else {
            //avoid unnecessary transpose for decoding
            let q = query.reshape(((), attention_heads, head_size))?;
            let k = key.reshape(((), key_value_heads, head_size))?;
            let v = value.reshape(((), key_value_heads, head_size))?;
            (q, k, v)
        };

        // key: Tensor,              // [num_tokens, num_heads, head_size]
        // value: Tensor,            // [num_tokens, num_heads, head_size]
        // key_cache: &mut Tensor,   // [num_blocks, num_heads, head_size/x, block_size, x] 48,32,16,16,8
        // value_cache: &mut Tensor, // [num_blocks, num_heads, head_size, block_size] 48,32,128,16
        // slot_mapping: Tensor,     // [num_tokens]
        if key_cache.as_ref().is_some_and(|_| value_cache.is_some()) {
            let _ = reshape_and_cache(
                &key,
                &value,
                &key_cache.as_mut().unwrap(),
                &value_cache.as_mut().unwrap(),
                &slot_mapping,
            )?;
        }

        if att.is_some() {
            //prefill result
            return Ok(att.unwrap());
        }
        //  Args:
        //  output: shape = [num_generation_tokens, num_heads, head_size]
        //
        //  query: shape = [num_generation_tokens, num_heads, head_size]
        //
        //  key_cache: shape = [num_blocks, num_kv_heads, head_size/x,
        //      block_size, x]
        //
        //  value_cache: shape = [num_blocks, num_kv_heads, head_size,
        //      block_size]
        //
        //  input_metadata: metadata for paged attention.
        //
        //  alibi_slopes: shape = [num_heads]
        paged_attention(
            &query,
            &key_cache.as_ref().unwrap(),
            &value_cache.as_ref().unwrap(),
            &input_metadata.block_tables.as_ref().unwrap(),
            &input_metadata.context_lens.as_ref().unwrap(),
            input_metadata.max_context_len.unwrap(),
            self.scale,
        )
    }
}<|MERGE_RESOLUTION|>--- conflicted
+++ resolved
@@ -109,12 +109,6 @@
             }
         };
 
-<<<<<<< HEAD
-        let (batch_size, attention_heads, seq_len, head_size) = query.shape().dims4()?;
-        let (_, key_value_heads, _, _) = key.shape().dims4()?;
-
-=======
->>>>>>> 54c634d0
         // // paged-attn expects [batch_size, num_tokens, num_heads, head_size]
         let (query, key, value) = if seq_len > 1 {
             let q = query
@@ -122,17 +116,10 @@
                 .reshape(((), attention_heads, head_size))?;
             let k = key
                 .transpose(1, 2)?
-<<<<<<< HEAD
-                .reshape(((), attention_heads, head_size))?;
-            let v = value
-                .transpose(1, 2)?
-                .reshape(((), attention_heads, head_size))?;
-=======
                 .reshape(((), key_value_heads, head_size))?;
             let v = value
                 .transpose(1, 2)?
                 .reshape(((), key_value_heads, head_size))?;
->>>>>>> 54c634d0
             (q, k, v)
         } else {
             //avoid unnecessary transpose for decoding
