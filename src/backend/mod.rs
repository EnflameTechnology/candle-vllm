#[cfg(not(feature = "gcu"))]
mod cache;
<<<<<<< HEAD
#[cfg(not(feature = "gcu"))]
=======
pub mod gguf;
>>>>>>> 5968b93e
pub mod gptq;
mod paged_attention;
#[cfg(feature = "cuda")]
pub fn get_or_load_func(
    ptx_file: &'static str,
    kernel_base: &str,
    dtype: DType,
    suffix: Option<&str>,
    device: &CudaDevice,
) -> Result<CudaFunction, APIError> {
    let spec = match dtype {
        DType::U8 => "_u8",
        DType::I8 => "_i8",
        DType::U32 => "_u32",
        DType::I32 => "_i32",
        DType::I64 => "_i64",
        DType::BF16 => "_bf16",
        DType::F16 => "_f16",
        DType::F32 => "_f32",
        DType::F64 => "_f64",
    };
    let spec = if let Some(suffix) = suffix {
        spec.to_owned() + suffix
    } else {
        spec.to_owned()
    };
    let kernel = kernel_base.to_owned() + &spec;
    device
        .get_or_load_func(&kernel, ptx_file)
        .map_err(APIError::from)
}

#[cfg(feature = "cuda")]
#[repr(transparent)]
struct Conjoined<'a, T, R> {
    raw: *mut T,
    _ref: PhantomData<&'a mut R>,
}

#[cfg(feature = "cuda")]
impl<'a, T, R> Conjoined<'a, T, R> {
    fn new(raw: NonNull<T>, _ref: &'a mut R) -> Self {
        Self {
            raw: raw.as_ptr(),
            _ref: PhantomData,
        }
    }
}

/// According to the docs: https://docs.nvidia.com/cuda/cuda-driver-api/group__CUDA__EXEC.html#group__CUDA__EXEC_1gb8f3dc3031b40da29d5f9a7139e52e15
/// Each of the kernel params (*mut c_void) "must point to a region of memory from which the actual kernel parameter will be copied".
/// This means that we must return a pointer to our pointer.
///
/// ## Safety
/// - The returned pointer **must not** outlive the &self reference. Otherwise, a dangling pointer is created.
#[cfg(feature = "cuda")]
unsafe impl<'a, T, R> DeviceRepr for Conjoined<'a, T, R> {
    fn as_kernel_param(&self) -> *mut std::ffi::c_void {
        addr_of!(self.raw) as *mut _
    }
}

#[cfg(not(feature = "gcu"))]
pub use cache::*;
#[cfg(feature = "cuda")]
use candle_core::{
    cuda_backend::cudarc::driver::{CudaFunction, DeviceRepr},
    CudaDevice,
};

#[cfg(feature = "gcu")]
use candle_core::{
    gcu_backend::ubridge::prelude::GcuFunction as CudaFunction, GcuDevice as CudaDevice,
};

use candle_core::DType;
#[cfg(not(feature = "gcu"))]
pub use gptq::*;

pub use paged_attention::*;

pub use std::ops::Deref;
#[cfg(feature = "cuda")]
use std::{
    marker::PhantomData,
    ptr::{addr_of, NonNull},
};

use crate::openai::responses::APIError;
pub mod custom_ops;
#[cfg(feature = "eccl")]
pub mod heartbeat;
pub mod progress;<|MERGE_RESOLUTION|>--- conflicted
+++ resolved
@@ -1,10 +1,7 @@
 #[cfg(not(feature = "gcu"))]
 mod cache;
-<<<<<<< HEAD
+pub mod gguf;
 #[cfg(not(feature = "gcu"))]
-=======
-pub mod gguf;
->>>>>>> 5968b93e
 pub mod gptq;
 mod paged_attention;
 #[cfg(feature = "cuda")]
