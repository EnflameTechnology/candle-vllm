#[cfg(not(feature = "gcu"))]
mod cache;
#[cfg(not(feature = "gcu"))]
pub mod gptq;
mod paged_attention;
#[cfg(feature = "cuda")]
pub fn get_or_load_func(
    ptx_file: &'static str,
    kernel_base: &str,
    dtype: DType,
    suffix: Option<&str>,
    device: &CudaDevice,
) -> Result<CudaFunction, APIError> {
    let spec = match dtype {
        DType::U8 => "_u8",
        DType::I8 => "_i8",
        DType::U32 => "_u32",
        DType::I32 => "_i32",
        DType::I64 => "_i64",
        DType::BF16 => "_bf16",
        DType::F16 => "_f16",
        DType::F32 => "_f32",
        DType::F64 => "_f64",
    };
    let spec = if let Some(suffix) = suffix {
        spec.to_owned() + suffix
    } else {
        spec.to_owned()
    };
    let kernel = kernel_base.to_owned() + &spec;
    device
        .get_or_load_func(&kernel, ptx_file)
        .map_err(APIError::from)
}

#[cfg(feature = "cuda")]
#[repr(transparent)]
struct Conjoined<'a, T, R> {
    raw: *mut T,
    _ref: PhantomData<&'a mut R>,
}

#[cfg(feature = "cuda")]
impl<'a, T, R> Conjoined<'a, T, R> {
    fn new(raw: NonNull<T>, _ref: &'a mut R) -> Self {
        Self {
            raw: raw.as_ptr(),
            _ref: PhantomData,
        }
    }
}

/// According to the docs: https://docs.nvidia.com/cuda/cuda-driver-api/group__CUDA__EXEC.html#group__CUDA__EXEC_1gb8f3dc3031b40da29d5f9a7139e52e15
/// Each of the kernel params (*mut c_void) "must point to a region of memory from which the actual kernel parameter will be copied".
/// This means that we must return a pointer to our pointer.
///
/// ## Safety
/// - The returned pointer **must not** outlive the &self reference. Otherwise, a dangling pointer is created.
#[cfg(feature = "cuda")]
unsafe impl<'a, T, R> DeviceRepr for Conjoined<'a, T, R> {
    fn as_kernel_param(&self) -> *mut std::ffi::c_void {
        addr_of!(self.raw) as *mut _
    }
}

#[cfg(not(feature = "gcu"))]
pub use cache::*;
#[cfg(feature = "cuda")]
use candle_core::{
    cuda_backend::cudarc::driver::{CudaFunction, DeviceRepr},
    CudaDevice,
};

#[cfg(feature = "gcu")]
use candle_core::{
    gcu_backend::ubridge::prelude::GcuFunction as CudaFunction, GcuDevice as CudaDevice,
};

use candle_core::DType;
#[cfg(not(feature = "gcu"))]
pub use gptq::*;

pub use paged_attention::*;

pub use std::ops::Deref;
#[cfg(feature = "cuda")]
use std::{
    marker::PhantomData,
    ptr::{addr_of, NonNull},
};

use crate::openai::responses::APIError;
pub mod custom_ops;
<<<<<<< HEAD
#[cfg(feature = "eccl")]
pub mod heartbeat;
=======
#[cfg(feature = "nccl")]
pub mod heartbeat;
pub mod progress;
>>>>>>> ba3339bd
<|MERGE_RESOLUTION|>--- conflicted
+++ resolved
@@ -91,11 +91,6 @@
 
 use crate::openai::responses::APIError;
 pub mod custom_ops;
-<<<<<<< HEAD
 #[cfg(feature = "eccl")]
 pub mod heartbeat;
-=======
-#[cfg(feature = "nccl")]
-pub mod heartbeat;
-pub mod progress;
->>>>>>> ba3339bd
+pub mod progress;