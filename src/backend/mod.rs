#[cfg(not(feature = "gcu"))]
mod cache;
pub mod gguf;
#[cfg(not(feature = "gcu"))]
pub mod gptq;
mod paged_attention;
#[cfg(feature = "cuda")]
pub fn get_or_load_func(
    ptx_file: &'static str,
    kernel_base: &str,
    dtype: DType,
    suffix: Option<&str>,
    device: &CudaDevice,
) -> Result<CudaFunction, APIError> {
    let spec = match dtype {
        DType::U8 => "_u8",
        DType::I8 => "_i8",
        DType::U32 => "_u32",
        DType::I32 => "_i32",
        DType::I64 => "_i64",
        DType::BF16 => "_bf16",
        DType::F16 => "_f16",
        DType::F32 => "_f32",
        DType::F64 => "_f64",
    };
    let spec = if let Some(suffix) = suffix {
        spec.to_owned() + suffix
    } else {
        spec.to_owned()
    };
    let kernel = kernel_base.to_owned() + &spec;
    device
        .get_or_load_func(&kernel, ptx_file)
        .map_err(APIError::from)
}

<<<<<<< HEAD
#[cfg(feature = "cuda")]
#[repr(transparent)]
struct Conjoined<'a, T, R> {
    raw: *mut T,
    _ref: PhantomData<&'a mut R>,
}

#[cfg(feature = "cuda")]
impl<'a, T, R> Conjoined<'a, T, R> {
    fn new(raw: NonNull<T>, _ref: &'a mut R) -> Self {
        Self {
            raw: raw.as_ptr(),
            _ref: PhantomData,
        }
    }
}

/// According to the docs: https://docs.nvidia.com/cuda/cuda-driver-api/group__CUDA__EXEC.html#group__CUDA__EXEC_1gb8f3dc3031b40da29d5f9a7139e52e15
/// Each of the kernel params (*mut c_void) "must point to a region of memory from which the actual kernel parameter will be copied".
/// This means that we must return a pointer to our pointer.
///
/// ## Safety
/// - The returned pointer **must not** outlive the &self reference. Otherwise, a dangling pointer is created.
#[cfg(feature = "cuda")]
unsafe impl<'a, T, R> DeviceRepr for Conjoined<'a, T, R> {
    fn as_kernel_param(&self) -> *mut std::ffi::c_void {
        addr_of!(self.raw) as *mut _
    }
}

#[cfg(not(feature = "gcu"))]
=======
use crate::openai::responses::APIError;
>>>>>>> 73147f5e
pub use cache::*;
#[cfg(feature = "cuda")]
<<<<<<< HEAD
use candle_core::{
    cuda_backend::cudarc::driver::{CudaFunction, DeviceRepr},
    CudaDevice,
};

#[cfg(feature = "gcu")]
use candle_core::{
    gcu_backend::ubridge::prelude::GcuFunction as CudaFunction, GcuDevice as CudaDevice,
};

use candle_core::DType;
#[cfg(not(feature = "gcu"))]
=======
use candle_core::{cuda_backend::cudarc::driver::CudaFunction, CudaDevice};
>>>>>>> 73147f5e
pub use gptq::*;

pub use paged_attention::*;

pub use std::ops::Deref;
pub mod custom_ops;
#[cfg(feature = "eccl")]
pub mod heartbeat;
pub mod progress;<|MERGE_RESOLUTION|>--- conflicted
+++ resolved
@@ -34,44 +34,10 @@
         .map_err(APIError::from)
 }
 
-<<<<<<< HEAD
-#[cfg(feature = "cuda")]
-#[repr(transparent)]
-struct Conjoined<'a, T, R> {
-    raw: *mut T,
-    _ref: PhantomData<&'a mut R>,
-}
-
-#[cfg(feature = "cuda")]
-impl<'a, T, R> Conjoined<'a, T, R> {
-    fn new(raw: NonNull<T>, _ref: &'a mut R) -> Self {
-        Self {
-            raw: raw.as_ptr(),
-            _ref: PhantomData,
-        }
-    }
-}
-
-/// According to the docs: https://docs.nvidia.com/cuda/cuda-driver-api/group__CUDA__EXEC.html#group__CUDA__EXEC_1gb8f3dc3031b40da29d5f9a7139e52e15
-/// Each of the kernel params (*mut c_void) "must point to a region of memory from which the actual kernel parameter will be copied".
-/// This means that we must return a pointer to our pointer.
-///
-/// ## Safety
-/// - The returned pointer **must not** outlive the &self reference. Otherwise, a dangling pointer is created.
-#[cfg(feature = "cuda")]
-unsafe impl<'a, T, R> DeviceRepr for Conjoined<'a, T, R> {
-    fn as_kernel_param(&self) -> *mut std::ffi::c_void {
-        addr_of!(self.raw) as *mut _
-    }
-}
-
+use crate::openai::responses::APIError;
 #[cfg(not(feature = "gcu"))]
-=======
-use crate::openai::responses::APIError;
->>>>>>> 73147f5e
 pub use cache::*;
 #[cfg(feature = "cuda")]
-<<<<<<< HEAD
 use candle_core::{
     cuda_backend::cudarc::driver::{CudaFunction, DeviceRepr},
     CudaDevice,
@@ -84,9 +50,6 @@
 
 use candle_core::DType;
 #[cfg(not(feature = "gcu"))]
-=======
-use candle_core::{cuda_backend::cudarc::driver::CudaFunction, CudaDevice};
->>>>>>> 73147f5e
 pub use gptq::*;
 
 pub use paged_attention::*;
