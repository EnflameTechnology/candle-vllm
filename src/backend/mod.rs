#[cfg(not(feature = "gcu"))]
mod cache;
#[cfg(not(feature = "gcu"))]
pub mod gptq;
#[cfg(not(feature = "gcu"))]
mod paged_attention;
#[cfg(feature = "cuda")]
pub fn get_or_load_func(
    ptx_file: &'static str,
    kernel_base: &str,
    dtype: DType,
    suffix: Option<&str>,
    device: &CudaDevice,
) -> Result<CudaFunction, APIError> {
    let spec = match dtype {
        DType::U8 => "_u8",
        DType::I8 => "_i8",
        DType::U32 => "_u32",
        DType::I32 => "_i32",
        DType::I64 => "_i64",
        DType::BF16 => "_bf16",
        DType::F16 => "_f16",
        DType::F32 => "_f32",
        DType::F64 => "_f64",
    };
    let spec = if let Some(suffix) = suffix {
        spec.to_owned() + suffix
    } else {
        spec.to_owned()
    };
    let kernel = kernel_base.to_owned() + &spec;
    device
        .get_or_load_func(&kernel, ptx_file)
        .map_err(APIError::from)
}

#[cfg(feature = "cuda")]
#[repr(transparent)]
struct Conjoined<'a, T, R> {
    raw: *mut T,
    _ref: PhantomData<&'a mut R>,
}

#[cfg(feature = "cuda")]
impl<'a, T, R> Conjoined<'a, T, R> {
    fn new(raw: NonNull<T>, _ref: &'a mut R) -> Self {
        Self {
            raw: raw.as_ptr(),
            _ref: PhantomData,
        }
    }
}

/// According to the docs: https://docs.nvidia.com/cuda/cuda-driver-api/group__CUDA__EXEC.html#group__CUDA__EXEC_1gb8f3dc3031b40da29d5f9a7139e52e15
/// Each of the kernel params (*mut c_void) "must point to a region of memory from which the actual kernel parameter will be copied".
/// This means that we must return a pointer to our pointer.
///
/// ## Safety
/// - The returned pointer **must not** outlive the &self reference. Otherwise, a dangling pointer is created.
<<<<<<< HEAD

#[cfg(not(feature = "gcu"))]
=======
#[cfg(feature = "cuda")]
>>>>>>> 359c9a1b
unsafe impl<'a, T, R> DeviceRepr for Conjoined<'a, T, R> {
    fn as_kernel_param(&self) -> *mut std::ffi::c_void {
        addr_of!(self.raw) as *mut _
    }
}

#[cfg(not(feature = "gcu"))]
pub use cache::*;
<<<<<<< HEAD

#[cfg(not(feature = "gcu"))]
=======
use candle_core::DType;
#[cfg(feature = "cuda")]
>>>>>>> 359c9a1b
use candle_core::{
    cuda_backend::cudarc::driver::{CudaFunction, DeviceRepr},
    CudaDevice,
};

#[cfg(feature = "gcu")]
use candle_core::{
    gcu_backend::ubridge::prelude::GcuFunction as CudaFunction, DType, GcuDevice as CudaDevice,
};

#[cfg(not(feature = "gcu"))]
pub use gptq::*;
#[cfg(not(feature = "gcu"))]
pub use paged_attention::*;

#[cfg(feature = "gcu")]
pub use candle_paged_attention::*;

pub use std::ops::Deref;
#[cfg(feature = "cuda")]
use std::{
    marker::PhantomData,
    ptr::{addr_of, NonNull},
};

use crate::openai::responses::APIError;<|MERGE_RESOLUTION|>--- conflicted
+++ resolved
@@ -57,12 +57,7 @@
 ///
 /// ## Safety
 /// - The returned pointer **must not** outlive the &self reference. Otherwise, a dangling pointer is created.
-<<<<<<< HEAD
-
-#[cfg(not(feature = "gcu"))]
-=======
 #[cfg(feature = "cuda")]
->>>>>>> 359c9a1b
 unsafe impl<'a, T, R> DeviceRepr for Conjoined<'a, T, R> {
     fn as_kernel_param(&self) -> *mut std::ffi::c_void {
         addr_of!(self.raw) as *mut _
@@ -71,13 +66,7 @@
 
 #[cfg(not(feature = "gcu"))]
 pub use cache::*;
-<<<<<<< HEAD
-
-#[cfg(not(feature = "gcu"))]
-=======
-use candle_core::DType;
 #[cfg(feature = "cuda")]
->>>>>>> 359c9a1b
 use candle_core::{
     cuda_backend::cudarc::driver::{CudaFunction, DeviceRepr},
     CudaDevice,
@@ -85,9 +74,10 @@
 
 #[cfg(feature = "gcu")]
 use candle_core::{
-    gcu_backend::ubridge::prelude::GcuFunction as CudaFunction, DType, GcuDevice as CudaDevice,
+    gcu_backend::ubridge::prelude::GcuFunction as CudaFunction, GcuDevice as CudaDevice,
 };
 
+use candle_core::DType;
 #[cfg(not(feature = "gcu"))]
 pub use gptq::*;
 #[cfg(not(feature = "gcu"))]
