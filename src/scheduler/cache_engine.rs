--- conflicted
+++ resolved
@@ -6,12 +6,7 @@
 use candle_core::{DType, Device, Tensor};
 
 use crate::{
-<<<<<<< HEAD
-    openai::{models::ConfigLike, responses::APIError},
-=======
-    backend::{copy_blocks, swap_blocks},
     openai::{models::Config, responses::APIError},
->>>>>>> df42cb8c
     try_api,
 };
 
