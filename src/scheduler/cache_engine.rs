--- conflicted
+++ resolved
@@ -1,24 +1,9 @@
-<<<<<<< HEAD
-#![allow(unused_variables)]
-=======
 use crate::openai::models::Config;
 use candle_core::{DType, Device, Result, Tensor};
->>>>>>> 4050d67f
 use std::{
     collections::HashMap,
     sync::{Arc, Mutex, MutexGuard},
 };
-
-<<<<<<< HEAD
-use candle_core::{DType, Device, Tensor};
-
-use crate::{
-    openai::{models::Config, responses::APIError},
-    try_api,
-};
-=======
-use crate::backend::{copy_blocks, swap_blocks};
->>>>>>> 4050d67f
 
 #[cfg(not(feature = "gcu"))]
 use crate::backend::{copy_blocks, swap_blocks};
@@ -110,12 +95,8 @@
             Self::calculate_value_block_shape(model_config, cache_config.block_size, num_shards);
         let mut gpu_cache = Vec::new();
         for _ in 0..model_config.num_hidden_layers {
-<<<<<<< HEAD
-            #[cfg(not(feature = "gcu"))]
-            let key_blocks = try_api!(Tensor::zeros(
-=======
+            #[cfg(not(feature = "gcu"))]
             let key_blocks = Tensor::zeros(
->>>>>>> 4050d67f
                 (
                     cache_config.num_gpu_blocks.unwrap(),
                     key_block_shape.0,
@@ -125,14 +106,9 @@
                 ),
                 dtype,
                 device,
-<<<<<<< HEAD
-            ));
-            #[cfg(not(feature = "gcu"))]
-            let value_blocks = try_api!(Tensor::zeros(
-=======
-            )?;
+            )?;
+            #[cfg(not(feature = "gcu"))]
             let value_blocks = Tensor::zeros(
->>>>>>> 4050d67f
                 (
                     cache_config.num_gpu_blocks.unwrap(),
                     value_block_shape.0,
@@ -141,10 +117,9 @@
                 ),
                 dtype,
                 device,
-<<<<<<< HEAD
-            ));
+            )?;
             #[cfg(feature = "gcu")]
-            let key_blocks = try_api!(Tensor::empty(
+            let key_blocks = Tensor::empty(
                 (
                     cache_config.num_gpu_blocks.unwrap(),
                     key_block_shape.0,
@@ -154,9 +129,9 @@
                 ),
                 dtype,
                 device,
-            ));
+            )?;
             #[cfg(feature = "gcu")]
-            let value_blocks = try_api!(Tensor::empty(
+            let value_blocks = Tensor::empty(
                 (
                     cache_config.num_gpu_blocks.unwrap(),
                     value_block_shape.0,
@@ -165,10 +140,7 @@
                 ),
                 dtype,
                 device,
-            ));
-=======
-            )?;
->>>>>>> 4050d67f
+            )?;
             gpu_cache.push((key_blocks, value_blocks));
         }
         Ok(gpu_cache)
@@ -257,25 +229,11 @@
             let mut gpu_cache = self.get_kv_cache();
             let (dst_key_cache, dst_value_cache) = gpu_cache.get_mut(i).unwrap();
             // Swap (copy) key blocks
-<<<<<<< HEAD
-            #[cfg(not(feature = "gcu"))]
-            try_api!(swap_blocks(
-                src_key_cache.clone(),
-                dst_key_cache,
-                src_to_dst.clone()
-            ));
-            // Swap (copy) key blocks
-            #[cfg(not(feature = "gcu"))]
-            try_api!(swap_blocks(
-                src_value_cache.clone(),
-                dst_value_cache,
-                src_to_dst.clone()
-            ));
-=======
+            #[cfg(not(feature = "gcu"))]
             swap_blocks(src_key_cache.clone(), dst_key_cache, src_to_dst.clone())?;
             // Swap (copy) key blocks
+            #[cfg(not(feature = "gcu"))]
             swap_blocks(src_value_cache.clone(), dst_value_cache, src_to_dst.clone())?;
->>>>>>> 4050d67f
         }
         Ok(())
     }
@@ -288,25 +246,11 @@
 
             let (dst_key_cache, dst_value_cache) = self.cpu_cache.get_mut(i).unwrap();
             // Swap (copy) key blocks
-<<<<<<< HEAD
-            #[cfg(not(feature = "gcu"))]
-            try_api!(swap_blocks(
-                src_key_cache.clone(),
-                dst_key_cache,
-                src_to_dst.clone()
-            ));
-            // Swap (copy) key blocks
-            #[cfg(not(feature = "gcu"))]
-            try_api!(swap_blocks(
-                src_value_cache.clone(),
-                dst_value_cache,
-                src_to_dst.clone()
-            ));
-=======
+            #[cfg(not(feature = "gcu"))]
             swap_blocks(src_key_cache.clone(), dst_key_cache, src_to_dst.clone())?;
             // Swap (copy) key blocks
+            #[cfg(not(feature = "gcu"))]
             swap_blocks(src_value_cache.clone(), dst_value_cache, src_to_dst.clone())?;
->>>>>>> 4050d67f
         }
         Ok(())
     }
@@ -319,15 +263,10 @@
         let (key_caches, value_caches) = caches;
 
         // NOTE(EricLBuehler): This may synchronize the CPU and GPU
-<<<<<<< HEAD
-        #[cfg(not(feature = "gcu"))]
-        try_api!(unsafe { copy_blocks(key_caches, value_caches, src_to_dst) });
-
-=======
         unsafe {
+            #[cfg(not(feature = "gcu"))]
             copy_blocks(key_caches, value_caches, src_to_dst)?;
         }
->>>>>>> 4050d67f
         Ok(())
     }
 }