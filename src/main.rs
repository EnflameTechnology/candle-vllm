use axum::{
    http::{self, Method},
    routing::post,
    Router,
};
use candle_core::{DType, Device};
#[cfg(feature = "eccl")]
use candle_vllm::backend::heartbeat;
use candle_vllm::openai::openai_server::chat_completions;
use candle_vllm::openai::pipelines::llm_engine::LLMEngine;
use candle_vllm::openai::pipelines::pipeline::DefaultModelPaths;
use candle_vllm::openai::responses::APIError;
use candle_vllm::openai::OpenAIServerData;
use candle_vllm::scheduler::cache_engine::{CacheConfig, CacheEngine};
use candle_vllm::scheduler::SchedulerConfig;
use candle_vllm::{get_model_loader, hub_load_local_safetensors, ModelSelected};
use clap::Parser;
use std::{path::PathBuf, sync::Arc};
#[cfg(feature = "eccl")]
use tracing::{info, warn};
const SIZE_IN_MB: usize = 1024 * 1024;
use candle_vllm::openai::models::Config;
use std::path::Path;
use tokio::sync::Notify;
use tower_http::cors::{AllowOrigin, CorsLayer};
#[derive(Parser, Debug)]
#[command(author, version, about, long_about = None)]
struct Args {
    /// Huggingface token environment variable (optional). If not specified, load using hf_token_path.
    #[arg(long)]
    hf_token: Option<String>,

    /// Huggingface token file (optional). If neither `hf_token` or `hf_token_path` are specified this is used with the value
    /// of `~/.cache/huggingface/token`
    #[arg(long)]
    hf_token_path: Option<String>,

    /// Port to serve on (localhost:port)
    #[arg(long)]
    port: u16,

    /// Set verbose mode (print all requests)
    #[arg(long)]
    verbose: bool,

    #[clap(subcommand)]
    command: ModelSelected,

    /// Maximum number of sequences to allow
    #[arg(long, default_value_t = 256)]
    max_num_seqs: usize,

    /// Size of a block
    #[arg(long, default_value_t = 32)]
    block_size: usize,

    /// if weight_path is passed, it will ignore the model_id
    #[arg(long)]
    model_id: Option<String>,

    /// The folder name that contains safetensor weights and json files
    /// (same structure as huggingface online), path must include last "/"
    #[arg(long)]
    weight_path: Option<String>,

    /// The quantized weight file name (for gguf/ggml file)
    #[arg(long)]
    weight_file: Option<String>,

    #[arg(long)]
    dtype: Option<String>,

    #[arg(long, default_value_t = false)]
    cpu: bool,

    /// Available GPU memory for kvcache (MB)
    #[arg(long, default_value_t = 4096)]
    kvcache_mem_gpu: usize,

    /// Available CPU memory for kvcache (MB)
    #[arg(long, default_value_t = 4096)]
    kvcache_mem_cpu: usize,

    /// Record conversation (default false, the client need to record chat history)
    #[arg(long)]
    record_conversation: bool,

    #[arg(long, value_delimiter = ',')]
    device_ids: Option<Vec<usize>>,

    /// Maximum waiting time for processing parallel requests (in milliseconds).
    /// A larger value means the engine can hold more requests and process them in a single generation call.
    #[arg(long, default_value_t = 500)]
    holding_time: usize,

    //Whether the program running in multiprocess or multithread model for parallel inference
    #[arg(long, default_value_t = false)]
    multi_process: bool,

    #[arg(long, default_value_t = false)]
    log: bool,
}

fn get_cache_config(
    kvcache_mem_gpu: usize,
    kvcache_mem_cpu: usize,
    block_size: usize,
    config: &Config,
    num_shards: usize,
) -> CacheConfig {
    let dsize = config.kv_cache_dtype.size_in_bytes();
    let num_gpu_blocks = kvcache_mem_gpu * SIZE_IN_MB
        / dsize
        / block_size
        / (config.num_key_value_heads / num_shards)
        / config.k_head_dim()
        / config.num_hidden_layers
        / 2;
    let num_cpu_blocks = kvcache_mem_cpu * SIZE_IN_MB
        / dsize
        / block_size
        / (config.num_key_value_heads / num_shards)
        / config.k_head_dim()
        / config.num_hidden_layers
        / 2;
    CacheConfig {
        block_size: block_size,
        num_gpu_blocks: Some(num_gpu_blocks),
        num_cpu_blocks: Some(num_cpu_blocks),
        fully_init: true,
        dtype: config.kv_cache_dtype,
    }
}

fn config_log(
    logger: ftail::Ftail,
    log_enable: bool,
    log_file: String,
) -> Result<(), ftail::error::FtailError> {
    if !log_enable {
        return Ok(());
    }
    use tracing::log::LevelFilter;
    let mut cfg_filter = LevelFilter::Warn;
    if let Ok(level) = std::env::var("RUST_LOG") {
        let log_level_names: [&str; 6] = ["OFF", "ERROR", "WARN", "INFO", "DEBUG", "TRACE"];
        let log_levels: [LevelFilter; 6] = [
            LevelFilter::Off,
            LevelFilter::Error,
            LevelFilter::Warn,
            LevelFilter::Info,
            LevelFilter::Debug,
            LevelFilter::Trace,
        ];
        let level = level.to_uppercase();
        for (i, name) in log_level_names.to_vec().into_iter().enumerate() {
            if level.find(name).is_some() {
                cfg_filter = log_levels[i]
            }
        }
    };
    if std::fs::exists(&log_file).is_ok() {
        let _ = std::fs::remove_file(&log_file);
    }
    logger
        .console(cfg_filter)
        .single_file(log_file.as_str(), true, cfg_filter)
        .init()
}

#[tokio::main]
async fn main() -> Result<(), APIError> {
    let args = Args::parse();

    let (loader, model_id, quant) = get_model_loader(args.command, args.model_id.clone());
    if args.model_id.is_none() {
        println!("No model id specified, using the default model or specified in the weight_path!");
    }

    let paths = match (&args.weight_path, &args.weight_file) {
        //model in a folder (safetensor format, huggingface folder structure)
        (Some(path), None) => DefaultModelPaths {
            tokenizer_filename: Path::new(path).join("tokenizer.json"),
            tokenizer_config_filename: Path::new(path).join("tokenizer_config.json"),
            config_filename: Path::new(path).join("config.json"),
            filenames: if Path::new(path)
                .join("model.safetensors.index.json")
                .exists()
            {
                hub_load_local_safetensors(path, "model.safetensors.index.json").unwrap()
            } else {
                //a single weight file case
                let mut safetensors_files = Vec::<std::path::PathBuf>::new();
                safetensors_files.insert(0, Path::new(path).join("model.safetensors"));
                safetensors_files
            },
        },
        //model in a quantized file (gguf/ggml format)
        (Some(path), Some(file)) => DefaultModelPaths {
            tokenizer_filename: {
                //we need to download tokenizer for the ggufl/ggml model
                let api = hf_hub::api::sync::Api::new().unwrap();
                let api = api.model(model_id.clone());
                api.get("tokenizer.json").unwrap()
            },
            tokenizer_config_filename: {
                let api = hf_hub::api::sync::Api::new().unwrap();
                let api = api.model(model_id.clone());
                match api.get("tokenizer_config.json") {
                    Ok(f) => f,
                    _ => "".into(),
                }
            },
            config_filename: PathBuf::new(),
            filenames: if Path::new(path).join(file).exists() {
                vec![Path::new(path).join(file).into()]
            } else {
                panic!("Model file not found {}", file);
            },
        },
        _ => {
            if args.hf_token.is_none() && args.hf_token_path.is_none() {
                //no token provided
                let token_path = format!(
                    "{}/.cache/huggingface/token",
                    dirs::home_dir()
                        .ok_or(APIError::new_str("No home directory"))?
                        .display()
                );
                if !Path::new(&token_path).exists() {
                    //also no token cache
                    use std::io::Write;
                    let mut input_token = String::new();
                    println!("Please provide your huggingface token to download model:\n");
                    std::io::stdin()
                        .read_line(&mut input_token)
                        .expect("Failed to read token!");
                    std::fs::create_dir_all(Path::new(&token_path).parent().unwrap()).unwrap();
                    let mut output = std::fs::File::create(token_path).unwrap();
                    write!(output, "{}", input_token.trim()).expect("Failed to save token!");
                }
            }
            loader.download_model(model_id, None, args.hf_token, args.hf_token_path)?
        }
    };

    let dtype = match args.dtype.as_deref() {
        Some("f16") => DType::F16,
        Some("bf16") => DType::BF16,
        Some("f32") => DType::F32,
        Some(dtype) => panic!("Unsupported dtype {dtype}"),
        None => DType::BF16,
    };

    let device_ids: Vec<usize> = match args.device_ids {
        Some(ids) => ids,
        _ => vec![0usize],
    };
    let num_shards = device_ids.len();
    #[cfg(not(feature = "eccl"))]
    assert!(
        num_shards == 1,
        "More than one shard was given, but ECCL is not enabled for parallel inference!"
    );
<<<<<<< HEAD
    let mut port = args.port;
    #[cfg(feature = "eccl")]
    let logger = ftail::Ftail::new();
    #[cfg(feature = "eccl")]
=======
    let logger = ftail::Ftail::new();
    let mut port = args.port;
    #[cfg(feature = "nccl")]
>>>>>>> ba3339bd
    let ((default_pipelines, pipeline_config), daemon_manager) = if args.multi_process {
        use candle_vllm::openai::communicator::init_subprocess;
        let (id, rank, daemon_manager) = init_subprocess(device_ids.clone()).unwrap();
        if rank != 0 {
            port = port + 1; //processes other than rank 0 use fake server port since they do not perform response
        }

<<<<<<< HEAD
        logger
            .console(tracing::log::LevelFilter::Warn)
            .single_file(
                format!("candle-vllm-rank-{}.log", rank).as_str(),
                false,
                tracing::log::LevelFilter::Info,
            )
            .init()
            .unwrap();
=======
        let log_file = format!("candle-vllm-rank-{}.log", rank);
        let _ = config_log(logger, args.log, log_file);
>>>>>>> ba3339bd

        warn!("subprocess rank {} started!", rank);
        heartbeat::heartbeat_worker(Some(num_shards - 1)).await;

        (
            loader
                .load_model(
                    paths,
                    dtype,
                    &quant,
                    vec![device_ids[rank]],
                    Some(id),
                    Some(rank),
                    Some(num_shards),
                )
                .await?,
            Some(daemon_manager),
        )
    } else {
        let log_file = format!("candle-vllm-{}ranks.log", device_ids.len());
        let _ = config_log(logger, args.log, log_file);
        (
            loader
                .load_model(paths, dtype, &quant, device_ids, None, None, None)
                .await?,
            None,
        )
    };

    #[cfg(feature = "eccl")]
    info!(
        "parallel model: {}!",
        if args.multi_process {
            "multiprocess"
        } else {
            "multithread"
        }
    );

<<<<<<< HEAD
    #[cfg(not(feature = "eccl"))]
    let (default_pipelines, pipeline_config) = loader
        .load_model(paths, dtype, &quant, device_ids, None, None)
        .await?;
=======
    #[cfg(not(feature = "nccl"))]
    let (default_pipelines, pipeline_config) = {
        let log_file = format!("candle-vllm.log");
        let _ = config_log(logger, args.log, log_file);
        loader
            .load_model(paths, dtype, &quant, device_ids, None, None)
            .await?
    };
>>>>>>> ba3339bd

    let mut config: Option<Config> = None;
    let mut cache_config: Option<CacheConfig> = None;

    let pipelines = default_pipelines
        .into_iter()
        .map(|pipeline| {
            let cfg = pipeline.get_model_config();
            let cache_cfg = get_cache_config(
                args.kvcache_mem_gpu,
                args.kvcache_mem_cpu,
                args.block_size,
                &cfg,
                num_shards,
            );
            let cache_engine = CacheEngine::new(
                &cfg,
                &cache_cfg,
                cache_cfg.dtype,
                &pipeline.device(),
                num_shards,
            )
            .unwrap();
            if config.is_none() {
                config = Some(cfg.clone());
            }
            if cache_config.is_none() {
                cache_config = Some(cache_cfg.clone());
            }
            (pipeline.rank(), (pipeline, cache_engine))
        })
        .collect();

    let cache_config = cache_config.as_ref().unwrap().clone();
    let config = config.as_ref().unwrap().clone();
    println!("Cache config {:?}", cache_config);
    let finish_notify = Arc::new(Notify::new());
    let llm_engine = LLMEngine::new(
        pipelines,
        SchedulerConfig {
            max_num_seqs: args.max_num_seqs,
        },
        &cache_config,
        &config,
        Arc::new(Notify::new()),
        finish_notify.clone(),
        args.holding_time,
        num_shards,
        args.multi_process,
        #[cfg(feature = "eccl")]
        daemon_manager,
    )?;

    let server_data = OpenAIServerData {
        pipeline_config,
        model: llm_engine,
        record_conversation: args.record_conversation,
        device: Device::Cpu,
        finish_notify: finish_notify.clone(),
    };

    println!("Server started at http://127.0.0.1:{}.", port);

    let allow_origin = AllowOrigin::any();
    let cors_layer = CorsLayer::new()
        .allow_methods([Method::GET, Method::POST])
        .allow_headers([http::header::CONTENT_TYPE])
        .allow_origin(allow_origin);

    let app = Router::new()
        .layer(cors_layer)
        .route("/v1/chat/completions", post(chat_completions))
        .with_state(Arc::new(server_data));

    let listener = tokio::net::TcpListener::bind(format!("127.0.0.1:{}", port))
        .await
        .map_err(|e| APIError::new(e.to_string()))?;
    axum::serve(listener, app)
        .await
        .map_err(|e| APIError::new(e.to_string()))?;

    Ok(())
}<|MERGE_RESOLUTION|>--- conflicted
+++ resolved
@@ -262,16 +262,9 @@
         num_shards == 1,
         "More than one shard was given, but ECCL is not enabled for parallel inference!"
     );
-<<<<<<< HEAD
+    let logger = ftail::Ftail::new();
     let mut port = args.port;
     #[cfg(feature = "eccl")]
-    let logger = ftail::Ftail::new();
-    #[cfg(feature = "eccl")]
-=======
-    let logger = ftail::Ftail::new();
-    let mut port = args.port;
-    #[cfg(feature = "nccl")]
->>>>>>> ba3339bd
     let ((default_pipelines, pipeline_config), daemon_manager) = if args.multi_process {
         use candle_vllm::openai::communicator::init_subprocess;
         let (id, rank, daemon_manager) = init_subprocess(device_ids.clone()).unwrap();
@@ -279,20 +272,8 @@
             port = port + 1; //processes other than rank 0 use fake server port since they do not perform response
         }
 
-<<<<<<< HEAD
-        logger
-            .console(tracing::log::LevelFilter::Warn)
-            .single_file(
-                format!("candle-vllm-rank-{}.log", rank).as_str(),
-                false,
-                tracing::log::LevelFilter::Info,
-            )
-            .init()
-            .unwrap();
-=======
         let log_file = format!("candle-vllm-rank-{}.log", rank);
         let _ = config_log(logger, args.log, log_file);
->>>>>>> ba3339bd
 
         warn!("subprocess rank {} started!", rank);
         heartbeat::heartbeat_worker(Some(num_shards - 1)).await;
@@ -332,13 +313,7 @@
         }
     );
 
-<<<<<<< HEAD
     #[cfg(not(feature = "eccl"))]
-    let (default_pipelines, pipeline_config) = loader
-        .load_model(paths, dtype, &quant, device_ids, None, None)
-        .await?;
-=======
-    #[cfg(not(feature = "nccl"))]
     let (default_pipelines, pipeline_config) = {
         let log_file = format!("candle-vllm.log");
         let _ = config_log(logger, args.log, log_file);
@@ -346,7 +321,6 @@
             .load_model(paths, dtype, &quant, device_ids, None, None)
             .await?
     };
->>>>>>> ba3339bd
 
     let mut config: Option<Config> = None;
     let mut cache_config: Option<CacheConfig> = None;
