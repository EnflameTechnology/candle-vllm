use axum::{
    http::{self, Method},
    routing::post,
    Router,
};
use candle_core::{DType, Device};
#[cfg(feature = "eccl")]
use candle_vllm::backend::heartbeat;
use candle_vllm::openai::openai_server::chat_completions;
use candle_vllm::openai::pipelines::llm_engine::LLMEngine;
use candle_vllm::openai::pipelines::pipeline::DefaultModelPaths;
use candle_vllm::openai::responses::APIError;
use candle_vllm::openai::OpenAIServerData;
use candle_vllm::scheduler::cache_engine::{CacheConfig, CacheEngine};
use candle_vllm::scheduler::SchedulerConfig;
use candle_vllm::{get_model_loader, hub_load_local_safetensors, ModelSelected};
use clap::Parser;
use std::{path::PathBuf, sync::Arc};
#[cfg(feature = "eccl")]
use tracing::{info, warn};
const SIZE_IN_MB: usize = 1024 * 1024;
use candle_vllm::openai::models::Config;
use std::path::Path;
use tokio::sync::Notify;
use tower_http::cors::{AllowOrigin, CorsLayer};
#[derive(Parser, Debug)]
#[command(author, version, about, long_about = None)]
struct Args {
    /// Huggingface token environment variable (optional). If not specified, load using hf_token_path.
    #[arg(long)]
    hf_token: Option<String>,

    /// Huggingface token file (optional). If neither `hf_token` or `hf_token_path` are specified this is used with the value
    /// of `~/.cache/huggingface/token`
    #[arg(long)]
    hf_token_path: Option<String>,

    /// Port to serve on (localhost:port)
    #[arg(long)]
    port: u16,

    /// Set verbose mode (print all requests)
    #[arg(long)]
    verbose: bool,

    #[clap(subcommand)]
    command: ModelSelected,

    /// Maximum number of sequences to allow
    #[arg(long, default_value_t = 256)]
    max_num_seqs: usize,

    /// Size of a block
    #[arg(long, default_value_t = 32)]
    block_size: usize,

    /// if weight_path is passed, it will ignore the model_id
    #[arg(long)]
    model_id: Option<String>,

    /// The folder name that contains safetensor weights and json files
    /// (same structure as huggingface online), path must include last "/"
    #[arg(long)]
    weight_path: Option<String>,

    /// The quantized weight file name (for gguf/ggml file)
    #[arg(long)]
    weight_file: Option<String>,

    #[arg(long)]
    dtype: Option<String>,

    #[arg(long, default_value_t = false)]
    cpu: bool,

    /// Available GPU memory for kvcache (MB)
    #[arg(long, default_value_t = 4096)]
    kvcache_mem_gpu: usize,

    /// Available CPU memory for kvcache (MB)
    #[arg(long, default_value_t = 4096)]
    kvcache_mem_cpu: usize,

    /// Record conversation (default false, the client need to record chat history)
    #[arg(long)]
    record_conversation: bool,

    #[arg(long, value_delimiter = ',')]
    device_ids: Option<Vec<usize>>,

    /// Maximum waiting time for processing parallel requests (in milliseconds).
    /// A larger value means the engine can hold more requests and process them in a single generation call.
    #[arg(long, default_value_t = 500)]
    holding_time: usize,

    //Whether the program running in multiprocess or multithread model for parallel inference
    #[arg(long, default_value_t = false)]
    multi_process: bool,

    #[arg(long, default_value_t = false)]
    log: bool,
}

fn get_cache_config(
    kvcache_mem_gpu: usize,
    kvcache_mem_cpu: usize,
    block_size: usize,
    config: &Config,
    num_shards: usize,
) -> CacheConfig {
    let dsize = config.kv_cache_dtype.size_in_bytes();
    let num_gpu_blocks = kvcache_mem_gpu * SIZE_IN_MB
        / dsize
        / block_size
        / (config.num_key_value_heads / num_shards)
        / config.k_head_dim()
        / config.num_hidden_layers
        / 2;
    let num_cpu_blocks = kvcache_mem_cpu * SIZE_IN_MB
        / dsize
        / block_size
        / (config.num_key_value_heads / num_shards)
        / config.k_head_dim()
        / config.num_hidden_layers
        / 2;
    CacheConfig {
        block_size: block_size,
        num_gpu_blocks: Some(num_gpu_blocks),
        num_cpu_blocks: Some(num_cpu_blocks),
        fully_init: true,
        dtype: config.kv_cache_dtype,
    }
}

fn config_log(
    logger: ftail::Ftail,
    log_enable: bool,
    log_file: String,
) -> Result<(), ftail::error::FtailError> {
    if !log_enable {
        return Ok(());
    }
    use tracing::log::LevelFilter;
    let mut cfg_filter = LevelFilter::Warn;
    if let Ok(level) = std::env::var("RUST_LOG") {
        let log_level_names: [&str; 6] = ["OFF", "ERROR", "WARN", "INFO", "DEBUG", "TRACE"];
        let log_levels: [LevelFilter; 6] = [
            LevelFilter::Off,
            LevelFilter::Error,
            LevelFilter::Warn,
            LevelFilter::Info,
            LevelFilter::Debug,
            LevelFilter::Trace,
        ];
        let level = level.to_uppercase();
        for (i, name) in log_level_names.to_vec().into_iter().enumerate() {
            if level.find(name).is_some() {
                cfg_filter = log_levels[i]
            }
        }
    };
    if std::fs::exists(&log_file).is_ok() {
        let _ = std::fs::remove_file(&log_file);
    }
    logger
        .console(cfg_filter)
        .single_file(log_file.as_str(), true, cfg_filter)
        .init()
}

#[tokio::main]
async fn main() -> Result<(), APIError> {
    let args = Args::parse();

    let (loader, model_id, quant) = get_model_loader(args.command, args.model_id.clone());
    if args.model_id.is_none() {
        println!("No model id specified, using the default model or specified in the weight_path!");
    }

    let paths = match (&args.weight_path, &args.weight_file) {
        //model in a folder (safetensor format, huggingface folder structure)
        (Some(path), None) => DefaultModelPaths {
            tokenizer_filename: Path::new(path).join("tokenizer.json"),
            tokenizer_config_filename: Path::new(path).join("tokenizer_config.json"),
            config_filename: Path::new(path).join("config.json"),
            filenames: if Path::new(path)
                .join("model.safetensors.index.json")
                .exists()
            {
                hub_load_local_safetensors(path, "model.safetensors.index.json").unwrap()
            } else {
                //a single weight file case
                let mut safetensors_files = Vec::<std::path::PathBuf>::new();
                safetensors_files.insert(0, Path::new(path).join("model.safetensors"));
                safetensors_files
            },
        },
        //model in a quantized file (gguf/ggml format)
        (Some(path), Some(file)) => DefaultModelPaths {
            tokenizer_filename: {
                //we need to download tokenizer for the ggufl/ggml model
                let api = hf_hub::api::sync::Api::new().unwrap();
                let api = api.model(model_id.clone());
                api.get("tokenizer.json").unwrap()
            },
            tokenizer_config_filename: {
                let api = hf_hub::api::sync::Api::new().unwrap();
                let api = api.model(model_id.clone());
                match api.get("tokenizer_config.json") {
                    Ok(f) => f,
                    _ => "".into(),
                }
            },
            config_filename: PathBuf::new(),
            filenames: if Path::new(path).join(file).exists() {
                vec![Path::new(path).join(file).into()]
            } else {
                panic!("Model file not found {}", file);
            },
        },
        _ => {
            if args.hf_token.is_none() && args.hf_token_path.is_none() {
                //no token provided
                let token_path = format!(
                    "{}/.cache/huggingface/token",
                    dirs::home_dir()
                        .ok_or(APIError::new_str("No home directory"))?
                        .display()
                );
                if !Path::new(&token_path).exists() {
                    //also no token cache
                    use std::io::Write;
                    let mut input_token = String::new();
                    println!("Please provide your huggingface token to download model:\n");
                    std::io::stdin()
                        .read_line(&mut input_token)
                        .expect("Failed to read token!");
                    std::fs::create_dir_all(Path::new(&token_path).parent().unwrap()).unwrap();
                    let mut output = std::fs::File::create(token_path).unwrap();
                    write!(output, "{}", input_token.trim()).expect("Failed to save token!");
                }
            }
            loader.download_model(model_id, None, args.hf_token, args.hf_token_path)?
        }
    };

    let dtype = match args.dtype.as_deref() {
        Some("f16") => DType::F16,
        Some("bf16") => DType::BF16,
        Some("f32") => DType::F32,
        Some(dtype) => panic!("Unsupported dtype {dtype}"),
        None => DType::BF16,
    };

    let device_ids: Vec<usize> = match args.device_ids {
        Some(ids) => ids,
        _ => vec![0usize],
    };
    let local_world_size = device_ids.len();
    let mut num_shards = local_world_size;
    #[cfg(not(feature = "eccl"))]
    assert!(
        num_shards == 1,
        "More than one shard was given, but ECCL is not enabled for parallel inference!"
    );
    let logger = ftail::Ftail::new();
    let mut port = args.port;
<<<<<<< HEAD
    #[cfg(feature = "eccl")]
    let ((default_pipelines, pipeline_config), global_rank, daemon_manager) = if args.multi_process
    {
=======
    #[cfg(feature = "nccl")]
    let (pipelines, global_rank, daemon_manager) = if args.multi_process {
>>>>>>> 4300f964
        use candle_vllm::openai::communicator::init_subprocess;
        let (id, local_rank, global_rank, global_world_size, daemon_manager) =
            init_subprocess(device_ids.clone()).unwrap();
        if global_rank != 0 {
            port = port + global_rank as u16; //processes other than rank 0 use fake server port since they do not perform response
        }
        num_shards = global_world_size;
        let log_file = format!("candle-vllm-rank-{}.log", global_rank);
        let _ = config_log(logger, args.log, log_file);

        warn!("subprocess rank {} started!", global_rank);
        heartbeat::heartbeat_worker(Some(local_world_size - 1)).await;

        (
            loader
                .load_model(
                    paths,
                    dtype,
                    &quant,
                    vec![device_ids[local_rank]],
                    Some(id),
                    Some(local_rank),
                    Some(local_world_size),
                    Some(global_rank),
                    Some(global_world_size),
                )
                .await,
            global_rank,
            Some(daemon_manager),
        )
    } else {
        let log_file = format!("candle-vllm-{}ranks.log", device_ids.len());
        let _ = config_log(logger, args.log, log_file);
        (
            loader
                .load_model(
                    paths, dtype, &quant, device_ids, None, None, None, None, None,
                )
                .await,
            0,
            None,
        )
    };

    #[cfg(feature = "eccl")]
    info!(
        "parallel model: {}!",
        if args.multi_process {
            "multiprocess"
        } else {
            "multithread"
        }
    );

<<<<<<< HEAD
    #[cfg(not(feature = "eccl"))]
    let ((default_pipelines, pipeline_config), global_rank) = {
=======
    #[cfg(not(feature = "nccl"))]
    let (pipelines, global_rank) = {
>>>>>>> 4300f964
        let log_file = format!("candle-vllm.log");
        let _ = config_log(logger, args.log, log_file);
        (
            loader
                .load_model(paths, dtype, &quant, device_ids, None, None)
                .await,
            0,
        )
    };

    let (default_pipelines, pipeline_config) = match pipelines {
        Err(e) => panic!("{:?}", e),
        Ok((p, c)) => (p, c),
    };
    let mut config: Option<Config> = None;
    let mut cache_config: Option<CacheConfig> = None;

    let pipelines = default_pipelines
        .into_iter()
        .map(|pipeline| {
            let cfg = pipeline.get_model_config();
            let cache_cfg = get_cache_config(
                args.kvcache_mem_gpu,
                args.kvcache_mem_cpu,
                args.block_size,
                &cfg,
                num_shards,
            );
            let cache_engine = CacheEngine::new(
                &cfg,
                &cache_cfg,
                cache_cfg.dtype,
                &pipeline.device(),
                num_shards,
            )
            .unwrap();
            if config.is_none() {
                config = Some(cfg.clone());
            }
            if cache_config.is_none() {
                cache_config = Some(cache_cfg.clone());
            }
            (pipeline.rank(), (pipeline, cache_engine))
        })
        .collect();

    let cache_config = cache_config.as_ref().unwrap().clone();
    let config = config.as_ref().unwrap().clone();
    println!("Cache config {:?}", cache_config);
    let finish_notify = Arc::new(Notify::new());
    let llm_engine = LLMEngine::new(
        pipelines,
        SchedulerConfig {
            max_num_seqs: args.max_num_seqs,
        },
        &cache_config,
        &config,
        Arc::new(Notify::new()),
        finish_notify.clone(),
        args.holding_time,
        num_shards,
        args.multi_process,
        #[cfg(feature = "eccl")]
        daemon_manager,
    )?;

    let max_model_len = pipeline_config.max_model_len;
    let kvcached_tokens = cache_config.num_gpu_blocks.unwrap() * cache_config.block_size;
    let server_data = OpenAIServerData {
        pipeline_config,
        model: llm_engine,
        record_conversation: args.record_conversation,
        device: Device::Cpu,
        finish_notify: finish_notify.clone(),
    };

    if global_rank != 0 {
        println!("\nDaemon service started at rank {}.", global_rank);
    }

    #[cfg(feature = "eccl")]
    if args.multi_process {
        let e = server_data.model.read().unwrap();
        let mut daemon_manager = e.daemon_manager.write().unwrap();
        daemon_manager.as_mut().unwrap().mpi_sync();
    }

    if global_rank == 0 {
        println!(
            "\nMaximum Model Length (affected by `--kvcache-mem-gpu` and the number of ranks):"
        );
        for batch in [1, 8, 16, 32, 64, 128] {
            println!(
                "-> Batch {}: {}",
                batch,
                std::cmp::min(kvcached_tokens / batch, max_model_len)
            );
        }
        println!("\nServer started at http://127.0.0.1:{}.", port);
    }

    let allow_origin = AllowOrigin::any();
    let cors_layer = CorsLayer::new()
        .allow_methods([Method::GET, Method::POST])
        .allow_headers([http::header::CONTENT_TYPE])
        .allow_origin(allow_origin);

    let app = Router::new()
        .layer(cors_layer)
        .route("/v1/chat/completions", post(chat_completions))
        .with_state(Arc::new(server_data));

    let listener = tokio::net::TcpListener::bind(format!("127.0.0.1:{}", port))
        .await
        .map_err(|e| APIError::new(e.to_string()))?;
    axum::serve(listener, app)
        .await
        .map_err(|e| APIError::new(e.to_string()))?;

    Ok(())
}<|MERGE_RESOLUTION|>--- conflicted
+++ resolved
@@ -265,14 +265,8 @@
     );
     let logger = ftail::Ftail::new();
     let mut port = args.port;
-<<<<<<< HEAD
     #[cfg(feature = "eccl")]
-    let ((default_pipelines, pipeline_config), global_rank, daemon_manager) = if args.multi_process
-    {
-=======
-    #[cfg(feature = "nccl")]
     let (pipelines, global_rank, daemon_manager) = if args.multi_process {
->>>>>>> 4300f964
         use candle_vllm::openai::communicator::init_subprocess;
         let (id, local_rank, global_rank, global_world_size, daemon_manager) =
             init_subprocess(device_ids.clone()).unwrap();
@@ -327,13 +321,8 @@
         }
     );
 
-<<<<<<< HEAD
     #[cfg(not(feature = "eccl"))]
-    let ((default_pipelines, pipeline_config), global_rank) = {
-=======
-    #[cfg(not(feature = "nccl"))]
     let (pipelines, global_rank) = {
->>>>>>> 4300f964
         let log_file = format!("candle-vllm.log");
         let _ = config_log(logger, args.log, log_file);
         (
