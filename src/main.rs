--- conflicted
+++ resolved
@@ -256,28 +256,18 @@
         Some(ids) => ids,
         _ => vec![0usize],
     };
-<<<<<<< HEAD
-    let num_shards = device_ids.len();
-    #[cfg(not(feature = "eccl"))]
-=======
     let local_world_size = device_ids.len();
     let mut num_shards = local_world_size;
-    #[cfg(not(feature = "nccl"))]
->>>>>>> 62e29aa8
+    #[cfg(not(feature = "eccl"))]
     assert!(
         num_shards == 1,
         "More than one shard was given, but ECCL is not enabled for parallel inference!"
     );
     let logger = ftail::Ftail::new();
     let mut port = args.port;
-<<<<<<< HEAD
     #[cfg(feature = "eccl")]
-    let ((default_pipelines, pipeline_config), daemon_manager) = if args.multi_process {
-=======
-    #[cfg(feature = "nccl")]
     let ((default_pipelines, pipeline_config), global_rank, daemon_manager) = if args.multi_process
     {
->>>>>>> 62e29aa8
         use candle_vllm::openai::communicator::init_subprocess;
         let (id, local_rank, global_rank, global_world_size, daemon_manager) =
             init_subprocess(device_ids.clone()).unwrap();
@@ -332,13 +322,8 @@
         }
     );
 
-<<<<<<< HEAD
     #[cfg(not(feature = "eccl"))]
-    let (default_pipelines, pipeline_config) = {
-=======
-    #[cfg(not(feature = "nccl"))]
     let ((default_pipelines, pipeline_config), global_rank) = {
->>>>>>> 62e29aa8
         let log_file = format!("candle-vllm.log");
         let _ = config_log(logger, args.log, log_file);
         (
