use axum::{
    http::{self, Method},
    routing::post,
    Router,
};
use candle_core::{DType, Device};
#[cfg(feature = "eccl")]
use candle_vllm::backend::heartbeat;
use candle_vllm::openai::openai_server::chat_completions;
use candle_vllm::openai::pipelines::llm_engine::LLMEngine;
use candle_vllm::openai::pipelines::pipeline::DefaultModelPaths;
use candle_vllm::openai::responses::APIError;
use candle_vllm::openai::OpenAIServerData;
use candle_vllm::scheduler::cache_engine::{CacheConfig, CacheEngine};
use candle_vllm::scheduler::SchedulerConfig;
use candle_vllm::{get_model_loader, hub_load_local_safetensors, ModelSelected};
use clap::Parser;
use std::{path::PathBuf, sync::Arc};
#[cfg(feature = "eccl")]
use tracing::{info, warn};
const SIZE_IN_MB: usize = 1024 * 1024;
use candle_vllm::openai::models::Config;
use std::path::Path;
use tokio::sync::Notify;
use tower_http::cors::{AllowOrigin, CorsLayer};
#[derive(Parser, Debug)]
#[command(author, version, about, long_about = None)]
struct Args {
    /// Huggingface token environment variable (optional). If not specified, load using hf_token_path.
    #[arg(long)]
    hf_token: Option<String>,

    /// Huggingface token file (optional). If neither `hf_token` or `hf_token_path` are specified this is used with the value
    /// of `~/.cache/huggingface/token`
    #[arg(long)]
    hf_token_path: Option<String>,

    /// Port to serve on (localhost:port)
    #[arg(long)]
    port: u16,

    /// Set verbose mode (print all requests)
    #[arg(long)]
    verbose: bool,

    #[clap(subcommand)]
    command: ModelSelected,

    /// Maximum number of sequences to allow
    #[arg(long, default_value_t = 256)]
    max_num_seqs: usize,

    /// Size of a block
    #[arg(long, default_value_t = 32)]
    block_size: usize,

    /// if weight_path is passed, it will ignore the model_id
    #[arg(long)]
    model_id: Option<String>,

    /// The folder name that contains safetensor weights and json files
    /// (same structure as huggingface online), path must include last "/"
    #[arg(long)]
    weight_path: Option<String>,

    /// The quantized weight file name (for gguf/ggml file)
    #[arg(long)]
    weight_file: Option<String>,

    #[arg(long)]
    dtype: Option<String>,

    #[arg(long, default_value_t = false)]
    cpu: bool,

    /// Available GPU memory for kvcache (MB)
    #[arg(long, default_value_t = 4096)]
    kvcache_mem_gpu: usize,

    /// Available CPU memory for kvcache (MB)
    #[arg(long, default_value_t = 4096)]
    kvcache_mem_cpu: usize,

    /// Record conversation (default false, the client need to record chat history)
    #[arg(long)]
    record_conversation: bool,

    #[arg(long, value_delimiter = ',')]
    device_ids: Option<Vec<usize>>,

    /// Maximum waiting time for processing parallel requests (in milliseconds).
    /// A larger value means the engine can hold more requests and process them in a single generation call.
    #[arg(long, default_value_t = 500)]
    holding_time: usize,

    //Whether the program running in multiprocess or multithread model for parallel inference
    #[arg(long, default_value_t = false)]
    multi_process: bool,

    #[arg(long, default_value_t = false)]
    log: bool,
}

fn get_cache_config(
    kvcache_mem_gpu: usize,
    kvcache_mem_cpu: usize,
    block_size: usize,
    config: &Config,
    num_shards: usize,
) -> CacheConfig {
    let dsize = config.kv_cache_dtype.size_in_bytes();
    let num_gpu_blocks = kvcache_mem_gpu * SIZE_IN_MB
        / dsize
        / block_size
        / (config.num_key_value_heads / num_shards)
        / config.k_head_dim()
        / config.num_hidden_layers
        / 2;
    let num_cpu_blocks = kvcache_mem_cpu * SIZE_IN_MB
        / dsize
        / block_size
        / (config.num_key_value_heads / num_shards)
        / config.k_head_dim()
        / config.num_hidden_layers
        / 2;
    CacheConfig {
        block_size: block_size,
        num_gpu_blocks: Some(num_gpu_blocks),
        num_cpu_blocks: Some(num_cpu_blocks),
        fully_init: true,
        dtype: config.kv_cache_dtype,
    }
}

fn config_log(
    logger: ftail::Ftail,
    log_enable: bool,
    log_file: String,
) -> Result<(), ftail::error::FtailError> {
    if !log_enable {
        return Ok(());
    }
    use tracing::log::LevelFilter;
    let mut cfg_filter = LevelFilter::Warn;
    if let Ok(level) = std::env::var("RUST_LOG") {
        let log_level_names: [&str; 6] = ["OFF", "ERROR", "WARN", "INFO", "DEBUG", "TRACE"];
        let log_levels: [LevelFilter; 6] = [
            LevelFilter::Off,
            LevelFilter::Error,
            LevelFilter::Warn,
            LevelFilter::Info,
            LevelFilter::Debug,
            LevelFilter::Trace,
        ];
        let level = level.to_uppercase();
        for (i, name) in log_level_names.to_vec().into_iter().enumerate() {
            if level.find(name).is_some() {
                cfg_filter = log_levels[i]
            }
        }
    };
    if std::fs::exists(&log_file).is_ok() {
        let _ = std::fs::remove_file(&log_file);
    }
    logger
        .console(cfg_filter)
        .single_file(log_file.as_str(), true, cfg_filter)
        .init()
}

#[tokio::main]
async fn main() -> Result<(), APIError> {
    let args = Args::parse();
<<<<<<< HEAD

    let (loader, model_id, quant) = get_model_loader(args.command, args.model_id.clone());
=======
    let (loader, model_id, default_model_id, quant) =
        get_model_loader(args.command, args.model_id.clone());
>>>>>>> 1ef51069
    if args.model_id.is_none() {
        println!("No model id specified, using the default model_id or specified in the weight_path to retrieve config files!");
    }

    let paths = match (&args.weight_path, &args.weight_file) {
        //model in a folder (safetensor format, huggingface folder structure)
        (Some(path), None) => DefaultModelPaths {
            tokenizer_filename: Path::new(path).join("tokenizer.json"),
            tokenizer_config_filename: Path::new(path).join("tokenizer_config.json"),
            config_filename: Path::new(path).join("config.json"),
            filenames: if Path::new(path)
                .join("model.safetensors.index.json")
                .exists()
            {
                hub_load_local_safetensors(path, "model.safetensors.index.json").unwrap()
            } else {
                //a single weight file case
                let mut safetensors_files = Vec::<std::path::PathBuf>::new();
                safetensors_files.insert(0, Path::new(path).join("model.safetensors"));
                safetensors_files
            },
        },
        //model in a quantized file (gguf/ggml format)
        (Some(path), Some(file)) => DefaultModelPaths {
            tokenizer_filename: {
                //we need to download tokenizer for the ggufl/ggml model
                let api = hf_hub::api::sync::Api::new().unwrap();
                let api = api.model(default_model_id.clone());
                match api.get("tokenizer.json") {
                    Ok(f) => f,
                    _ => {
                        if !Path::new(path).join("tokenizer.json").exists() {
                            panic!("Failed to retrieve tokenizer.json. \
                                Please check your network connection or ensure 'tokenizer.json' exists in the model directory.");
                        } else {
                            Path::new(path).join("tokenizer.json")
                        }
                    }
                }
            },
            tokenizer_config_filename: {
                let api = hf_hub::api::sync::Api::new().unwrap();
                let api = api.model(default_model_id.clone());
                match api.get("tokenizer_config.json") {
                    Ok(f) => f,
                    _ => {
                        if !Path::new(path).join("tokenizer_config.json").exists() {
                            println!("Warning: Unable to download or obtain tokenizer_config.json from model path! No chat_template!");
                            "".into()
                        } else {
                            Path::new(path).join("tokenizer_config.json")
                        }
                    }
                }
            },
            config_filename: PathBuf::new(),
            filenames: if Path::new(path).join(file).exists() {
                vec![Path::new(path).join(file).into()]
            } else {
                panic!("Model file not found {}", file);
            },
        },
        _ => {
            //try download model anonymously
            let loaded = loader.download_model(
                model_id.clone(),
                default_model_id.clone(),
                args.weight_file.clone(),
                quant.clone(),
                None,
                args.hf_token.clone(),
                args.hf_token_path.clone(),
            );
            if loaded.is_ok() {
                loaded.unwrap()
            } else {
                //if it's failed, try using huggingface token
                println!("Try request model using cached huggingface token...");
                if args.hf_token.is_none() && args.hf_token_path.is_none() {
                    //no token provided
                    let token_path = format!(
                        "{}/.cache/huggingface/token",
                        dirs::home_dir()
                            .ok_or(APIError::new_str("No home directory"))?
                            .display()
                    );
                    if !Path::new(&token_path).exists() {
                        //also no token cache
                        use std::io::Write;
                        let mut input_token = String::new();
                        println!("Unable to request model, please provide your huggingface token to download model:\n");
                        std::io::stdin()
                            .read_line(&mut input_token)
                            .expect("Failed to read token!");
                        std::fs::create_dir_all(Path::new(&token_path).parent().unwrap()).unwrap();
                        let mut output = std::fs::File::create(token_path).unwrap();
                        write!(output, "{}", input_token.trim()).expect("Failed to save token!");
                    }
                }
                loader.download_model(
                    model_id,
                    default_model_id,
                    args.weight_file,
                    quant.clone(),
                    None,
                    args.hf_token,
                    args.hf_token_path,
                )?
            }
        }
    };

    let dtype = match args.dtype.as_deref() {
        Some("f16") => DType::F16,
        Some("bf16") => DType::BF16,
        Some("f32") => DType::F32,
        Some(dtype) => panic!("Unsupported dtype {dtype}"),
        None => DType::BF16,
    };

    let device_ids: Vec<usize> = match args.device_ids {
        Some(ids) => ids,
        _ => vec![0usize],
    };
    let local_world_size = device_ids.len();
    let mut num_shards = local_world_size;
    #[cfg(not(feature = "eccl"))]
    assert!(
        num_shards == 1,
        "More than one shard was given, but ECCL is not enabled for parallel inference!"
    );
    let logger = ftail::Ftail::new();
    let mut port = args.port;
    #[cfg(feature = "eccl")]
    let (pipelines, global_rank, daemon_manager) = if args.multi_process {
        use candle_vllm::openai::communicator::init_subprocess;
        let (id, local_rank, global_rank, global_world_size, daemon_manager) =
            init_subprocess(device_ids.clone()).unwrap();
        if global_rank != 0 {
            port = port + global_rank as u16; //processes other than rank 0 use fake server port since they do not perform response
        }
        num_shards = global_world_size;
        let log_file = format!("candle-vllm-rank-{}.log", global_rank);
        let _ = config_log(logger, args.log, log_file);

        warn!("subprocess rank {} started!", global_rank);
        heartbeat::heartbeat_worker(Some(local_world_size - 1)).await;

        (
            loader
                .load_model(
                    paths,
                    dtype,
                    &quant,
                    vec![device_ids[local_rank]],
                    Some(id),
                    Some(local_rank),
                    Some(local_world_size),
                    Some(global_rank),
                    Some(global_world_size),
                )
                .await,
            global_rank,
            Some(daemon_manager),
        )
    } else {
        let log_file = format!("candle-vllm-{}ranks.log", device_ids.len());
        let _ = config_log(logger, args.log, log_file);
        (
            loader
                .load_model(
                    paths, dtype, &quant, device_ids, None, None, None, None, None,
                )
                .await,
            0,
            None,
        )
    };

    #[cfg(feature = "eccl")]
    info!(
        "parallel model: {}!",
        if args.multi_process {
            "multiprocess"
        } else {
            "multithread"
        }
    );

    #[cfg(not(feature = "eccl"))]
    let (pipelines, global_rank) = {
        let log_file = format!("candle-vllm.log");
        let _ = config_log(logger, args.log, log_file);
        (
            loader
                .load_model(paths, dtype, &quant, device_ids, None, None)
                .await,
            0,
        )
    };

    let (default_pipelines, pipeline_config) = match pipelines {
        Err(e) => panic!("{:?}", e),
        Ok((p, c)) => (p, c),
    };
    let mut config: Option<Config> = None;
    let mut cache_config: Option<CacheConfig> = None;

    let pipelines = default_pipelines
        .into_iter()
        .map(|pipeline| {
            let cfg = pipeline.get_model_config();
            let cache_cfg = get_cache_config(
                args.kvcache_mem_gpu,
                args.kvcache_mem_cpu,
                args.block_size,
                &cfg,
                num_shards,
            );
            let cache_engine = CacheEngine::new(
                &cfg,
                &cache_cfg,
                cache_cfg.dtype,
                &pipeline.device(),
                num_shards,
            )
            .unwrap();
            if config.is_none() {
                config = Some(cfg.clone());
            }
            if cache_config.is_none() {
                cache_config = Some(cache_cfg.clone());
            }
            (pipeline.rank(), (pipeline, cache_engine))
        })
        .collect();

    let cache_config = cache_config.as_ref().unwrap().clone();
    let config = config.as_ref().unwrap().clone();
    println!("Cache config {:?}", cache_config);
    let finish_notify = Arc::new(Notify::new());
    let llm_engine = LLMEngine::new(
        pipelines,
        SchedulerConfig {
            max_num_seqs: args.max_num_seqs,
        },
        &cache_config,
        &config,
        Arc::new(Notify::new()),
        finish_notify.clone(),
        args.holding_time,
        num_shards,
        args.multi_process,
        #[cfg(feature = "eccl")]
        daemon_manager,
    )?;

    let max_model_len = pipeline_config.max_model_len;
    let kvcached_tokens = cache_config.num_gpu_blocks.unwrap() * cache_config.block_size;
    let server_data = OpenAIServerData {
        pipeline_config,
        model: llm_engine,
        record_conversation: args.record_conversation,
        device: Device::Cpu,
        finish_notify: finish_notify.clone(),
    };

    if global_rank != 0 {
        println!("\nDaemon service started at rank {}.", global_rank);
    }

    #[cfg(feature = "eccl")]
    if args.multi_process {
        let e = server_data.model.read().unwrap();
        let mut daemon_manager = e.daemon_manager.write().unwrap();
        daemon_manager.as_mut().unwrap().mpi_sync();
    }

    if global_rank == 0 {
        println!(
            "\nMaximum Model Length (affected by `--kvcache-mem-gpu` and the number of ranks):"
        );
        for batch in [1, 8, 16, 32, 64, 128] {
            println!(
                "-> Batch {}: {}",
                batch,
                std::cmp::min(kvcached_tokens / batch, max_model_len)
            );
        }
        println!("\nServer started at http://127.0.0.1:{}.", port);
    }

    let allow_origin = AllowOrigin::any();
    let cors_layer = CorsLayer::new()
        .allow_methods([Method::GET, Method::POST])
        .allow_headers([http::header::CONTENT_TYPE])
        .allow_origin(allow_origin);

    let app = Router::new()
        .layer(cors_layer)
        .route("/v1/chat/completions", post(chat_completions))
        .with_state(Arc::new(server_data));

    let listener = tokio::net::TcpListener::bind(format!("127.0.0.1:{}", port))
        .await
        .map_err(|e| APIError::new(e.to_string()))?;
    axum::serve(listener, app)
        .await
        .map_err(|e| APIError::new(e.to_string()))?;

    Ok(())
}<|MERGE_RESOLUTION|>--- conflicted
+++ resolved
@@ -171,13 +171,8 @@
 #[tokio::main]
 async fn main() -> Result<(), APIError> {
     let args = Args::parse();
-<<<<<<< HEAD
-
-    let (loader, model_id, quant) = get_model_loader(args.command, args.model_id.clone());
-=======
     let (loader, model_id, default_model_id, quant) =
         get_model_loader(args.command, args.model_id.clone());
->>>>>>> 1ef51069
     if args.model_id.is_none() {
         println!("No model id specified, using the default model_id or specified in the weight_path to retrieve config files!");
     }
