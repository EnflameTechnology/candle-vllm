use axum::{
    http::{self, Method},
    routing::post,
    Router,
};
<<<<<<< HEAD
use candle_core::{DType, Device};
#[cfg(feature = "eccl")]
=======
use candle_core::{DType, Device, Result};
#[cfg(feature = "nccl")]
>>>>>>> 4050d67f
use candle_vllm::backend::heartbeat;
use candle_vllm::openai::openai_server::chat_completions;
use candle_vllm::openai::pipelines::llm_engine::LLMEngine;
use candle_vllm::openai::pipelines::pipeline::DefaultLoader;
use candle_vllm::openai::sampling_params::GenerationConfig;
use candle_vllm::openai::OpenAIServerData;
use candle_vllm::scheduler::cache_engine::{CacheConfig, CacheEngine};
use candle_vllm::scheduler::SchedulerConfig;
use clap::Parser;
use std::sync::Arc;
use tracing::{info, warn};
const SIZE_IN_MB: usize = 1024 * 1024;
use candle_vllm::openai::models::Config;
use tokio::sync::Notify;
use tower_http::cors::{AllowOrigin, CorsLayer};
#[derive(Parser, Debug)]
#[command(author, version, about, long_about = None)]
struct Args {
    /// Huggingface token environment variable (optional). If not specified, load using hf_token_path.
    #[arg(long)]
    hf_token: Option<String>,

    /// Huggingface token file (optional). If neither `hf_token` or `hf_token_path` are specified this is used with the value
    /// of `~/.cache/huggingface/token`
    #[arg(long)]
    hf_token_path: Option<String>,

    /// Port to serve on (localhost:port)
    #[arg(long = "p", default_value_t = 2000)]
    port: u16,

    /// Set verbose mode (print all requests)
    #[arg(long)]
    verbose: bool,

    /// Maximum number of sequences to allow
    #[arg(long, default_value_t = 256)]
    max_num_seqs: usize,

    /// Size of a block
    #[arg(long, default_value_t = 32)]
    block_size: usize,

    /// if weight_path is passed, it will ignore the model_id
    #[arg(long = "m")]
    model_id: Option<String>,

    /// The folder name that contains safetensor weights and json files
    /// (same structure as huggingface online), path must include last "/"
    #[arg(long = "w")]
    weight_path: Option<String>,

    /// The quantized weight file name (for gguf/ggml file)
    #[arg(long = "f")]
    weight_file: Option<String>,

    #[arg(long)]
    dtype: Option<String>,

    #[arg(long)]
    isq: Option<String>,

    #[arg(long, default_value_t = false)]
    cpu: bool,

    /// Available GPU memory for kvcache (MB)
    #[arg(long = "mem", default_value_t = 4096)]
    kvcache_mem_gpu: usize,

    /// Available CPU memory for kvcache (MB)
    #[arg(long, default_value_t = 128)]
    kvcache_mem_cpu: usize,

    /// Record conversation (default false, the client need to record chat history)
    #[arg(long)]
    record_conversation: bool,

    #[arg(long = "d", value_delimiter = ',')]
    device_ids: Option<Vec<usize>>,

    /// Maximum waiting time for processing parallel requests (in milliseconds).
    /// A larger value means the engine can hold more requests and process them in a single generation call.
    #[arg(long, default_value_t = 500)]
    holding_time: usize,

    //Whether the program is forced running in multithread model for parallel inference (for debug)
    #[arg(long, default_value_t = false)]
    multithread: bool,

    #[arg(long, default_value_t = false)]
    log: bool,

    #[arg(long)]
    temperature: Option<f32>,

    #[arg(long)]
    top_p: Option<f32>,

    #[arg(long)]
    top_k: Option<isize>,

    #[arg(long)]
    penalty: Option<f32>,
}

fn get_cache_config(
    kvcache_mem_gpu: usize,
    kvcache_mem_cpu: usize,
    block_size: usize,
    config: &Config,
    kv_dtype: DType,
    num_shards: usize,
) -> CacheConfig {
    let dsize = kv_dtype.size_in_bytes();
    let num_gpu_blocks = kvcache_mem_gpu * SIZE_IN_MB
        / dsize
        / block_size
        / (config.num_key_value_heads.unwrap() / num_shards)
        / config.k_head_dim()
        / config.num_hidden_layers
        / 2;
    let num_cpu_blocks = kvcache_mem_cpu * SIZE_IN_MB
        / dsize
        / block_size
        / (config.num_key_value_heads.unwrap() / num_shards)
        / config.k_head_dim()
        / config.num_hidden_layers
        / 2;
    CacheConfig {
        block_size,
        num_gpu_blocks: Some(num_gpu_blocks),
        num_cpu_blocks: Some(num_cpu_blocks),
        fully_init: true,
        dtype: kv_dtype,
    }
}

fn config_log(logger: ftail::Ftail, log_enable: bool, log_file: String) -> Result<()> {
    if !log_enable {
        return Ok(());
    }
    use tracing::log::LevelFilter;
    let mut cfg_filter = LevelFilter::Warn;
    if let Ok(level) = std::env::var("RUST_LOG") {
        let log_level_names: [&str; 6] = ["OFF", "ERROR", "WARN", "INFO", "DEBUG", "TRACE"];
        let log_levels: [LevelFilter; 6] = [
            LevelFilter::Off,
            LevelFilter::Error,
            LevelFilter::Warn,
            LevelFilter::Info,
            LevelFilter::Debug,
            LevelFilter::Trace,
        ];
        let level = level.to_uppercase();
        for (i, name) in log_level_names.iter().copied().enumerate() {
            if level.contains(name) {
                cfg_filter = log_levels[i]
            }
        }
    };
    if std::fs::exists(&log_file).is_ok() {
        let _ = std::fs::remove_file(&log_file);
    }
    logger
        .console(cfg_filter)
        .single_file(log_file.as_str(), true, cfg_filter)
        .init()
        .map_err(candle_core::Error::wrap)
}

fn get_dtype(dtype: Option<String>) -> DType {
    let dtype = match dtype.as_deref() {
        Some("f16") => DType::F16,
        Some("bf16") => DType::BF16,
        Some("f32") => DType::F32,
        Some(dtype) => panic!("Unsupported dtype {dtype}"),
        None => DType::BF16,
    };

    #[cfg(feature = "cuda")]
    let dtype = {
        use candle_core::cuda_backend::cudarc::driver::result::{device, init};
        use candle_core::cuda_backend::cudarc::driver::sys::CUdevice_attribute;
        match (init(), device::get(0)) {
            (Ok(_), Ok(d)) => {
                let (compute_major, compute_minor) = unsafe {
                    (
                        device::get_attribute(
                            d,
                            CUdevice_attribute::CU_DEVICE_ATTRIBUTE_COMPUTE_CAPABILITY_MAJOR,
                        )
                        .unwrap_or(8),
                        device::get_attribute(
                            d,
                            CUdevice_attribute::CU_DEVICE_ATTRIBUTE_COMPUTE_CAPABILITY_MINOR,
                        )
                        .unwrap_or(8),
                    )
                };
                info!(
                    "CUDA compute capability: {}.{}",
                    compute_major, compute_minor,
                );
                if dtype != DType::F32 && compute_major < 8 {
                    warn!(
                        "CUDA compute capability: {} (<8), switched to F16 cause no BF16 support.",
                        compute_major
                    );
                    DType::F16
                } else {
                    dtype
                }
            }
            _ => dtype,
        }
    };
    dtype
}

#[tokio::main]
#[allow(unused_mut)]
async fn main() -> Result<()> {
    let args = Args::parse();
    if !args.log {
        tracing_subscriber::fmt()
            .with_max_level(tracing::Level::INFO)
            .init();
    }

    let loader = Box::new(DefaultLoader::new(
        args.model_id,
        args.weight_path,
        args.weight_file,
    ));

    let (paths, gguf) = loader.prepare_model_weights(args.hf_token, args.hf_token_path)?;

    let dtype = get_dtype(args.dtype);
    let device_ids: Vec<usize> = match args.device_ids {
        Some(ids) => ids,
        _ => vec![0usize],
    };
    let local_world_size = device_ids.len();
    let mut num_shards = local_world_size;
    #[cfg(not(feature = "eccl"))]
    assert!(
        num_shards == 1,
        "More than one shard was given, but ECCL is not enabled for parallel inference!"
    );

    if gguf && num_shards > 1 {
        panic!("Multiple device-ids detected: ggml/gguf model is not supported for multi-rank inference!");
    }

    if gguf && args.isq.is_some() {
        panic!("Quantized gguf/ggml model does not support isq option!");
    }

    let multi_process = if num_shards > 1 {
        if args.multithread {
            tracing::warn!("The program is forced running under multithread mode (for debug purpose), which may not stable!");
            false
        } else {
            tracing::warn!("Multi-process mode is automatically enabled for multi-rank inference!");
            true
        }
    } else {
        !args.multithread
    };
    let logger: ftail::Ftail = ftail::Ftail::new();
    let mut port = args.port;
<<<<<<< HEAD
    #[cfg(feature = "eccl")]
    let (pipelines, global_rank, daemon_manager) = if args.multi_process {
=======
    #[cfg(feature = "nccl")]
    let (pipelines, global_rank, daemon_manager) = if multi_process {
>>>>>>> 4050d67f
        use candle_vllm::openai::communicator::init_subprocess;
        let (id, local_rank, global_rank, global_world_size, daemon_manager) =
            init_subprocess(device_ids.clone()).unwrap();
        if global_rank != 0 {
            port = port + global_rank as u16; //processes other than rank 0 use fake server port since they do not perform response
        }
        num_shards = global_world_size;
        let log_file = format!("candle-vllm-rank-{}.log", global_rank);
        let _ = config_log(logger, args.log, log_file);

        warn!("subprocess rank {} started!", global_rank);
        heartbeat::heartbeat_worker(Some(local_world_size - 1)).await;

        (
            loader
                .load_model(
                    paths,
                    dtype,
                    gguf,
                    args.isq.clone(),
                    vec![device_ids[local_rank]],
                    Some(id),
                    Some(local_rank),
                    Some(local_world_size),
                    Some(global_rank),
                    Some(global_world_size),
                )
                .await,
            global_rank,
            Some(daemon_manager),
        )
    } else {
        use candle_vllm::openai::communicator::DaemonManager;
        DaemonManager::set_master_rank(true); //master rank default for multithreaded mode
        let log_file = format!("candle-vllm-{}ranks.log", device_ids.len());
        let _ = config_log(logger, args.log, log_file);
        (
            loader
                .load_model(
                    paths,
                    dtype,
                    gguf,
                    args.isq.clone(),
                    device_ids,
                    None,
                    None,
                    None,
                    None,
                    None,
                )
                .await,
            0,
            None,
        )
    };

    #[cfg(feature = "eccl")]
    info!(
        "parallel model: {}!",
        if multi_process {
            "multiprocess"
        } else {
            "multithread"
        }
    );

    #[cfg(not(feature = "eccl"))]
    let (pipelines, global_rank) = {
        let log_file = "candle-vllm.log".to_string();
        let _ = config_log(logger, args.log, log_file);
        (
            loader
                .load_model(paths, dtype, gguf, args.isq.clone(), device_ids, None, None)
                .await,
            0,
        )
    };

    let (default_pipelines, mut pipeline_config) = match pipelines {
        Err(e) => panic!("{e:?}"),
        Ok((p, c)) => (p, c),
    };
    let mut config: Option<Config> = None;
    let mut cache_config: Option<CacheConfig> = None;

    let pipelines = default_pipelines
        .into_iter()
        .map(|pipeline| {
            let cfg = pipeline.get_model_config();
            let kv_dtype = if matches!(pipeline.name(), "phi2" | "PhiForCausalLM") {
                DType::F32
            } else {
                dtype
            };
            let cache_cfg = get_cache_config(
                args.kvcache_mem_gpu,
                args.kvcache_mem_cpu, //dummy 512MB for cpu
                args.block_size,
                &cfg,
                kv_dtype,
                num_shards,
            );
            let cache_engine = CacheEngine::new(
                &cfg,
                &cache_cfg,
                cache_cfg.dtype,
                pipeline.device(),
                num_shards,
            )
            .unwrap();
            if config.is_none() {
                config = Some(cfg.clone());
            }
            if cache_config.is_none() {
                cache_config = Some(cache_cfg.clone());
            }
            (pipeline.rank(), (pipeline, cache_engine))
        })
        .collect();

    let cache_config = cache_config.as_ref().unwrap().clone();
    let config = config.as_ref().unwrap().clone();
    info!("Cache config {:?}", cache_config);

    let llm_engine = LLMEngine::new(
        pipelines,
        SchedulerConfig {
            max_num_seqs: args.max_num_seqs,
        },
        &cache_config,
        &config,
        Arc::new(Notify::new()),
        args.holding_time,
        num_shards,
<<<<<<< HEAD
        args.multi_process,
        #[cfg(feature = "eccl")]
=======
        multi_process,
        #[cfg(feature = "nccl")]
>>>>>>> 4050d67f
        daemon_manager,
    )?;

    if (args.top_k.is_some() && args.top_p.is_some()) || pipeline_config.generation_cfg.is_none() {
        pipeline_config.generation_cfg = Some(GenerationConfig {
            temperature: args.temperature,
            top_k: args.top_k,
            top_p: args.top_p,
            penalty: args.penalty,
        })
    } else {
        pipeline_config.generation_cfg.as_mut().unwrap().penalty = args.penalty;
    }

    let max_model_len = pipeline_config.max_model_len;
    let kvcached_tokens = cache_config.num_gpu_blocks.unwrap() * cache_config.block_size;
    let server_data = OpenAIServerData {
        pipeline_config,
        model: llm_engine,
        record_conversation: args.record_conversation,
        device: Device::Cpu,
    };

    if global_rank != 0 {
        info!("\nDaemon service started at rank {}.", global_rank);
    }

<<<<<<< HEAD
    #[cfg(feature = "eccl")]
    if args.multi_process {
=======
    #[cfg(feature = "nccl")]
    if multi_process {
>>>>>>> 4050d67f
        let e = server_data.model.read();
        let mut daemon_manager = e.daemon_manager.write();
        daemon_manager.as_mut().unwrap().mpi_sync();
    }

    if global_rank == 0 {
        warn!(
            "Maximum Model Length (affected by `--mem` (kvcache-mem-gpu) and the number of ranks):"
        );
        for batch in [1, 8] {
            println!(
                "-> Batch {}: {}",
                batch,
                std::cmp::min(kvcached_tokens / batch, max_model_len)
            );
        }
        warn!("Server started at http://0.0.0.0:{}.", port);
    }

    let allow_origin = AllowOrigin::any();
    let cors_layer = CorsLayer::new()
        .allow_methods([Method::GET, Method::POST])
        .allow_headers([http::header::CONTENT_TYPE])
        .allow_origin(allow_origin);

    let app = Router::new()
        .layer(cors_layer)
        .route("/v1/chat/completions", post(chat_completions))
        .with_state(Arc::new(server_data));

    let listener = tokio::net::TcpListener::bind(format!("0.0.0.0:{port}"))
        .await
        .map_err(candle_core::Error::wrap)?;
    axum::serve(listener, app)
        .await
        .map_err(candle_core::Error::wrap)?;

    Ok(())
}<|MERGE_RESOLUTION|>--- conflicted
+++ resolved
@@ -3,13 +3,8 @@
     routing::post,
     Router,
 };
-<<<<<<< HEAD
-use candle_core::{DType, Device};
+use candle_core::{DType, Device, Result};
 #[cfg(feature = "eccl")]
-=======
-use candle_core::{DType, Device, Result};
-#[cfg(feature = "nccl")]
->>>>>>> 4050d67f
 use candle_vllm::backend::heartbeat;
 use candle_vllm::openai::openai_server::chat_completions;
 use candle_vllm::openai::pipelines::llm_engine::LLMEngine;
@@ -281,13 +276,8 @@
     };
     let logger: ftail::Ftail = ftail::Ftail::new();
     let mut port = args.port;
-<<<<<<< HEAD
     #[cfg(feature = "eccl")]
-    let (pipelines, global_rank, daemon_manager) = if args.multi_process {
-=======
-    #[cfg(feature = "nccl")]
     let (pipelines, global_rank, daemon_manager) = if multi_process {
->>>>>>> 4050d67f
         use candle_vllm::openai::communicator::init_subprocess;
         let (id, local_rank, global_rank, global_world_size, daemon_manager) =
             init_subprocess(device_ids.clone()).unwrap();
@@ -422,13 +412,8 @@
         Arc::new(Notify::new()),
         args.holding_time,
         num_shards,
-<<<<<<< HEAD
-        args.multi_process,
+        multi_process,
         #[cfg(feature = "eccl")]
-=======
-        multi_process,
-        #[cfg(feature = "nccl")]
->>>>>>> 4050d67f
         daemon_manager,
     )?;
 
@@ -456,13 +441,8 @@
         info!("\nDaemon service started at rank {}.", global_rank);
     }
 
-<<<<<<< HEAD
     #[cfg(feature = "eccl")]
-    if args.multi_process {
-=======
-    #[cfg(feature = "nccl")]
     if multi_process {
->>>>>>> 4050d67f
         let e = server_data.model.read();
         let mut daemon_manager = e.daemon_manager.write();
         daemon_manager.as_mut().unwrap().mpi_sync();
