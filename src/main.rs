use axum::{
    http::{self, Method},
    routing::post,
    Router,
};
use candle_core::{DType, Device};
#[cfg(feature = "eccl")]
use candle_vllm::backend::heartbeat;
use candle_vllm::openai::openai_server::chat_completions;
use candle_vllm::openai::pipelines::llm_engine::LLMEngine;
use candle_vllm::openai::pipelines::pipeline::DefaultModelPaths;
use candle_vllm::openai::responses::APIError;
use candle_vllm::openai::OpenAIServerData;
use candle_vllm::scheduler::cache_engine::{CacheConfig, CacheEngine};
use candle_vllm::scheduler::SchedulerConfig;
use candle_vllm::{get_model_loader, hub_load_local_safetensors, ModelSelected};
use clap::Parser;
use std::{path::PathBuf, sync::Arc};
#[cfg(feature = "eccl")]
use tracing::{info, warn};
const SIZE_IN_MB: usize = 1024 * 1024;
use candle_vllm::openai::models::Config;
use std::path::Path;
use tokio::sync::Notify;
use tower_http::cors::{AllowOrigin, CorsLayer};
#[derive(Parser, Debug)]
#[command(author, version, about, long_about = None)]
struct Args {
    /// Huggingface token environment variable (optional). If not specified, load using hf_token_path.
    #[arg(long)]
    hf_token: Option<String>,

    /// Huggingface token file (optional). If neither `hf_token` or `hf_token_path` are specified this is used with the value
    /// of `~/.cache/huggingface/token`
    #[arg(long)]
    hf_token_path: Option<String>,

    /// Port to serve on (localhost:port)
    #[arg(long)]
    port: u16,

    /// Set verbose mode (print all requests)
    #[arg(long)]
    verbose: bool,

    #[clap(subcommand)]
    command: ModelSelected,

    /// Maximum number of sequences to allow
    #[arg(long, default_value_t = 256)]
    max_num_seqs: usize,

    /// Size of a block
    #[arg(long, default_value_t = 32)]
    block_size: usize,

    /// if weight_path is passed, it will ignore the model_id
    #[arg(long)]
    model_id: Option<String>,

    /// The folder name that contains safetensor weights and json files
    /// (same structure as huggingface online), path must include last "/"
    #[arg(long)]
    weight_path: Option<String>,

    /// The quantized weight file name (for gguf/ggml file)
    #[arg(long)]
    weight_file: Option<String>,

    #[arg(long)]
    dtype: Option<String>,

    #[arg(long, default_value_t = false)]
    cpu: bool,

    /// Available GPU memory for kvcache (MB)
    #[arg(long, default_value_t = 4096)]
    kvcache_mem_gpu: usize,

    /// Available CPU memory for kvcache (MB)
    #[arg(long, default_value_t = 4096)]
    kvcache_mem_cpu: usize,

    /// Record conversation (default false, the client need to record chat history)
    #[arg(long)]
    record_conversation: bool,

    #[arg(long, value_delimiter = ',')]
    device_ids: Option<Vec<usize>>,

    /// Maximum waiting time for processing parallel requests (in milliseconds).
    /// A larger value means the engine can hold more requests and process them in a single generation call.
    #[arg(long, default_value_t = 500)]
    holding_time: usize,

    //Whether the program running in multiprocess or multithread model for parallel inference
    #[arg(long, default_value_t = false)]
    multi_process: bool,

    #[arg(long, default_value_t = false)]
    log: bool,
}

fn get_cache_config(
    kvcache_mem_gpu: usize,
    kvcache_mem_cpu: usize,
    block_size: usize,
    config: &Config,
    num_shards: usize,
) -> CacheConfig {
    let dsize = config.kv_cache_dtype.size_in_bytes();
    let num_gpu_blocks = kvcache_mem_gpu * SIZE_IN_MB
        / dsize
        / block_size
        / (config.num_key_value_heads / num_shards)
        / config.k_head_dim()
        / config.num_hidden_layers
        / 2;
    let num_cpu_blocks = kvcache_mem_cpu * SIZE_IN_MB
        / dsize
        / block_size
        / (config.num_key_value_heads / num_shards)
        / config.k_head_dim()
        / config.num_hidden_layers
        / 2;
    CacheConfig {
        block_size: block_size,
        num_gpu_blocks: Some(num_gpu_blocks),
        num_cpu_blocks: Some(num_cpu_blocks),
        fully_init: true,
        dtype: config.kv_cache_dtype,
    }
}

fn config_log(
    logger: ftail::Ftail,
    log_enable: bool,
    log_file: String,
) -> Result<(), ftail::error::FtailError> {
    if !log_enable {
        return Ok(());
    }
    use tracing::log::LevelFilter;
    let mut cfg_filter = LevelFilter::Warn;
    if let Ok(level) = std::env::var("RUST_LOG") {
        let log_level_names: [&str; 6] = ["OFF", "ERROR", "WARN", "INFO", "DEBUG", "TRACE"];
        let log_levels: [LevelFilter; 6] = [
            LevelFilter::Off,
            LevelFilter::Error,
            LevelFilter::Warn,
            LevelFilter::Info,
            LevelFilter::Debug,
            LevelFilter::Trace,
        ];
        let level = level.to_uppercase();
        for (i, name) in log_level_names.to_vec().into_iter().enumerate() {
            if level.find(name).is_some() {
                cfg_filter = log_levels[i]
            }
        }
    };
    if std::fs::exists(&log_file).is_ok() {
        let _ = std::fs::remove_file(&log_file);
    }
    logger
        .console(cfg_filter)
        .single_file(log_file.as_str(), true, cfg_filter)
        .init()
}

#[tokio::main]
async fn main() -> Result<(), APIError> {
    let args = Args::parse();

    let (loader, model_id, quant) = get_model_loader(args.command, args.model_id.clone());
    if args.model_id.is_none() {
        println!("No model id specified, using the default model or specified in the weight_path!");
    }

    let paths = match (&args.weight_path, &args.weight_file) {
        //model in a folder (safetensor format, huggingface folder structure)
        (Some(path), None) => DefaultModelPaths {
            tokenizer_filename: Path::new(path).join("tokenizer.json"),
            tokenizer_config_filename: Path::new(path).join("tokenizer_config.json"),
            config_filename: Path::new(path).join("config.json"),
            filenames: if Path::new(path)
                .join("model.safetensors.index.json")
                .exists()
            {
                hub_load_local_safetensors(path, "model.safetensors.index.json").unwrap()
            } else {
                //a single weight file case
                let mut safetensors_files = Vec::<std::path::PathBuf>::new();
                safetensors_files.insert(0, Path::new(path).join("model.safetensors"));
                safetensors_files
            },
        },
        //model in a quantized file (gguf/ggml format)
        (Some(path), Some(file)) => DefaultModelPaths {
            tokenizer_filename: {
                //we need to download tokenizer for the ggufl/ggml model
                let api = hf_hub::api::sync::Api::new().unwrap();
                let api = api.model(model_id.clone());
                api.get("tokenizer.json").unwrap()
            },
            tokenizer_config_filename: {
                let api = hf_hub::api::sync::Api::new().unwrap();
                let api = api.model(model_id.clone());
                match api.get("tokenizer_config.json") {
                    Ok(f) => f,
                    _ => "".into(),
                }
            },
            config_filename: PathBuf::new(),
            filenames: if Path::new(path).join(file).exists() {
                vec![Path::new(path).join(file).into()]
            } else {
                panic!("Model file not found {}", file);
            },
        },
        _ => {
            if args.hf_token.is_none() && args.hf_token_path.is_none() {
                //no token provided
                let token_path = format!(
                    "{}/.cache/huggingface/token",
                    dirs::home_dir()
                        .ok_or(APIError::new_str("No home directory"))?
                        .display()
                );
                if !Path::new(&token_path).exists() {
                    //also no token cache
                    use std::io::Write;
                    let mut input_token = String::new();
                    println!("Please provide your huggingface token to download model:\n");
                    std::io::stdin()
                        .read_line(&mut input_token)
                        .expect("Failed to read token!");
                    std::fs::create_dir_all(Path::new(&token_path).parent().unwrap()).unwrap();
                    let mut output = std::fs::File::create(token_path).unwrap();
                    write!(output, "{}", input_token.trim()).expect("Failed to save token!");
                }
            }
            loader.download_model(model_id, None, args.hf_token, args.hf_token_path)?
        }
    };

    let dtype = match args.dtype.as_deref() {
        Some("f16") => DType::F16,
        Some("bf16") => DType::BF16,
        Some("f32") => DType::F32,
        Some(dtype) => panic!("Unsupported dtype {dtype}"),
        None => DType::BF16,
    };

    let device_ids: Vec<usize> = match args.device_ids {
        Some(ids) => ids,
        _ => vec![0usize],
    };
    let num_shards = device_ids.len();
    #[cfg(not(feature = "eccl"))]
    assert!(
        num_shards == 1,
        "More than one shard was given, but ECCL is not enabled for parallel inference!"
    );
    let logger = ftail::Ftail::new();
    let mut port = args.port;
<<<<<<< HEAD
    #[cfg(feature = "eccl")]
=======
    #[cfg(feature = "nccl")]
>>>>>>> 29870973
    let ((default_pipelines, pipeline_config), daemon_manager) = if args.multi_process {
        use candle_vllm::openai::communicator::init_subprocess;
        let (id, rank, daemon_manager) = init_subprocess(device_ids.clone()).unwrap();
        if rank != 0 {
            port = port + 1; //processes other than rank 0 use fake server port since they do not perform response
        }

        let log_file = format!("candle-vllm-rank-{}.log", rank);
        let _ = config_log(logger, args.log, log_file);

        warn!("subprocess rank {} started!", rank);
        heartbeat::heartbeat_worker(Some(num_shards - 1)).await;

        (
            loader
                .load_model(
                    paths,
                    dtype,
                    &quant,
                    vec![device_ids[rank]],
                    Some(id),
                    Some(rank),
                    Some(num_shards),
                )
                .await?,
            Some(daemon_manager),
        )
    } else {
        let log_file = format!("candle-vllm-{}ranks.log", device_ids.len());
        let _ = config_log(logger, args.log, log_file);
        (
            loader
                .load_model(paths, dtype, &quant, device_ids, None, None, None)
                .await?,
            None,
        )
    };

    #[cfg(feature = "eccl")]
    info!(
        "parallel model: {}!",
        if args.multi_process {
            "multiprocess"
        } else {
            "multithread"
        }
    );

<<<<<<< HEAD
    #[cfg(not(feature = "eccl"))]
=======
    #[cfg(not(feature = "nccl"))]
>>>>>>> 29870973
    let (default_pipelines, pipeline_config) = {
        let log_file = format!("candle-vllm.log");
        let _ = config_log(logger, args.log, log_file);
        loader
            .load_model(paths, dtype, &quant, device_ids, None, None)
            .await?
    };

    let mut config: Option<Config> = None;
    let mut cache_config: Option<CacheConfig> = None;

    let pipelines = default_pipelines
        .into_iter()
        .map(|pipeline| {
            let cfg = pipeline.get_model_config();
            let cache_cfg = get_cache_config(
                args.kvcache_mem_gpu,
                args.kvcache_mem_cpu,
                args.block_size,
                &cfg,
                num_shards,
            );
            let cache_engine = CacheEngine::new(
                &cfg,
                &cache_cfg,
                cache_cfg.dtype,
                &pipeline.device(),
                num_shards,
            )
            .unwrap();
            if config.is_none() {
                config = Some(cfg.clone());
            }
            if cache_config.is_none() {
                cache_config = Some(cache_cfg.clone());
            }
            (pipeline.rank(), (pipeline, cache_engine))
        })
        .collect();

    let cache_config = cache_config.as_ref().unwrap().clone();
    let config = config.as_ref().unwrap().clone();
    println!("Cache config {:?}", cache_config);
    let finish_notify = Arc::new(Notify::new());
    let llm_engine = LLMEngine::new(
        pipelines,
        SchedulerConfig {
            max_num_seqs: args.max_num_seqs,
        },
        &cache_config,
        &config,
        Arc::new(Notify::new()),
        finish_notify.clone(),
        args.holding_time,
        num_shards,
        args.multi_process,
        #[cfg(feature = "eccl")]
        daemon_manager,
    )?;

    let max_model_len = pipeline_config.max_model_len;
    let kvcached_tokens = cache_config.num_gpu_blocks.unwrap() * cache_config.block_size;
    let server_data = OpenAIServerData {
        pipeline_config,
        model: llm_engine,
        record_conversation: args.record_conversation,
        device: Device::Cpu,
        finish_notify: finish_notify.clone(),
    };

<<<<<<< HEAD
    println!("Server started at http://127.0.0.1:{}.", port);
=======
    println!("\nMaximum Model Length (affected by `--kvcache-mem-gpu` and the number of ranks):");
    for batch in [1, 8, 16, 32, 64, 128] {
        println!(
            "-> Batch {}: {}",
            batch,
            std::cmp::min(kvcached_tokens / batch, max_model_len)
        );
    }
    println!("\nServer started at http://127.0.0.1:{}.", args.port);
>>>>>>> 29870973

    let allow_origin = AllowOrigin::any();
    let cors_layer = CorsLayer::new()
        .allow_methods([Method::GET, Method::POST])
        .allow_headers([http::header::CONTENT_TYPE])
        .allow_origin(allow_origin);

    let app = Router::new()
        .layer(cors_layer)
        .route("/v1/chat/completions", post(chat_completions))
        .with_state(Arc::new(server_data));

    let listener = tokio::net::TcpListener::bind(format!("127.0.0.1:{}", port))
        .await
        .map_err(|e| APIError::new(e.to_string()))?;
    axum::serve(listener, app)
        .await
        .map_err(|e| APIError::new(e.to_string()))?;

    Ok(())
}<|MERGE_RESOLUTION|>--- conflicted
+++ resolved
@@ -264,11 +264,7 @@
     );
     let logger = ftail::Ftail::new();
     let mut port = args.port;
-<<<<<<< HEAD
     #[cfg(feature = "eccl")]
-=======
-    #[cfg(feature = "nccl")]
->>>>>>> 29870973
     let ((default_pipelines, pipeline_config), daemon_manager) = if args.multi_process {
         use candle_vllm::openai::communicator::init_subprocess;
         let (id, rank, daemon_manager) = init_subprocess(device_ids.clone()).unwrap();
@@ -317,11 +313,7 @@
         }
     );
 
-<<<<<<< HEAD
     #[cfg(not(feature = "eccl"))]
-=======
-    #[cfg(not(feature = "nccl"))]
->>>>>>> 29870973
     let (default_pipelines, pipeline_config) = {
         let log_file = format!("candle-vllm.log");
         let _ = config_log(logger, args.log, log_file);
@@ -392,9 +384,6 @@
         finish_notify: finish_notify.clone(),
     };
 
-<<<<<<< HEAD
-    println!("Server started at http://127.0.0.1:{}.", port);
-=======
     println!("\nMaximum Model Length (affected by `--kvcache-mem-gpu` and the number of ranks):");
     for batch in [1, 8, 16, 32, 64, 128] {
         println!(
@@ -404,7 +393,6 @@
         );
     }
     println!("\nServer started at http://127.0.0.1:{}.", args.port);
->>>>>>> 29870973
 
     let allow_origin = AllowOrigin::any();
     let cors_layer = CorsLayer::new()
