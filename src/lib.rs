#![warn(clippy::cast_lossless)]
use candle::utils::{cuda_is_available, metal_is_available};
use candle::{Device, Result};
use candle_core as candle;
use clap::Subcommand;
use openai::pipelines::pipeline::DefaultLoader;
use std::fmt::Display;
use std::path::Path;
use tracing::warn;
pub mod backend;
pub mod openai;
pub mod paged_attention;
pub mod scheduler;
#[derive(Debug, Subcommand)]
pub enum ModelSelected {
    /// Select the llama model (default llama2-7b).
    Llama {
        /// Control the application of repeat penalty for the last n tokens
        #[arg(long)]
        repeat_last_n: Option<usize>,

        #[arg(long)]
        temperature: Option<f32>,

        #[arg(long)]
        top_p: Option<f32>,

        #[arg(long)]
        top_k: Option<isize>,

        #[arg(long)]
        penalty: Option<f32>,

        #[arg(long)]
        max_gen_tokens: Option<usize>,

        #[arg(long)]
        quant: Option<String>,
    },

    /// Select the llama3 model (default llama3.1-8b).
    Llama3 {
        /// Control the application of repeat penalty for the last n tokens
        #[arg(long)]
        repeat_last_n: Option<usize>,

        #[arg(long)]
        temperature: Option<f32>,

        #[arg(long)]
        top_p: Option<f32>,

        #[arg(long)]
        top_k: Option<isize>,

        #[arg(long)]
        penalty: Option<f32>,

        #[arg(long)]
        max_gen_tokens: Option<usize>,

        #[arg(long)]
        quant: Option<String>,

        #[arg(long, default_value_t = false)]
        thinking: bool,
    },

    /// Select the phi2 model (default 2.7b).
    Phi2 {
        /// Control the application of repeat penalty for the last n tokens
        #[arg(long)]
        repeat_last_n: Option<usize>,

        #[arg(long)]
        temperature: Option<f32>,

        #[arg(long)]
        top_p: Option<f32>,

        #[arg(long)]
        top_k: Option<isize>,

        #[arg(long)]
        penalty: Option<f32>,

        #[arg(long)]
        max_gen_tokens: Option<usize>,

        #[arg(long)]
        quant: Option<String>,
    },

    /// Select the phi3 model (default 3.8b).
    Phi3 {
        /// Control the application of repeat penalty for the last n tokens
        #[arg(long)]
        repeat_last_n: Option<usize>,

        #[arg(long)]
        temperature: Option<f32>,

        #[arg(long)]
        top_p: Option<f32>,

        #[arg(long)]
        top_k: Option<isize>,

        #[arg(long)]
        penalty: Option<f32>,

        #[arg(long)]
        max_gen_tokens: Option<usize>,

        #[arg(long)]
        quant: Option<String>,
    },

    /// Select the qwen model (default 1.8b).
    Qwen2 {
        /// Control the application of repeat penalty for the last n tokens
        #[arg(long)]
        repeat_last_n: Option<usize>,

        #[arg(long)]
        temperature: Option<f32>,

        #[arg(long)]
        top_p: Option<f32>,

        #[arg(long)]
        top_k: Option<isize>,

        #[arg(long)]
        penalty: Option<f32>,

        #[arg(long)]
        max_gen_tokens: Option<usize>,

        #[arg(long)]
        quant: Option<String>,
    },

    Qwen3 {
        /// Control the application of repeat penalty for the last n tokens
        #[arg(long)]
        repeat_last_n: Option<usize>,

        #[arg(long)]
        temperature: Option<f32>,

        #[arg(long)]
        top_p: Option<f32>,

        #[arg(long)]
        top_k: Option<isize>,

        #[arg(long)]
        penalty: Option<f32>,

        #[arg(long)]
        max_gen_tokens: Option<usize>,

        #[arg(long)]
        quant: Option<String>,

        #[arg(long, default_value_t = false)]
        thinking: bool,
    },

    /// Select the gemma model (default 2b).
    Gemma {
        /// Control the application of repeat penalty for the last n tokens
        #[arg(long)]
        repeat_last_n: Option<usize>,

        #[arg(long)]
        temperature: Option<f32>,

        #[arg(long)]
        top_p: Option<f32>,

        #[arg(long)]
        top_k: Option<isize>,

        #[arg(long)]
        penalty: Option<f32>,

        #[arg(long)]
        max_gen_tokens: Option<usize>,

        #[arg(long)]
        quant: Option<String>,
    },

    Gemma3 {
        /// Control the application of repeat penalty for the last n tokens
        #[arg(long)]
        repeat_last_n: Option<usize>,

        #[arg(long)]
        temperature: Option<f32>,

        #[arg(long)]
        top_p: Option<f32>,

        #[arg(long)]
        top_k: Option<isize>,

        #[arg(long)]
        penalty: Option<f32>,

        #[arg(long)]
        max_gen_tokens: Option<usize>,

        #[arg(long)]
        quant: Option<String>,

        #[arg(long, default_value_t = false)]
        thinking: bool,
    },

    /// Select the mistral model (default 7b).
    Mistral {
        /// Control the application of repeat penalty for the last n tokens
        #[arg(long)]
        repeat_last_n: Option<usize>,

        #[arg(long)]
        temperature: Option<f32>,

        #[arg(long)]
        top_p: Option<f32>,

        #[arg(long)]
        top_k: Option<isize>,

        #[arg(long)]
        penalty: Option<f32>,

        #[arg(long)]
        max_gen_tokens: Option<usize>,

        #[arg(long)]
        quant: Option<String>,
    },

    /// Select the Yi model (default 6b).
    Yi {
        /// Control the application of repeat penalty for the last n tokens
        #[arg(long)]
        repeat_last_n: Option<usize>,

        #[arg(long)]
        temperature: Option<f32>,

        #[arg(long)]
        top_p: Option<f32>,

        #[arg(long)]
        top_k: Option<isize>,

        #[arg(long)]
        penalty: Option<f32>,

        #[arg(long)]
        max_gen_tokens: Option<usize>,

        #[arg(long)]
        quant: Option<String>,
    },

    /// Select the stable-lm model (default zephyr-3b).
    StableLM {
        /// Control the application of repeat penalty for the last n tokens
        #[arg(long)]
        repeat_last_n: Option<usize>,

        #[arg(long)]
        temperature: Option<f32>,

        #[arg(long)]
        penalty: Option<f32>,

        #[arg(long)]
        max_gen_tokens: Option<usize>,

        #[arg(long)]
        quant: Option<String>,
    },

    GLM4 {
        /// Control the application of repeat penalty for the last n tokens
        #[arg(long)]
        repeat_last_n: Option<usize>,

        #[arg(long)]
        temperature: Option<f32>,

        #[arg(long)]
        top_p: Option<f32>,

        #[arg(long)]
        top_k: Option<isize>,

        #[arg(long)]
        penalty: Option<f32>,

        #[arg(long)]
        max_gen_tokens: Option<usize>,

        #[arg(long)]
        quant: Option<String>,
    },

    /// Select the deepseek model (default deepseek-v2-lite-chat).
    DeepSeek {
        /// Control the application of repeat penalty for the last n tokens
        #[arg(long)]
        repeat_last_n: Option<usize>,

        #[arg(long)]
        temperature: Option<f32>,

        #[arg(long)]
        top_p: Option<f32>,

        #[arg(long)]
        top_k: Option<isize>,

        #[arg(long)]
        penalty: Option<f32>,

        #[arg(long)]
        max_gen_tokens: Option<usize>,

        #[arg(long)]
        quant: Option<String>,

        //the number of experts offloaded per rank,
        //suppose there are 256 experts in total which split into 8 devices (rank 8),
        //each rank has 32 experts, num-experts-offload-per-rank=16 means
        //half of the experts can be offloaded to cpu memory
        #[arg(long)]
        num_experts_offload_per_rank: Option<usize>,

        #[arg(long, default_value_t = false)]
        thinking: bool,
    },
}

impl Display for ModelSelected {
    fn fmt(&self, f: &mut std::fmt::Formatter<'_>) -> std::fmt::Result {
        match self {
            ModelSelected::Llama { .. } => write!(f, "llama"),
            ModelSelected::Llama3 { .. } => write!(f, "llama3"),
            ModelSelected::Phi2 { .. } => write!(f, "phi2"),
            ModelSelected::Phi3 {
                repeat_last_n: _,
                temperature: _,
                top_k: _,
                top_p: _,
                penalty: _,
                max_gen_tokens: _,
                quant: _,
            } => write!(f, "phi3"),
            ModelSelected::Qwen2 {
                repeat_last_n: _,
                temperature: _,
                top_k: _,
                top_p: _,
                penalty: _,
                max_gen_tokens: _,
                quant: _,
            } => write!(f, "qwen2"),
            ModelSelected::Qwen3 {
                repeat_last_n: _,
                temperature: _,
                top_k: _,
                top_p: _,
                penalty: _,
                max_gen_tokens: _,
                quant: _,
                thinking: _,
            } => write!(f, "qwen3"),
            ModelSelected::Gemma { .. } => write!(f, "gemma"),
            ModelSelected::Gemma3 { .. } => write!(f, "gemma3"),
            ModelSelected::Mistral { .. } => write!(f, "mistral"),
            ModelSelected::Yi { .. } => write!(f, "yi"),
            ModelSelected::StableLM { .. } => write!(f, "stablelm"),
            ModelSelected::GLM4 { .. } => write!(f, "glm4"),
            ModelSelected::DeepSeek { .. } => write!(f, "deepseek"),
        }
    }
}

#[derive(Debug, Clone)]
pub struct SpecificConfig {
    repeat_last_n: Option<usize>,
    temperature: Option<f32>,
    top_k: Option<isize>,
    top_p: Option<f32>,
    penalty: Option<f32>,
    max_gen_tokens: Option<usize>,
    quant: Option<String>,
    num_experts_offload_per_rank: Option<usize>,
    thinking: bool,
}

impl SpecificConfig {
    pub fn new(
        repeat_last_n: Option<usize>,
        temperature: Option<f32>,
        top_k: Option<isize>,
        top_p: Option<f32>,
        penalty: Option<f32>,
        max_gen_tokens: Option<usize>,
        quant: Option<String>,
        num_experts_offload_per_rank: Option<usize>,
        thinking: bool,
    ) -> Self {
        Self {
            repeat_last_n,
            temperature,
            top_k,
            top_p,
            penalty,
            max_gen_tokens,
            quant,
            num_experts_offload_per_rank,
            thinking,
        }
    }
}

pub fn get_model_loader(
    selected_model: ModelSelected,
    model_id: Option<String>,
) -> (Box<DefaultLoader>, String, Option<String>) {
    match selected_model {
        ModelSelected::Llama {
            repeat_last_n,
            temperature,
            top_k,
            top_p,
            penalty,
            max_gen_tokens,
            quant,
        } => (
            Box::new(DefaultLoader::new(
                SpecificConfig::new(
                    repeat_last_n,
                    temperature,
                    top_k,
                    top_p,
                    penalty,
                    max_gen_tokens,
                    quant.clone(),
                    None,
                    false,
                ),
                "llama".to_string(),
            )),
            if let Some(model_id) = model_id {
                model_id
            } else {
                "meta-llama/Llama-2-7b-chat-hf".to_string()
            },
            quant,
        ),
        ModelSelected::Llama3 {
            repeat_last_n,
            temperature,
            top_k,
            top_p,
            penalty,
            max_gen_tokens,
            quant,
            thinking,
        } => (
            Box::new(DefaultLoader::new(
                SpecificConfig::new(
                    repeat_last_n,
                    temperature,
                    top_k,
                    top_p,
                    penalty,
                    max_gen_tokens,
                    quant.clone(),
                    None,
                    thinking,
                ),
                "llama3".to_string(),
            )),
            if let Some(model_id) = model_id {
                model_id
            } else {
                "meta-llama/Meta-Llama-3.1-8B-Instruct".to_string()
            },
            quant,
        ),
        ModelSelected::Phi2 {
            repeat_last_n,
            temperature,
            top_k,
            top_p,
            penalty,
            max_gen_tokens,
            quant,
        } => (
            Box::new(DefaultLoader::new(
                SpecificConfig::new(
                    repeat_last_n,
                    temperature,
                    top_k,
                    top_p,
                    penalty,
                    max_gen_tokens,
                    quant.clone(),
                    None,
                    false,
                ),
                "phi2".to_string(),
            )),
            if let Some(model_id) = model_id {
                model_id
            } else {
                "microsoft/phi-2".to_string()
            },
            quant,
        ),
        ModelSelected::Phi3 {
            repeat_last_n,
            temperature,
            top_k,
            top_p,
            penalty,
            max_gen_tokens,
            quant,
        } => (
            Box::new(DefaultLoader::new(
                SpecificConfig::new(
                    repeat_last_n,
                    temperature,
                    top_k,
                    top_p,
                    penalty,
                    max_gen_tokens,
                    quant.clone(),
                    None,
                    false,
                ),
                "phi3".to_string(),
            )),
            if let Some(model_id) = model_id {
                model_id
            } else {
                "microsoft/Phi-3-mini-4k-instruct".to_string()
            },
            quant,
        ),
        ModelSelected::Qwen2 {
            repeat_last_n,
            temperature,
            top_k,
            top_p,
            penalty,
            max_gen_tokens,
            quant,
        } => (
            Box::new(DefaultLoader::new(
                SpecificConfig::new(
                    repeat_last_n,
                    temperature,
                    top_k,
                    top_p,
                    penalty,
                    max_gen_tokens,
                    quant.clone(),
                    None,
                    false,
                ),
                "qwen2".to_string(),
            )),
            if let Some(model_id) = model_id {
                model_id
            } else {
                "Qwen/Qwen1.5-1.8B-Chat".to_string()
            },
            quant,
        ),
        ModelSelected::Qwen3 {
            repeat_last_n,
            temperature,
            top_k,
            top_p,
            penalty,
            max_gen_tokens,
            quant,
            thinking,
        } => (
            Box::new(DefaultLoader::new(
                SpecificConfig::new(
                    repeat_last_n,
                    temperature,
                    top_k,
                    top_p,
                    penalty,
                    max_gen_tokens,
                    quant.clone(),
                    None,
                    thinking,
                ),
                "qwen3".to_string(),
            )),
            if let Some(model_id) = model_id {
                model_id
            } else {
                "Qwen/Qwen3-8B".to_string()
            },
            quant,
        ),
        ModelSelected::Gemma {
            repeat_last_n,
            temperature,
            top_k,
            top_p,
            penalty,
            max_gen_tokens,
            quant,
        } => (
            Box::new(DefaultLoader::new(
                SpecificConfig::new(
                    repeat_last_n,
                    temperature,
                    top_k,
                    top_p,
                    penalty,
                    max_gen_tokens,
                    quant.clone(),
                    None,
                    false,
                ),
                "gemma".to_string(),
            )),
            if let Some(model_id) = model_id {
                model_id
            } else {
                "google/gemma-2b-it".to_string()
            },
            quant,
        ),
        ModelSelected::Gemma3 {
            repeat_last_n,
            temperature,
            top_k,
            top_p,
            penalty,
            max_gen_tokens,
            quant,
            thinking,
        } => (
            Box::new(DefaultLoader::new(
                SpecificConfig::new(
                    repeat_last_n,
                    temperature,
                    top_k,
                    top_p,
                    penalty,
                    max_gen_tokens,
                    quant.clone(),
                    None,
                    thinking,
                ),
                "gemma3".to_string(),
            )),
            if let Some(model_id) = model_id {
                model_id
            } else {
                "google/gemma-3-4b-it".to_string()
            },
            quant,
        ),
        ModelSelected::Mistral {
            repeat_last_n,
            temperature,
            top_k,
            top_p,
            penalty,
            max_gen_tokens,
            quant,
        } => (
            Box::new(DefaultLoader::new(
                SpecificConfig::new(
                    repeat_last_n,
                    temperature,
                    top_k,
                    top_p,
                    penalty,
                    max_gen_tokens,
                    quant.clone(),
                    None,
                    false,
                ),
                "mistral".to_string(),
            )),
            if let Some(model_id) = model_id {
                model_id
            } else {
                "mistralai/Mistral-7B-Instruct-v0.3".to_string()
            },
            quant,
        ),

        ModelSelected::Yi {
            repeat_last_n,
            temperature,
            top_k,
            top_p,
            penalty,
            max_gen_tokens,
            quant,
        } => (
            Box::new(DefaultLoader::new(
                SpecificConfig::new(
                    repeat_last_n,
                    temperature,
                    top_k,
                    top_p,
                    penalty,
                    max_gen_tokens,
                    quant.clone(),
                    None,
                    false,
                ),
                "yi".to_string(),
            )),
            if let Some(model_id) = model_id {
                model_id
            } else {
                "01-ai/Yi-6B-Chat".to_string()
            },
            quant,
        ),

        ModelSelected::StableLM {
            repeat_last_n,
            temperature,
            penalty,
            max_gen_tokens,
            quant,
        } => (
            Box::new(DefaultLoader::new(
                SpecificConfig::new(
                    repeat_last_n,
                    temperature,
                    None,
                    None,
                    penalty,
                    max_gen_tokens,
                    quant.clone(),
                    None,
                    false,
                ),
                "stablelm".to_string(),
            )),
            if let Some(model_id) = model_id {
                model_id
            } else {
                "stabilityai/stablelm-zephyr-3b".to_string()
            },
            quant,
        ),
        ModelSelected::GLM4 {
            repeat_last_n,
            temperature,
            top_k,
            top_p,
            penalty,
            max_gen_tokens,
            quant,
        } => (
            Box::new(DefaultLoader::new(
                SpecificConfig::new(
                    repeat_last_n,
                    temperature,
                    top_k,
                    top_p,
                    penalty,
                    max_gen_tokens,
                    quant.clone(),
                    None,
                    false,
                ),
                "glm4".to_string(),
            )),
            if let Some(model_id) = model_id {
                model_id
            } else {
                "ZhipuAI/GLM-4-9B-0414".to_string()
            },
            quant,
        ),
        ModelSelected::DeepSeek {
            repeat_last_n,
            temperature,
            top_k,
            top_p,
            penalty,
            max_gen_tokens,
            quant,
            num_experts_offload_per_rank,
            thinking,
        } => (
            Box::new(DefaultLoader::new(
                SpecificConfig::new(
                    repeat_last_n,
                    temperature,
                    top_k,
                    top_p,
                    penalty,
                    max_gen_tokens,
                    quant.clone(),
                    num_experts_offload_per_rank,
                    thinking,
                ),
                "deepseek".to_string(),
            )),
            if let Some(model_id) = model_id {
                model_id
            } else {
                "deepseek-ai/DeepSeek-V2-Lite-Chat".to_string()
            },
            quant,
        ),
    }
}

pub fn hub_load_local_safetensors(
    path: &String,
    json_file: &str,
) -> Result<Vec<std::path::PathBuf>> {
    tracing::info!("{:}", Path::new(path).join(json_file).display());
    let jsfile = std::fs::File::open(Path::new(path).join(json_file))?;
    let json: serde_json::Value = serde_json::from_reader(&jsfile).map_err(candle::Error::wrap)?;
    let weight_map = match json.get("weight_map") {
        None => panic!("no weight map in {json_file:?}"),
        Some(serde_json::Value::Object(map)) => map,
        Some(_) => panic!("weight map in {json_file:?} is not a map"),
    };
    let mut safetensors_files = std::collections::HashSet::new();
    for value in weight_map.values() {
        if let Some(file) = value.as_str() {
            safetensors_files.insert(file);
        }
    }
    let safetensors_files: Vec<_> = safetensors_files
        .into_iter()
        .map(|v| Path::new(path).join(v))
        .collect();
    Ok(safetensors_files)
}

use lazy_static::lazy_static;
use std::sync::Mutex;

// Define a global Mutex
lazy_static! {
    static ref GLOBAL_LOCK: Mutex<()> = Mutex::new(());
}

//Avoid new_device in parallel
pub fn new_device(ordinal: usize) -> Result<Device> {
    let _guard = GLOBAL_LOCK.lock().unwrap(); // Acquire the lock
    if cuda_is_available() {
        use candle_core::CudaDevice;
        let device = Device::Cuda(CudaDevice::new_with_stream(ordinal).unwrap());
        Ok(device)
    } else if metal_is_available() {
        Ok(Device::new_metal(ordinal)?)
    } else {
        #[cfg(all(target_os = "macos", target_arch = "aarch64"))]
        {
            warn!(
                "Running on CPU, to run on GPU(metal), build this example with `--features metal`"
            );
        }
        #[cfg(not(all(target_os = "macos", target_arch = "aarch64")))]
        {
<<<<<<< HEAD
            #[cfg(not(feature = "gcu"))]
            println!("Running on CPU, to run on GPU, build this example with `--features cuda`");

            #[cfg(feature = "gcu")]
            println!("Cuda not available, Running on GCU!");
            #[cfg(feature = "gcu")]
            return Device::new_gcu(ordinal);
=======
            warn!("Running on CPU, to run on GPU, build this example with `--features cuda`");
>>>>>>> 5968b93e
        }
        Ok(Device::Cpu)
    }
}<|MERGE_RESOLUTION|>--- conflicted
+++ resolved
@@ -887,7 +887,6 @@
         }
         #[cfg(not(all(target_os = "macos", target_arch = "aarch64")))]
         {
-<<<<<<< HEAD
             #[cfg(not(feature = "gcu"))]
             println!("Running on CPU, to run on GPU, build this example with `--features cuda`");
 
@@ -895,9 +894,6 @@
             println!("Cuda not available, Running on GCU!");
             #[cfg(feature = "gcu")]
             return Device::new_gcu(ordinal);
-=======
-            warn!("Running on CPU, to run on GPU, build this example with `--features cuda`");
->>>>>>> 5968b93e
         }
         Ok(Device::Cpu)
     }
