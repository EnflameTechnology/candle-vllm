/*
 * Copyright (C) Marlin.2024 Elias Frantar (elias.frantar@ist.ac.at)
 *
 * Licensed under the Apache License, Version 2.0 (the "License");
 * you may not use this file except in compliance with the License.
 * You may obtain a copy of the License at
 *
 *         http://www.apache.org/licenses/LICENSE-2.0
 *
 * Unless required by applicable law or agreed to in writing, software
 * distributed under the License is distributed on an "AS IS" BASIS,
 * WITHOUT WARRANTIES OR CONDITIONS OF ANY KIND, either express or implied.
 * See the License for the specific language governing permissions and
 * limitations under the License.
 */


#ifndef MARLIN_CUDA_KERNEL_CUH
#define MARLIN_CUDA_KERNEL_CUH
#include <cuda.h>
#include <cuda_fp16.h>
#include <assert.h>
#include <iostream>
#include "marlin/marlin_dtypes.cuh"
using namespace marlin;

// m16n8k16 tensor core mma instruction with fp16/bf16 inputs and fp32
// output/accumulation.
template <typename scalar_t>
__device__ inline void mma(const typename ScalarType<scalar_t>::FragA& a_frag,
                           const typename ScalarType<scalar_t>::FragB& frag_b,
                           typename ScalarType<scalar_t>::FragC& frag_c) {
  const uint32_t* a = reinterpret_cast<const uint32_t*>(&a_frag);
  const uint32_t* b = reinterpret_cast<const uint32_t*>(&frag_b);
  float* c = reinterpret_cast<float*>(&frag_c);
  if constexpr (std::is_same<scalar_t, half>::value) {
    asm volatile(
        "mma.sync.aligned.m16n8k16.row.col.f32.f16.f16.f32 "
        "{%0,%1,%2,%3}, {%4,%5,%6,%7}, {%8,%9}, {%10,%11,%12,%13};\n"
        : "=f"(c[0]), "=f"(c[1]), "=f"(c[2]), "=f"(c[3])
        : "r"(a[0]), "r"(a[1]), "r"(a[2]), "r"(a[3]), "r"(b[0]), "r"(b[1]),
          "f"(c[0]), "f"(c[1]), "f"(c[2]), "f"(c[3]));
  } else if constexpr (std::is_same<scalar_t, nv_bfloat16>::value) {
    asm volatile(
        "mma.sync.aligned.m16n8k16.row.col.f32.bf16.bf16.f32 "
        "{%0,%1,%2,%3}, {%4,%5,%6,%7}, {%8,%9}, {%10,%11,%12,%13};\n"
        : "=f"(c[0]), "=f"(c[1]), "=f"(c[2]), "=f"(c[3])
        : "r"(a[0]), "r"(a[1]), "r"(a[2]), "r"(a[3]), "r"(b[0]), "r"(b[1]),
          "f"(c[0]), "f"(c[1]), "f"(c[2]), "f"(c[3]));
  }
}

// Instruction for loading a full 16x16 matrix fragment of operand A from shared
// memory, directly in tensor core layout.
template <typename scalar_t>
__device__ inline void ldsm4(typename ScalarType<scalar_t>::FragA& frag_a,
                             const void* smem_ptr) {
  uint32_t* a = reinterpret_cast<uint32_t*>(&frag_a);
  uint32_t smem = static_cast<uint32_t>(__cvta_generic_to_shared(smem_ptr));
  asm volatile("ldmatrix.sync.aligned.m8n8.x4.shared.b16 {%0,%1,%2,%3}, [%4];\n"
               : "=r"(a[0]), "=r"(a[1]), "=r"(a[2]), "=r"(a[3])
               : "r"(smem));
}

// Lookup-table based 3-input logical operation; explicitly used for
// dequantization as the compiler does not seem to automatically recognize it in
// all cases.
template <int lut>
__device__ inline int lop3(int a, int b, int c) {
  int res;
  asm volatile("lop3.b32 %0, %1, %2, %3, %4;\n"
               : "=r"(res)
               : "r"(a), "r"(b), "r"(c), "n"(lut));
  return res;
}


template <typename scalar_t, ScalarTypeID w_type_id>
__device__ inline typename ScalarType<scalar_t>::FragB dequant(int q);

// Efficiently dequantize an int32 value into a full B-fragment of 4 fp16
// values. We mostly follow the strategy in the link below, with some small
// changes:
// https://github.com/NVIDIA/FasterTransformer/blob/main/src/fastertransformer/cutlass_extensions/include/cutlass_extensions/interleaved_numeric_conversion.h

//gptq dequant
template <>
__device__ inline typename ScalarType<half>::FragB
      dequant<half, ScalarTypeID::kU4B8>(int q) {
  const int LO = 0x000f000f;
  const int HI = 0x00f000f0;
  const int EX = 0x64006400;
  // Guarantee that the `(a & b) | c` operations are LOP3s.
  int lo = lop3<(0xf0 & 0xcc) | 0xaa>(q, LO, EX);
  int hi = lop3<(0xf0 & 0xcc) | 0xaa>(q, HI, EX);
  // We want signed int4 outputs, hence we fuse the `-8` symmetric zero point
  // directly into `SUB` and `ADD`.
  const int SUB = 0x64086408;
  const int MUL = 0x2c002c00;
  const int ADD = 0xd480d480;
  typename ScalarType<half>::FragB frag_b;
  frag_b[0] = __hsub2(*reinterpret_cast<half2*>(&lo),
                      *reinterpret_cast<const half2*>(&SUB));
  frag_b[1] = __hfma2(*reinterpret_cast<half2*>(&hi),
                      *reinterpret_cast<const half2*>(&MUL),
                      *reinterpret_cast<const half2*>(&ADD));
  return frag_b;
}

template <>
__device__ inline typename ScalarType<nv_bfloat16>::FragB
    dequant<nv_bfloat16, ScalarTypeID::kU4B8>(int q) {
  static constexpr uint32_t MASK = 0x000f000f;
  static constexpr uint32_t EX = 0x43004300;

  // Guarantee that the `(a & b) | c` operations are LOP3s.

  int lo = lop3<(0xf0 & 0xcc) | 0xaa>(q, MASK, EX);
  q >>= 4;
  int hi = lop3<(0xf0 & 0xcc) | 0xaa>(q, MASK, EX);

  typename ScalarType<nv_bfloat16>::FragB frag_b;
  static constexpr uint32_t MUL = 0x3F803F80;
  static constexpr uint32_t ADD = 0xC308C308;

  frag_b[0] = __hfma2(*reinterpret_cast<nv_bfloat162*>(&lo),
                      *reinterpret_cast<const nv_bfloat162*>(&MUL),
                      *reinterpret_cast<const nv_bfloat162*>(&ADD));
  frag_b[1] = __hfma2(*reinterpret_cast<nv_bfloat162*>(&hi),
                      *reinterpret_cast<const nv_bfloat162*>(&MUL),
                      *reinterpret_cast<const nv_bfloat162*>(&ADD));
  return frag_b;
}

//awq dequant
template <>
__device__ inline typename ScalarType<half>::FragB
dequant<half, ScalarTypeID::kU4>(int q) {
  const int LO = 0x000f000f;
  const int HI = 0x00f000f0;
  const int EX = 0x64006400;
  // Guarantee that the `(a & b) | c` operations are LOP3s.
  int lo = lop3 < (0xf0 & 0xcc) | 0xaa > (q, LO, EX);
  int hi = lop3 < (0xf0 & 0xcc) | 0xaa > (q, HI, EX);

  const int SUB = 0x64006400;
  const int MUL = 0x2c002c00;
  const int ADD = 0xd400d400;
  typename ScalarType<half>::FragB frag_b;
  frag_b[0] = __hsub2(*reinterpret_cast<half2*>(&lo),
                      *reinterpret_cast<const half2*>(&SUB));
  frag_b[1] = __hfma2(*reinterpret_cast<half2*>(&hi),
                      *reinterpret_cast<const half2*>(&MUL),
                      *reinterpret_cast<const half2*>(&ADD));
  return frag_b;
}

template <>
__device__ inline typename ScalarType<nv_bfloat16>::FragB
dequant<nv_bfloat16, ScalarTypeID::kU4>(int q) {
  static constexpr uint32_t MASK = 0x000f000f;
  static constexpr uint32_t EX = 0x43004300;

  // Guarantee that the `(a & b) | c` operations are LOP3s.

  int lo = lop3 < (0xf0 & 0xcc) | 0xaa > (q, MASK, EX);
  q >>= 4;
  int hi = lop3 < (0xf0 & 0xcc) | 0xaa > (q, MASK, EX);

  typename ScalarType<nv_bfloat16>::FragB frag_b;
  static constexpr uint32_t MUL = 0x3F803F80;
  static constexpr uint32_t ADD = 0xC300C300;

  frag_b[0] = __hfma2(*reinterpret_cast<nv_bfloat162*>(&lo),
                      *reinterpret_cast<const nv_bfloat162*>(&MUL),
                      *reinterpret_cast<const nv_bfloat162*>(&ADD));
  frag_b[1] = __hfma2(*reinterpret_cast<nv_bfloat162*>(&hi),
                      *reinterpret_cast<const nv_bfloat162*>(&MUL),
                      *reinterpret_cast<const nv_bfloat162*>(&ADD));
  return frag_b;
}
// Multiply dequantized values by the corresponding quantization scale; used
// only for grouped quantization.
template <typename scalar_t>
__device__ inline void scale(typename ScalarType<scalar_t>::FragB& frag_b,
                             typename ScalarType<scalar_t>::FragS& frag_s,
                             int i) {
  using scalar_t2 = typename ScalarType<scalar_t>::scalar_t2;
  scalar_t2 s =
      ScalarType<scalar_t>::num2num2(reinterpret_cast<scalar_t*>(&frag_s)[i]);
  frag_b[0] = __hmul2(frag_b[0], s);
  frag_b[1] = __hmul2(frag_b[1], s);
}


template <typename scalar_t>
__device__ inline void sub_zp(typename ScalarType<scalar_t>::FragB& frag_b,
                              typename ScalarType<scalar_t>::scalar_t2& frag_zp,
                              int i) {
  using scalar_t2 = typename ScalarType<scalar_t>::scalar_t2;
  scalar_t2 zp =
      ScalarType<scalar_t>::num2num2(reinterpret_cast<scalar_t*>(&frag_zp)[i]);
  frag_b[0] = __hsub2(frag_b[0], zp);
  frag_b[1] = __hsub2(frag_b[1], zp);
}

// Same as above, but for act_order (each K is multiplied individually)
template <typename scalar_t>
__device__ inline void scale4(typename ScalarType<scalar_t>::FragB& frag_b,
                              typename ScalarType<scalar_t>::FragS& frag_s_1,
                              typename ScalarType<scalar_t>::FragS& frag_s_2,
                              typename ScalarType<scalar_t>::FragS& frag_s_3,
                              typename ScalarType<scalar_t>::FragS& frag_s_4,
                              int i) {
  using scalar_t2 = typename ScalarType<scalar_t>::scalar_t2;
  scalar_t2 s_val_1_2;
  s_val_1_2.x = reinterpret_cast<scalar_t*>(&frag_s_1)[i];
  s_val_1_2.y = reinterpret_cast<scalar_t*>(&frag_s_2)[i];

  scalar_t2 s_val_3_4;
  s_val_3_4.x = reinterpret_cast<scalar_t*>(&frag_s_3)[i];
  s_val_3_4.y = reinterpret_cast<scalar_t*>(&frag_s_4)[i];

  frag_b[0] = __hmul2(frag_b[0], s_val_1_2);
  frag_b[1] = __hmul2(frag_b[1], s_val_3_4);
}

template <typename scalar_t,
          const int threads,          // number of threads in a threadblock
          const int thread_m_blocks,  // number of 16x16 blocks in the m
                                      // dimension (batchsize) of the
                                      // threadblock
          const int thread_n_blocks,  // same for n dimension (output)
          const int thread_k_blocks,  // same for k dimension (reduction)
          const int stages,  // number of stages for the async global->shared
                             // fetch pipeline
          const int group_blocks = -1,  // number of consecutive 16x16 blocks
          const ScalarTypeID w_type_id,
          const bool has_act_order,     // whether act_order is enabled
          const bool has_zp,            // whether zero-points are enabled
          const int num_bits
                                       // with a separate quantization scale
          >
__global__ void Marlin(
    const int4* __restrict__ A,  // fp16 input matrix of shape mxk
    const int4* __restrict__ B,  // 4bit quantized weight matrix of shape kxn
    int4* __restrict__ C,        // fp16 output buffer of shape mxn
    const int4* __restrict__ scales_ptr,  // fp16 quantization scales of shape
    const int4* __restrict__ zp_ptr,      // 4bit packed zero-points of shape
                                          // (k/groupsize)x(n/pack_factor)
    const int* __restrict__ g_idx,        // int32 group indices of shape k
                                 // (k/groupsize)xn
    int prob_m,                  // batch dimension m
    int prob_n,                  // output dimension n
    int prob_k,                  // reduction dimension k
    int num_groups,
    int* locks  // extra global storage for barrier synchronization
) {
  // Each threadblock processes one "stripe" of the B matrix with (roughly) the
  // same size, which might involve multiple column "slices" (of width 16 *
  // `thread_n_blocks`). Stripes are defined as shown in the 3x3 matrix 5 SM
  // example:
  //   0 1 3
  //   0 2 3
  //   1 2 4
  // While this kind of partitioning makes things somewhat more complicated, it
  // ensures good utilization of all SMs for many kinds of shape and GPU
  // configurations, while requiring as few slow global cross-threadblock
  // reductions as possible.
  using Dtype = ScalarType<scalar_t>;
  using scalar_t2 = typename ScalarType<scalar_t>::scalar_t2;
  using FragA = typename ScalarType<scalar_t>::FragA;
  using FragB = typename ScalarType<scalar_t>::FragB;
  using FragC = typename ScalarType<scalar_t>::FragC;
  using FragS = typename ScalarType<scalar_t>::FragS;
  using FragZP = typename ScalarType<scalar_t>::FragZP;

  const bool is_zp_float = false;
  // static constexpr auto w_type = vllm::ScalarType::from_id(w_type_id);

  constexpr int pack_factor = 32 / num_bits;

  // For larger GEMMs we run multiple batchsize 64 versions in parallel for a
  // better partitioning with less reductions
  int parallel = 1;
  if (prob_m > 16 * thread_m_blocks) {
    parallel = prob_m / (16 * thread_m_blocks);
    prob_m = 16 * thread_m_blocks;
  }

  int k_tiles = prob_k / 16 / thread_k_blocks;
  int n_tiles = prob_n / 16 / thread_n_blocks;
  int iters = div_ceil(k_tiles * n_tiles * parallel, gridDim.x);

  if constexpr (!has_act_order && group_blocks != -1) {
    if (group_blocks >= thread_k_blocks) {
      // Ensure that the number of tiles in each stripe is a multiple of the
      // groupsize; this avoids an annoying special case where a stripe starts
      // in the middle of group.
      iters = (group_blocks / thread_k_blocks) *
              div_ceil(iters, (group_blocks / thread_k_blocks));
    }
  }

  int slice_row = (iters * blockIdx.x) % k_tiles;
  int slice_col_par = (iters * blockIdx.x) / k_tiles;
  int slice_col = slice_col_par;
  int slice_iters;  // number of threadblock tiles in the current slice
  int slice_count =
      0;          // total number of active threadblocks in the current slice
  int slice_idx;  // index of threadblock in current slice; numbered bottom to
                  // top

  int par_id = 0;

  // We can easily implement parallel problem execution by just remapping
  // indices and advancing global pointers
  if (slice_col_par >= n_tiles) {
    A += (slice_col_par / n_tiles) * 16 * thread_m_blocks * prob_k / 8;
    C += (slice_col_par / n_tiles) * 16 * thread_m_blocks * prob_n / 8;
    locks += (slice_col_par / n_tiles) * n_tiles;
    slice_col = slice_col_par % n_tiles;
    par_id = slice_col_par / n_tiles;
  }

  // Compute all information about the current slice which is required for
  // synchronization.
  auto init_slice = [&]() {
    slice_iters =
        iters * (blockIdx.x + 1) - (k_tiles * slice_col_par + slice_row);
    if (slice_iters < 0 || slice_col_par >= n_tiles * parallel) slice_iters = 0;
    if (slice_iters == 0) return;
    if (slice_row + slice_iters > k_tiles) slice_iters = k_tiles - slice_row;
    slice_count = 1;
    slice_idx = 0;
    int col_first = iters * ceildiv(k_tiles * slice_col_par, iters);
    if (col_first <= k_tiles * (slice_col_par + 1)) {
      int col_off = col_first - k_tiles * slice_col_par;
      slice_count = ceildiv(k_tiles - col_off, iters);
      if (col_off > 0) slice_count++;
      int delta_first = iters * blockIdx.x - col_first;
      if (delta_first < 0 || (col_off == 0 && delta_first == 0))
        slice_idx = slice_count - 1;
      else {
        slice_idx = slice_count - 1 - delta_first / iters;
        if (col_off > 0) slice_idx--;
      }
    }
    if (slice_col == n_tiles) {
      A += 16 * thread_m_blocks * prob_k / 8;
      C += 16 * thread_m_blocks * prob_n / 8;
      locks += n_tiles;
      slice_col = 0;
      par_id++;
    }
  };
  init_slice();

  // A sizes/strides

  // stride of the A matrix in global memory
  int a_gl_stride = prob_k / 8;
  // stride of an A matrix tile in shared memory
  constexpr int a_sh_stride = 16 * thread_k_blocks / 8;
  // delta between subsequent A tiles in global memory
  constexpr int a_gl_rd_delta_o = 16 * thread_k_blocks / 8;
  // between subsequent accesses within a tile
  int a_gl_rd_delta_i = a_gl_stride * (threads / a_gl_rd_delta_o);
  // between shared memory writes
  constexpr int a_sh_wr_delta = a_sh_stride * (threads / a_gl_rd_delta_o);
  // between shared memory tile reads
  constexpr int a_sh_rd_delta_o = 2 * ((threads / 32) / (thread_n_blocks / 4));
  // within a shared memory tile
  constexpr int a_sh_rd_delta_i = a_sh_stride * 16;
  // overall size of a tile
  constexpr int a_sh_stage = a_sh_stride * (16 * thread_m_blocks);
  // number of shared write iterations for a tile
  constexpr int a_sh_wr_iters = div_ceil(a_sh_stage, a_sh_wr_delta);

  // B sizes/strides
  int b_gl_stride = 16 * prob_n / (pack_factor * 4);
  constexpr int b_sh_stride = ((thread_n_blocks * 16) * 16 / pack_factor) / 4;
  constexpr int b_thread_vecs = num_bits == 4 ? 1 : 2;
  constexpr int b_sh_stride_threads = b_sh_stride / b_thread_vecs;

  int b_gl_rd_delta_o = b_gl_stride * thread_k_blocks;
  int b_gl_rd_delta_i = b_gl_stride * (threads / b_sh_stride_threads);
  constexpr int b_sh_wr_delta = threads * b_thread_vecs;
  constexpr int b_sh_rd_delta = threads * b_thread_vecs;
  constexpr int b_sh_stage = b_sh_stride * thread_k_blocks;
  constexpr int b_sh_wr_iters = b_sh_stage / b_sh_wr_delta;

  // Scale sizes/strides without act_order
  int s_gl_stride = prob_n / 8;
  constexpr int s_sh_stride = 16 * thread_n_blocks / 8;
  constexpr int s_tb_groups =
      !has_act_order && group_blocks != -1 && group_blocks < thread_k_blocks
          ? thread_k_blocks / group_blocks
          : 1;
  constexpr int s_sh_stage = s_tb_groups * s_sh_stride;
  int s_gl_rd_delta = s_gl_stride;

  // Scale size/strides with act_order
  constexpr int tb_k = 16 * thread_k_blocks;
  constexpr int g_idx_stage = has_act_order ? (tb_k * sizeof(int)) / 16 : 0;
  // constexpr int act_s_row_stride      = 1;
  // int           act_s_col_stride      = act_s_row_stride * num_groups;
  int act_s_col_stride = 1;
  int act_s_col_warp_stride = act_s_col_stride * 8;
  int tb_n_warps = thread_n_blocks / 4;
  int act_s_col_tb_stride = act_s_col_warp_stride * tb_n_warps;

  // Zero-points sizes/strides
  int zp_gl_stride = is_zp_float ? prob_n / 8 : (prob_n / pack_factor) / 4;
  constexpr int zp_sh_stride = is_zp_float
                                   ? 16 * thread_n_blocks / 8
                                   : ((16 * thread_n_blocks) / pack_factor) / 4;
  constexpr int zp_tb_groups = s_tb_groups;
  constexpr int zp_sh_stage = has_zp ? zp_tb_groups * zp_sh_stride : 0;
  int zp_gl_rd_delta = zp_gl_stride;

  // Global A read index of current thread.
  int a_gl_rd = a_gl_stride * (threadIdx.x / a_gl_rd_delta_o) +
                (threadIdx.x % a_gl_rd_delta_o);
  a_gl_rd += a_gl_rd_delta_o * slice_row;
  // Shared write index of current thread.
  int a_sh_wr = a_sh_stride * (threadIdx.x / a_gl_rd_delta_o) +
                (threadIdx.x % a_gl_rd_delta_o);
  // Shared read index.
  int a_sh_rd =
      a_sh_stride * ((threadIdx.x % 32) % 16) + (threadIdx.x % 32) / 16;
  a_sh_rd += 2 * ((threadIdx.x / 32) / (thread_n_blocks / 4));

  int b_gl_rd = b_gl_stride * (threadIdx.x / b_sh_stride_threads) +
                (threadIdx.x % b_sh_stride_threads) * b_thread_vecs;
  b_gl_rd += b_sh_stride * slice_col;
  b_gl_rd += b_gl_rd_delta_o * slice_row;
  auto b_sh_wr = threadIdx.x * b_thread_vecs;
  auto b_sh_rd = threadIdx.x * b_thread_vecs;

  // For act_order
  constexpr int k_iter_size = tb_k / b_sh_wr_iters;
  int slice_k_start = tb_k * slice_row;
  int slice_k_finish = slice_k_start + tb_k * slice_iters;
  int slice_k_start_shared_fetch = slice_k_start;
  int slice_n_offset = act_s_col_tb_stride * slice_col;

  // No act_order
  int s_gl_rd;
  if constexpr (!has_act_order) {
    if constexpr (group_blocks == -1) {
      s_gl_rd = s_sh_stride * slice_col + threadIdx.x;
    } else {
      s_gl_rd = s_gl_stride * ((thread_k_blocks * slice_row) / group_blocks) +
                s_sh_stride * slice_col + threadIdx.x;
    }
  }
  auto s_sh_wr = threadIdx.x;
  bool s_sh_wr_pred = threadIdx.x < s_sh_stride;

  // Zero-points
  int zp_gl_rd;
  if constexpr (has_zp) {
    if constexpr (group_blocks == -1) {
      zp_gl_rd = zp_sh_stride * slice_col + threadIdx.x;
    } else {
      zp_gl_rd = zp_gl_stride * ((thread_k_blocks * slice_row) / group_blocks) +
                 zp_sh_stride * slice_col + threadIdx.x;
    }
  }
  auto zp_sh_wr = threadIdx.x;
  bool zp_sh_wr_pred = threadIdx.x < zp_sh_stride;

  // We use a different scale layout for grouped and column-wise quantization as
  // we scale a `half2` tile in column-major layout in the former and in
  // row-major in the latter case.
  int s_sh_rd;
  if constexpr (group_blocks != -1)
    s_sh_rd = 8 * ((threadIdx.x / 32) % (thread_n_blocks / 4)) +
              (threadIdx.x % 32) / 4;
  else
    s_sh_rd = 8 * ((threadIdx.x / 32) % (thread_n_blocks / 4)) +
              (threadIdx.x % 32) % 4;

  // Zero-points have the same read layout as the scales
  // (without column-wise case)
  constexpr int num_col_threads = 8;
  constexpr int num_row_threads = 4;
  constexpr int num_ints_per_thread = 8 / pack_factor;
  int zp_sh_rd;
  if constexpr (has_zp) {
    if constexpr (is_zp_float) {
      if constexpr (group_blocks != -1) {
        zp_sh_rd = 8 * ((threadIdx.x / 32) % (thread_n_blocks / 4)) +
                   (threadIdx.x % 32) / 4;
      }
    } else {
      zp_sh_rd = num_ints_per_thread * num_col_threads *
                     ((threadIdx.x / 32) % (thread_n_blocks / 4)) +
                 num_ints_per_thread * ((threadIdx.x % 32) / num_row_threads);
    }
  }

  // Precompute which thread should not read memory in which iterations; this is
  // needed if there are more threads than required for a certain tilesize or
  // when the batchsize is not a multiple of 16.
  bool a_sh_wr_pred[a_sh_wr_iters];
  #pragma unroll
  for (int i = 0; i < a_sh_wr_iters; i++)
    a_sh_wr_pred[i] = a_sh_wr_delta * i + a_sh_wr < a_sh_stride * prob_m;

  // To ensure that writing and reading A tiles to/from shared memory, the
  // latter in fragment format, is fully bank conflict free, we need to use a
  // rather fancy XOR-based layout. The key here is that neither reads nor
  // writes of the 16-byte `int4` blocks of 8 consecutive threads involve the
  // same shared memory banks. Further, it seems (based on NSight-Compute) that
  // each warp must also write a consecutive memory segment?
  auto transform_a = [&](int i) {
    int row = i / a_gl_rd_delta_o;
    return a_gl_rd_delta_o * row + (i % a_gl_rd_delta_o) ^ row;
  };
  // Since the computation of this remapping is non-trivial and, due to our main
  // loop unrolls, all shared memory accesses are static, we simply precompute
  // both transformed reads and writes.
  int a_sh_wr_trans[a_sh_wr_iters];
  #pragma unroll
  for (int i = 0; i < a_sh_wr_iters; i++)
    a_sh_wr_trans[i] = transform_a(a_sh_wr_delta * i + a_sh_wr);
  int a_sh_rd_trans[b_sh_wr_iters][thread_m_blocks];
  #pragma unroll
  for (int i = 0; i < b_sh_wr_iters; i++) {
  #pragma unroll
    for (int j = 0; j < thread_m_blocks; j++)
      a_sh_rd_trans[i][j] =
          transform_a(a_sh_rd_delta_o * i + a_sh_rd_delta_i * j + a_sh_rd);
  }

  // Since B-accesses have non-constant stride they have to be computed at
  // runtime; we break dependencies between subsequent accesses with a tile by
  // maintining multiple pointers (we have enough registers), a tiny
  // optimization.
  const int4* B_ptr[b_sh_wr_iters];
  #pragma unroll
  for (int i = 0; i < b_sh_wr_iters; i++)
    B_ptr[i] = B + b_gl_rd_delta_i * i + b_gl_rd;

  extern __shared__ int4 sh[];
  // Shared memory storage for global fetch pipelines.
  int4* sh_a = sh;
  int4* sh_b = sh_a + (stages * a_sh_stage);
  int4* sh_g_idx = sh_b + (stages * b_sh_stage);
  int4* sh_zp = sh_g_idx + (stages * g_idx_stage);
  int4* sh_s = sh_zp + (stages * zp_sh_stage);
  int4* sh_red = sh_s + (stages * s_sh_stage);

  // Register storage for double buffer of shared memory reads.
  FragA frag_a[2][thread_m_blocks];
  I4 frag_b_quant[2][b_thread_vecs];
  FragC frag_c[thread_m_blocks][4][2];
  FragS frag_s[2][4];                    // No act-order
  FragS act_frag_s[2][4][4];             // For act-order
  int frag_qzp[2][num_ints_per_thread];  // Zero-points
  FragZP frag_zp;                        // Zero-points in fp16
  FragZP frag_zpf[2];                    // Zero-points in fp16 in HQQ

  // Zero accumulators.
  auto zero_accums = [&]() {
  #pragma unroll
    for (int i = 0; i < thread_m_blocks * 4 * 2 * 4; i++)
      reinterpret_cast<float*>(frag_c)[i] = 0;
  };

  int sh_first_group_id = -1;
  int sh_num_groups = -1;
  constexpr int sh_max_num_groups = 32;

  auto fetch_scales_to_shared = [&](bool is_async, int first_group_id,
                                    int last_group_id) {
    sh_first_group_id = first_group_id;
    sh_num_groups = last_group_id - first_group_id + 1;

    if (sh_num_groups < sh_max_num_groups) {
      sh_num_groups = sh_max_num_groups;
    }

    if (sh_first_group_id + sh_num_groups > num_groups) {
      sh_num_groups = num_groups - sh_first_group_id;
    }

    int row_offset = first_group_id * s_gl_stride;

    if (is_async) {
      for (int i = 0; i < sh_num_groups; i++) {
        if (threadIdx.x < s_sh_stride) {
          cp_async4_pred(&sh_s[(i * s_sh_stride) + threadIdx.x],
                         &scales_ptr[row_offset + (i * s_gl_stride) +
                                     slice_n_offset + threadIdx.x]);
        }
      }
    } else {
      for (int i = 0; i < sh_num_groups; i++) {
        if (threadIdx.x < s_sh_stride) {
          sh_s[(i * s_sh_stride) + threadIdx.x] =
              scales_ptr[row_offset + (i * s_gl_stride) + slice_n_offset +
                         threadIdx.x];
        }
      }
    }
  };
  // Asynchronously fetch the next A, B and s tile from global to the next
  // shared memory pipeline location.
  auto fetch_to_shared = [&](int pipe, int a_off, bool pred = true) {
    if (pred) {
      int4* sh_a_stage = sh_a + a_sh_stage * pipe;
  #pragma unroll
      for (int i = 0; i < a_sh_wr_iters; i++) {
        cp_async4_pred(
            &sh_a_stage[a_sh_wr_trans[i]],
            &A[a_gl_rd_delta_i * i + a_gl_rd + a_gl_rd_delta_o * a_off],
            a_sh_wr_pred[i]);
      }
      int4* sh_b_stage = sh_b + b_sh_stage * pipe;
  #pragma unroll
      for (int i = 0; i < b_sh_wr_iters; i++) {
  #pragma unroll
        for (int j = 0; j < b_thread_vecs; j++) {
          cp_async4(&sh_b_stage[b_sh_wr_delta * i + b_sh_wr + j], B_ptr[i] + j);
        }

        B_ptr[i] += b_gl_rd_delta_o;
      }

      if constexpr (has_act_order) {
        // Fetch g_idx thread-block portion
        int full_pipe = a_off;
        int cur_k = slice_k_start_shared_fetch + tb_k * full_pipe;
        if (cur_k < prob_k && cur_k < slice_k_finish) {
          int4* sh_g_idx_stage = sh_g_idx + g_idx_stage * pipe;

          int4 const* cur_g_idx_stage_ptr =
              reinterpret_cast<int4 const*>(&g_idx[cur_k]);

          if (threadIdx.x < g_idx_stage) {
            cp_async4_pred(&sh_g_idx_stage[threadIdx.x],
                           &cur_g_idx_stage_ptr[threadIdx.x]);
          }
        }
      } else {
        if constexpr (group_blocks != -1) {
          int4* sh_s_stage = sh_s + s_sh_stage * pipe;

          if constexpr (group_blocks >= thread_k_blocks) {
            if (s_sh_wr_pred) {
              cp_async4(&sh_s_stage[s_sh_wr], &scales_ptr[s_gl_rd]);
            }
            // Only fetch scales if this tile starts a new group
            if ((pipe + 1) % (group_blocks / thread_k_blocks) == 0) {
              s_gl_rd += s_gl_rd_delta;
            }
          } else {
            for (int i = 0; i < s_tb_groups; i++) {
              if (s_sh_wr_pred) {
                cp_async4(&sh_s_stage[i * s_sh_stride + s_sh_wr],
                          &scales_ptr[s_gl_rd]);
              }
              s_gl_rd += s_gl_rd_delta;
            }
          }
        }

        if constexpr (has_zp && group_blocks != -1) {
          int4* sh_zp_stage = sh_zp + zp_sh_stage * pipe;

          if constexpr (group_blocks >= thread_k_blocks) {
            // Only fetch zero-points if this tile starts a new group
            if (pipe % (group_blocks / thread_k_blocks) == 0) {
              if (zp_sh_wr_pred) {
                cp_async4(&sh_zp_stage[zp_sh_wr], &zp_ptr[zp_gl_rd]);
              }
              zp_gl_rd += zp_gl_rd_delta;
            }
          } else {
            for (int i = 0; i < zp_tb_groups; i++) {
              if (zp_sh_wr_pred) {
                cp_async4(&sh_zp_stage[i * zp_sh_stride + zp_sh_wr],
                          &zp_ptr[zp_gl_rd]);
              }
              zp_gl_rd += zp_gl_rd_delta;
            }
          }
        }
      }
    }
    // Insert a fence even when we are winding down the pipeline to ensure that
    // waiting is also correct at this point.
    cp_async_fence();
  };

  auto fetch_zp_to_shared = [&]() {
    if (zp_sh_wr_pred) {
      cp_async4(&sh_zp[zp_sh_wr], &zp_ptr[zp_gl_rd]);
    }
  };

  // Wait until the next thread tile has been loaded to shared memory.
  auto wait_for_stage = [&]() {
    // We only have `stages - 2` active fetches since we are double buffering
    // and can only issue the next fetch when it is guaranteed that the previous
    // shared memory load is fully complete (as it may otherwise be
    // overwritten).
    cp_async_wait<stages - 2>();
    __syncthreads();
  };

  // Load the next sub-tile from the current location in the shared memory pipe
  // into the current register buffer.
  auto fetch_to_registers = [&](int k, int pipe) {
    int4* sh_a_stage = sh_a + a_sh_stage * pipe;
  #pragma unroll
    for (int i = 0; i < thread_m_blocks; i++)
      ldsm4<scalar_t>(frag_a[k % 2][i],
                      &sh_a_stage[a_sh_rd_trans[k % b_sh_wr_iters][i]]);
    int4* sh_b_stage = sh_b + b_sh_stage * pipe;

  #pragma unroll
    for (int i = 0; i < b_thread_vecs; i++) {
      frag_b_quant[k % 2][i] = *reinterpret_cast<I4*>(
          &sh_b_stage[b_sh_rd_delta * (k % b_sh_wr_iters) + b_sh_rd + i]);
    }
  };

  bool is_same_group[stages];
  int same_group_id[stages];

  auto init_same_group = [&](int pipe) {
    if constexpr (!has_act_order) {
      is_same_group[pipe] = false;
      same_group_id[pipe] = 0;
      return;
    }

    int4* sh_g_idx_stage = sh_g_idx + g_idx_stage * pipe;
    int* sh_g_idx_int_ptr = reinterpret_cast<int*>(sh_g_idx_stage);

    int group_id_1 = sh_g_idx_int_ptr[0];
    int group_id_2 = sh_g_idx_int_ptr[tb_k - 1];

    is_same_group[pipe] = group_id_1 == group_id_2;
    same_group_id[pipe] = group_id_1;
  };

  auto fetch_scales_to_registers = [&](int k, int full_pipe) {
    int pipe = full_pipe % stages;

    if constexpr (!has_act_order) {
      // No act-order case
      if constexpr (group_blocks != -1) {
        if constexpr (group_blocks >= thread_k_blocks) {
          int4* sh_s_stage = sh_s + s_sh_stage * pipe;
          reinterpret_cast<int4*>(&frag_s[k % 2])[0] = sh_s_stage[s_sh_rd];
        } else {
          auto warp_id = threadIdx.x / 32;
          int n_warps = thread_n_blocks / 4;

          int warp_row = warp_id / n_warps;

          int cur_k = warp_row * 16;
          cur_k += k_iter_size * (k % b_sh_wr_iters);

          int k_blocks = cur_k / 16;
          int cur_group_id = k_blocks / group_blocks;

          int4* sh_s_stage = sh_s + s_sh_stage * pipe;

          reinterpret_cast<int4*>(&frag_s[k % 2])[0] =
              sh_s_stage[s_sh_rd + cur_group_id * s_sh_stride];
        }
      }

      return;
    }

    // Act-order case

    // Determine K of the "current" thread-block
    int cur_k = slice_k_start + tb_k * full_pipe;
    if (cur_k >= prob_k || cur_k >= slice_k_finish) {
      return;
    }

    // Reset (to current thread-block) since we read g_idx portion from the
    // shared memory
    cur_k = 0;

    // Progress to current iteration
    cur_k += k_iter_size * (k % b_sh_wr_iters);

    // Determine "position" inside the thread-block (based on warp and
    // thread-id)
    auto warp_id = threadIdx.x / 32;
    int n_warps =
        thread_n_blocks / 4;  // Each warp processes 4 16-size tiles over N

    int warp_row = warp_id / n_warps;
    int warp_col = warp_id % n_warps;

    cur_k += warp_row * 16;

    auto th_id = threadIdx.x % 32;
    cur_k += (th_id % 4) * 2;  // Due to tensor-core layout for fp16 B matrix

    int s_col_shift =
        /*slice_n_offset +*/ (act_s_col_warp_stride * warp_col) +
        (th_id / 4) * act_s_col_stride;

    if (is_same_group[pipe]) {
      if (k % 2 == 0) {
        *(reinterpret_cast<int4*>(&(act_frag_s[k % 2][0][0]))) =
            sh_s[(same_group_id[pipe] - sh_first_group_id) * s_sh_stride +
                 s_col_shift];
      } else {
        *(reinterpret_cast<int4*>(&(act_frag_s[k % 2][0][0]))) =
            *(reinterpret_cast<int4*>(&(act_frag_s[(k - 1) % 2][0][0])));
      }

      for (int i = 1; i < 4; i++) {
        *(reinterpret_cast<int4*>(&(act_frag_s[k % 2][i][0]))) =
            *(reinterpret_cast<int4*>(&(act_frag_s[k % 2][0][0])));
      }
      return;
    }

    int4* sh_g_idx_stage = sh_g_idx + g_idx_stage * pipe;
    int* sh_g_idx_int_ptr = reinterpret_cast<int*>(sh_g_idx_stage);

    constexpr int k_frag_offsets[4] = {0, 1, 8,
                                       9};  // Tensor core offsets per thread

  #pragma unroll
    for (int i = 0; i < 4; i++) {
      int actual_k = cur_k + k_frag_offsets[i];

      int group_id = sh_g_idx_int_ptr[actual_k];
      int rel_group_id = group_id - sh_first_group_id;

      *(reinterpret_cast<int4*>(&(act_frag_s[k % 2][i][0]))) =
          sh_s[rel_group_id * s_sh_stride + s_col_shift];
    }
  };

  auto fetch_zp_to_registers = [&](int k, int full_pipe) {
    // This code does not handle group_blocks == 0,
    // which signifies act_order.
    // has_zp implies AWQ, which doesn't have act_order,
    static_assert(!has_zp || group_blocks != 0);

    if constexpr (has_zp) {
      int pipe = full_pipe % stages;

      if constexpr (group_blocks == -1) {
        for (int i = 0; i < num_ints_per_thread; i++) {
          frag_qzp[k % 2][i] = (reinterpret_cast<int*>(sh_zp))[zp_sh_rd + i];
        }

      } else if constexpr (group_blocks >= thread_k_blocks) {
        int4* sh_zp_stage =
            sh_zp + zp_sh_stage * ((group_blocks / thread_k_blocks) *
                                   (pipe / (group_blocks / thread_k_blocks)));
        for (int i = 0; i < num_ints_per_thread; i++) {
          frag_qzp[k % 2][i] =
              (reinterpret_cast<int*>(sh_zp_stage))[zp_sh_rd + i];
        }
      } else {
        auto warp_id = threadIdx.x / 32;
        int n_warps = thread_n_blocks / 4;

        int warp_row = warp_id / n_warps;

        int cur_k = warp_row * 16;
        cur_k += k_iter_size * (k % b_sh_wr_iters);

        int k_blocks = cur_k / 16;
        int cur_group_id = 0;

        // Suppress bogus and persistent divide-by-zero warning
  #pragma nv_diagnostic push
  #pragma nv_diag_suppress divide_by_zero
        cur_group_id = k_blocks / group_blocks;
  #pragma nv_diagnostic pop

        int4* sh_zp_stage = sh_zp + zp_sh_stage * pipe;

        sh_zp_stage += cur_group_id * zp_sh_stride;

        for (int i = 0; i < num_ints_per_thread; i++) {
          frag_qzp[k % 2][i] =
              (reinterpret_cast<int*>(sh_zp_stage))[zp_sh_rd + i];
        }
      }
    }
  };

  // Execute the actual tensor core matmul of a sub-tile.
  auto matmul = [&](int k) {
    if constexpr (has_zp) {
      FragB frag_zp_0;
      FragB frag_zp_1;
      int zp_quant_0, zp_quant_1;

      if constexpr (num_bits == 4) {
        zp_quant_0 = frag_qzp[k % 2][0];
        zp_quant_1 = zp_quant_0 >> 8;
      } else {
        static_assert(num_bits == 8);
        zp_quant_0 = frag_qzp[k % 2][0];
        zp_quant_1 = frag_qzp[k % 2][1];
      }

      frag_zp_0 = dequant<scalar_t, w_type_id>(zp_quant_0);
      frag_zp_1 = dequant<scalar_t, w_type_id>(zp_quant_1);

      frag_zp[0] = frag_zp_0[0];
      frag_zp[1] = frag_zp_0[1];
      frag_zp[2] = frag_zp_1[0];
      frag_zp[3] = frag_zp_1[1];
    }

  // We have the m dimension as the inner loop in order to encourage overlapping
  // dequantization and matmul operations.
  #pragma unroll
    for (int j = 0; j < 4; j++) {
      FragB frag_b0;
      FragB frag_b1;
      int b_quant_0, b_quant_1;

      if constexpr (num_bits == 4) {
        b_quant_0 = frag_b_quant[k % 2][0][j];
        b_quant_1 = b_quant_0 >> 8;
      }

      frag_b0 = dequant<scalar_t, w_type_id>(b_quant_0);
      frag_b1 = dequant<scalar_t, w_type_id>(b_quant_1);

      // Apply zero-point to frag_b0
      if constexpr (has_zp) {
        sub_zp<scalar_t>(frag_b0, frag_zp[j], 0);
      }

      // Apply scale to frag_b0
      if constexpr (has_act_order) {
        scale4<scalar_t>(frag_b0, act_frag_s[k % 2][0][j],
                         act_frag_s[k % 2][1][j], act_frag_s[k % 2][2][j],
                         act_frag_s[k % 2][3][j], 0);
      } else {
        if constexpr (group_blocks != -1) {
          scale<scalar_t>(frag_b0, frag_s[k % 2][j], 0);
        }
      }

      // Apply zero-point to frag_b1
      if constexpr (has_zp) {
        sub_zp<scalar_t>(frag_b1, frag_zp[j], 1);
      }

      // Apply scale to frag_b1
      if constexpr (has_act_order) {
        scale4<scalar_t>(frag_b1, act_frag_s[k % 2][0][j],
                         act_frag_s[k % 2][1][j], act_frag_s[k % 2][2][j],
                         act_frag_s[k % 2][3][j], 1);

      } else {
        if constexpr (group_blocks != -1) {
          scale<scalar_t>(frag_b1, frag_s[k % 2][j], 1);
        }
      }

  #pragma unroll
      for (int i = 0; i < thread_m_blocks; i++) {
        mma<scalar_t>(frag_a[k % 2][i], frag_b0, frag_c[i][j][0]);
        mma<scalar_t>(frag_a[k % 2][i], frag_b1, frag_c[i][j][1]);
      }
    }
  };

  // Since we slice across the k dimension of a tile in order to increase the
  // number of warps while keeping the n dimension of a tile reasonable, we have
  // multiple warps that accumulate their partial sums of the same output
  // location; which we have to reduce over in the end. We do in shared memory.
  auto thread_block_reduce = [&]() {
    constexpr int red_off = threads / b_sh_stride_threads / 2;
    if (red_off >= 1) {
      auto red_idx = threadIdx.x / b_sh_stride_threads;
      constexpr int red_sh_stride = b_sh_stride_threads * 4 * 2;
      constexpr int red_sh_delta = b_sh_stride_threads;
      int red_sh_rd = red_sh_stride * (threadIdx.x / b_sh_stride_threads) +
                      (threadIdx.x % b_sh_stride_threads);

      // Parallel logarithmic shared memory reduction. We make sure to avoid any
      // unnecessary read or write iterations, e.g., for two warps we write only
      // once by warp 1 and read only once by warp 0.

  #pragma unroll
      for (int m_block = 0; m_block < thread_m_blocks; m_block++) {
  #pragma unroll
        for (int i = red_off; i > 0; i /= 2) {
          if (i <= red_idx && red_idx < 2 * i) {
  #pragma unroll
            for (int j = 0; j < 4 * 2; j++) {
              int red_sh_wr =
                  red_sh_delta * j + (red_sh_rd - red_sh_stride * i);
              if (i < red_off) {
                float* c_rd = reinterpret_cast<float*>(
                    &sh_red[red_sh_delta * j + red_sh_rd]);
                float* c_wr = reinterpret_cast<float*>(&sh_red[red_sh_wr]);
  #pragma unroll
                for (int k = 0; k < 4; k++)
                  reinterpret_cast<FragC*>(frag_c)[4 * 2 * m_block + j][k] +=
                      c_rd[k] + c_wr[k];
              }
              sh_red[red_sh_wr] =
                  reinterpret_cast<int4*>(&frag_c)[4 * 2 * m_block + j];
            }
          }
          __syncthreads();
        }
        if (red_idx == 0) {
  #pragma unroll
          for (int i = 0; i < 4 * 2; i++) {
            float* c_rd =
                reinterpret_cast<float*>(&sh_red[red_sh_delta * i + red_sh_rd]);
  #pragma unroll
            for (int j = 0; j < 4; j++)
              reinterpret_cast<FragC*>(frag_c)[4 * 2 * m_block + i][j] +=
                  c_rd[j];
          }
        }
        __syncthreads();
      }
    }
  };

  // Since multiple threadblocks may process parts of the same column slice, we
  // finally have to globally reduce over the results. As the striped
  // partitioning minimizes the number of such reductions and our outputs are
  // usually rather small, we perform this reduction serially in L2 cache.
  auto global_reduce = [&](bool first = false, bool last = false) {
    // We are very careful here to reduce directly in the output buffer to
    // maximize L2 cache utilization in this step. To do this, we write out
    // results in FP16 (but still reduce with FP32 compute).
    constexpr int active_threads = 32 * thread_n_blocks / 4;
    if (threadIdx.x < active_threads) {
      int c_gl_stride = prob_n / 8;
      int c_gl_wr_delta_o = 8 * c_gl_stride;
      int c_gl_wr_delta_i = 4 * (active_threads / 32);
      int c_gl_wr = c_gl_stride * ((threadIdx.x % 32) / 4) +
                    4 * (threadIdx.x / 32) + threadIdx.x % 4;
      c_gl_wr += (2 * thread_n_blocks) * slice_col;
      constexpr int c_sh_wr_delta = active_threads;
      auto c_sh_wr = threadIdx.x;

      int row = (threadIdx.x % 32) / 4;

      if (!first) {
  // Interestingly, doing direct global accesses here really seems to mess up
  // the compiler and lead to slowdowns, hence we also use async-copies even
  // though these fetches are not actually asynchronous.
  #pragma unroll
        for (int i = 0; i < thread_m_blocks * 4; i++) {
          cp_async4_pred(
              &sh_red[c_sh_wr + c_sh_wr_delta * i],
              &C[c_gl_wr + c_gl_wr_delta_o * (i / 2) +
                 c_gl_wr_delta_i * (i % 2)],
              i < (thread_m_blocks - 1) * 4 || 8 * (i / 2) + row < prob_m);
        }
        cp_async_fence();
        cp_async_wait<0>();
      }

  #pragma unroll
      for (int i = 0; i < thread_m_blocks * 4; i++) {
        if (i < (thread_m_blocks - 1) * 4 || 8 * (i / 2) + row < prob_m) {
          if (!first) {
            int4 c_red = sh_red[c_sh_wr + i * c_sh_wr_delta];
  #pragma unroll
            for (int j = 0; j < 2 * 4; j++) {
              reinterpret_cast<float*>(
                  &frag_c)[4 * 2 * 4 * (i / 4) + 4 * j + (i % 4)] +=
                  Dtype::num2float(reinterpret_cast<scalar_t*>(&c_red)[j]);
            }
          }
          if (!last) {
            int4 c;
  #pragma unroll
            for (int j = 0; j < 2 * 4; j++) {
              reinterpret_cast<scalar_t*>(&c)[j] =
                  Dtype::float2num(reinterpret_cast<float*>(
                      &frag_c)[4 * 2 * 4 * (i / 4) + 4 * j + (i % 4)]);
            }
            C[c_gl_wr + c_gl_wr_delta_o * (i / 2) + c_gl_wr_delta_i * (i % 2)] =
                c;
          }
        }
      }
    }
  };

  // Write out the reduce final result in the correct layout. We only actually
  // reshuffle matrix fragments in this step, the reduction above is performed
  // in fragment layout.
  auto write_result = [&]() {
    int c_gl_stride = prob_n / 8;
    constexpr int c_sh_stride = 2 * thread_n_blocks + 1;
    int c_gl_wr_delta = c_gl_stride * (threads / (2 * thread_n_blocks));
    constexpr int c_sh_rd_delta =
        c_sh_stride * (threads / (2 * thread_n_blocks));

    int c_gl_wr = c_gl_stride * (threadIdx.x / (2 * thread_n_blocks)) +
                  (threadIdx.x % (2 * thread_n_blocks));
    c_gl_wr += (2 * thread_n_blocks) * slice_col;
    int c_sh_wr =
        (4 * c_sh_stride) * ((threadIdx.x % 32) / 4) + (threadIdx.x % 32) % 4;
    c_sh_wr += 32 * (threadIdx.x / 32);
    int c_sh_rd = c_sh_stride * (threadIdx.x / (2 * thread_n_blocks)) +
                  (threadIdx.x % (2 * thread_n_blocks));

    int c_gl_wr_end = c_gl_stride * prob_m;

    // We first reorder in shared memory to guarantee the most efficient final
    // global write patterns
    auto write = [&](int idx, float c0, float c1, FragS& s) {
      scalar_t2 res =
          Dtype::nums2num2(Dtype::float2num(c0), Dtype::float2num(c1));

      // For per-column quantization we finally apply the scale here (only for
      // 4-bit)
      if constexpr (!has_act_order && group_blocks == -1 &&
                    num_bits == 4) {
        res = __hmul2(res, s[0]);
      }

      ((scalar_t2*)sh_red)[idx] = res;
    };

    if (threadIdx.x / 32 < thread_n_blocks / 4) {
  #pragma unroll
      for (int i = 0; i < thread_m_blocks; i++) {
  #pragma unroll
        for (int j = 0; j < 4; j++) {
          int wr = c_sh_wr + 8 * j;
          write(wr + (4 * c_sh_stride) * 0 + 0, frag_c[i][j][0][0],
                frag_c[i][j][0][1], frag_s[j / 2][2 * (j % 2) + 0]);
          write(wr + (4 * c_sh_stride) * 8 + 0, frag_c[i][j][0][2],
                frag_c[i][j][0][3], frag_s[j / 2][2 * (j % 2) + 0]);
          write(wr + (4 * c_sh_stride) * 0 + 4, frag_c[i][j][1][0],
                frag_c[i][j][1][1], frag_s[j / 2][2 * (j % 2) + 1]);
          write(wr + (4 * c_sh_stride) * 8 + 4, frag_c[i][j][1][2],
                frag_c[i][j][1][3], frag_s[j / 2][2 * (j % 2) + 1]);
        }
        c_sh_wr += 16 * (4 * c_sh_stride);
      }
    }
    __syncthreads();

  #pragma unroll
    for (int i = 0;
         i < ceildiv(16 * thread_m_blocks, threads / (2 * thread_n_blocks));
         i++) {
      if (c_gl_wr < c_gl_wr_end) {
        C[c_gl_wr] = sh_red[c_sh_rd];
        c_gl_wr += c_gl_wr_delta;
        c_sh_rd += c_sh_rd_delta;
      }
    }
  };

  // Start global fetch and register load pipelines.
  auto start_pipes = [&]() {

  #pragma unroll
    for (int i = 0; i < stages - 1; i++) {
      if (has_act_order && i == 0) {
        int last_g_idx = slice_k_start + stages * tb_k * 2;
        if (last_g_idx >= prob_k) {
          last_g_idx = prob_k - 1;
        }
        fetch_scales_to_shared(true, g_idx[slice_k_start], g_idx[last_g_idx]);
      }

      if constexpr (has_zp && group_blocks == -1) {
        if (i == 0) {
          fetch_zp_to_shared();
        }
      }
      fetch_to_shared(i, i, i < slice_iters);
    }

    zero_accums();
    wait_for_stage();
    init_same_group(0);
    fetch_to_registers(0, 0);
    fetch_scales_to_registers(0, 0);
    if constexpr (has_zp) {
      fetch_zp_to_registers(0, 0);
    }
    a_gl_rd += a_gl_rd_delta_o * (stages - 1);
    slice_k_start_shared_fetch += tb_k * (stages - 1);
  };
  if (slice_iters) {
    start_pipes();
  }

  // Main loop.
  while (slice_iters) {
    // We unroll over both the global fetch and the register load pipeline to
    // ensure all shared memory accesses are static. Note that both pipelines
    // have even length meaning that the next iteration will always start at
    // index 0.

  #pragma unroll
    for (int pipe = 0; pipe < stages;) {
  #pragma unroll
      for (int k = 0; k < b_sh_wr_iters; k++) {
        fetch_to_registers(k + 1, pipe % stages);
        fetch_scales_to_registers(k + 1, pipe);
        if constexpr (has_zp) {
          fetch_zp_to_registers(k + 1, pipe);
        }
        if (k == b_sh_wr_iters - 2) {
          fetch_to_shared((pipe + stages - 1) % stages, pipe,
                          slice_iters >= stages);
          pipe++;
          wait_for_stage();
          init_same_group(pipe % stages);
        }
        matmul(k);
      }
      slice_iters--;
      if (slice_iters == 0) {
        break;
      }
    }

    a_gl_rd += a_gl_rd_delta_o * stages;
    slice_k_start += tb_k * stages;
    slice_k_start_shared_fetch += tb_k * stages;

    if constexpr (has_act_order) {
      int first_group_id = g_idx[slice_k_start];
      int last_g_idx = slice_k_start + stages * tb_k * 2;
      if (last_g_idx >= prob_k) {
        last_g_idx = prob_k - 1;
      }
      int last_group_id = g_idx[last_g_idx];
      if (last_group_id >= sh_first_group_id + sh_num_groups) {
        fetch_scales_to_shared(false, first_group_id, last_group_id);
        __syncthreads();
      }
    }

    // Process results and, if necessary, proceed to the next column slice.
    // While this pattern may not be the most readable, other ways of writing
    // the loop seemed to noticeably worse performance after compilation.
    if (slice_iters == 0) {
      cp_async_wait<0>();
      bool last = slice_idx == slice_count - 1;
      // For per-column scales, we only fetch them here in the final step before
      // write-out
      if (group_blocks == -1 && last) {
        if (s_sh_wr_pred) cp_async4(&sh_s[s_sh_wr], &scales_ptr[s_gl_rd]);
        cp_async_fence();
      }
      thread_block_reduce();
      if (group_blocks == -1 && last) {
        cp_async_wait<0>();
        __syncthreads();
        if (threadIdx.x / 32 < thread_n_blocks / 4) {
          reinterpret_cast<int4*>(&frag_s)[0] = sh_s[s_sh_rd + 0];
          reinterpret_cast<int4*>(&frag_s)[1] = sh_s[s_sh_rd + 4];
        }
      }
      if (slice_count > 1) {  // only globally reduce if there is more than one
                              // block in a slice
        barrier_acquire(&locks[slice_col], slice_idx);
        global_reduce(slice_idx == 0, last);
        barrier_release(&locks[slice_col], last);
      }
      if (last)  // only the last block in a slice actually writes the result
        write_result();
      slice_row = 0;
      slice_col_par++;
      slice_col++;
      init_slice();
      if (slice_iters) {
        a_gl_rd = a_gl_stride * (threadIdx.x / a_gl_rd_delta_o) +
                  (threadIdx.x % a_gl_rd_delta_o);
  #pragma unroll
        for (int i = 0; i < b_sh_wr_iters; i++)
          B_ptr[i] += b_sh_stride - b_gl_rd_delta_o * k_tiles;
        if (slice_col == 0) {
  #pragma unroll
          for (int i = 0; i < b_sh_wr_iters; i++) B_ptr[i] -= b_gl_stride;
        }

        // Update slice k/n for scales loading
        if constexpr (has_act_order) {
          slice_k_start = tb_k * slice_row;
          slice_k_finish = slice_k_start + tb_k * slice_iters;
          slice_k_start_shared_fetch = slice_k_start;
          slice_n_offset = act_s_col_tb_stride * slice_col;

        } else {
          s_gl_rd = s_sh_stride * slice_col + threadIdx.x;
          zp_gl_rd = zp_sh_stride * slice_col + threadIdx.x;
        }

        start_pipes();
      }
    }
  }
}


// 8 warps are a good choice since every SM has 4 schedulers and having more
// than 1 warp per schedule allows some more latency hiding. At the same time,
// we want relatively few warps to have many registers per warp and small tiles.
const int USER_THREADS = 256; // Note: This is only used with user-provided thread_k/n
const int STAGES = 4;  // 4 pipeline stages fit into shared memory
const int SHARED_MEM = 96 * 1024;  // max shared memory on compute capability 8.6 (< 8.0)
static constexpr int pack_factor_4bit = 8;  // We have 8 4-bit vals inside a 32 bit

#define __CALL_IF(THREAD_M_BLOCKS, THREAD_N_BLOCKS, THREAD_K_BLOCKS,           \
                  GROUP_BLOCKS, NUM_THREADS)                                   \
  else if (thread_m_blocks == THREAD_M_BLOCKS &&                               \
           thread_n_blocks == THREAD_N_BLOCKS &&                               \
           thread_k_blocks == THREAD_K_BLOCKS &&                               \
           group_blocks == GROUP_BLOCKS && num_threads == NUM_THREADS) {       \
    cudaFuncSetAttribute(Marlin<scalar_t, NUM_THREADS, THREAD_M_BLOCKS, THREAD_N_BLOCKS, \
                                THREAD_K_BLOCKS, STAGES, GROUP_BLOCKS, w_type_id, has_act_order, has_zp, num_bits>,        \
                         cudaFuncAttributeMaxDynamicSharedMemorySize,          \
                         SHARED_MEM);                                          \
    Marlin<scalar_t, NUM_THREADS, THREAD_M_BLOCKS, THREAD_N_BLOCKS, THREAD_K_BLOCKS,     \
           STAGES, GROUP_BLOCKS, w_type_id, has_act_order, has_zp, num_bits><<<blocks, NUM_THREADS, SHARED_MEM, stream>>>( \
        A_ptr, B_ptr, C_ptr, s_ptr, zp_ptr, g_idx_ptr, prob_m, prob_n, prob_k, num_groups, locks);            \
  }

typedef struct {
  int thread_k;
  int thread_n;
  int num_threads;
} thread_config_t;

typedef struct {
  int max_m_blocks;
  thread_config_t tb_cfg;
} exec_config_t;

thread_config_t small_batch_thread_configs[] = {
    // Ordered by priority
    // thread_k, thread_n, num_threads
    {128, 128, 256},  // Default
    {128, 64, 128},   // Reduce N 2X, same K
    {64, 256, 256},   // Reduce K 2X, increase N 2X
    {64, 128, 128},   // Reduce K 2X, same N
};

thread_config_t large_batch_thread_configs[] = {
    // Ordered by priority
    // thread_k, thread_n, num_threads
    {64, 256, 256},   // Default
    {128, 128, 256},  // Reduce N 2X, increase K 2X
    {64, 128, 128},   // Reduce N 2X, same K
    {128, 64, 128},   // Reduce N 4X, increase K 2X
};

int get_scales_cache_size(thread_config_t const& th_config, int prob_m,
                          int prob_n, int prob_k, int num_bits, int group_size,
                          bool has_act_order, bool is_k_full) {
  bool cache_scales_chunk = has_act_order && !is_k_full;

  int tb_n = th_config.thread_n;
  int tb_k = th_config.thread_k;

  // Get max scale groups per thread-block
  int tb_groups;
  if (group_size == -1) {
    tb_groups = 1;
  } else if (group_size == 0) {
    tb_groups = div_ceil(tb_k, 32);  // Worst case is 32 group size
  } else {
    tb_groups = div_ceil(tb_k, group_size);
  }

  if (cache_scales_chunk) {
    int load_groups =
        tb_groups * pipe_stages * 2;     // Chunk size is 2x pipeline over dim K
    load_groups = max(load_groups, 32);  // We load at least 32 scale groups
    return load_groups * tb_n * 2;

  } else {
    int tb_scales = tb_groups * tb_n * 2;

    return tb_scales * pipe_stages;
  }
}

bool is_valid_cache_size(thread_config_t const& th_config, int max_m_blocks,
                         int prob_m, int prob_n, int prob_k, int num_bits,
                         int scales_cache_size, int max_shared_mem) {
  int pack_factor = 32 / num_bits;

  // Get B size
  int tb_k = th_config.thread_k;
  int tb_n = th_config.thread_n;

  int b_size = (tb_k * tb_n / pack_factor) * 4;

  // Get A size
  int m_blocks = div_ceil(prob_m, 16);
  int tb_max_m = 16;

  while (true) {
    if (m_blocks >= max_m_blocks) {
      tb_max_m *= max_m_blocks;
      break;
    }

    max_m_blocks--;
    if (max_m_blocks == 0) {
      CHECK(false, "Unexpected m_blocks = ", m_blocks);
    }
  }

  int a_size = (tb_max_m * tb_k) * 2;

  float pipe_size = (a_size + b_size) * pipe_stages;

  float reduce_size = max(th_config.num_threads * 32 * 4,
                          (tb_n / 64) * 32 * (tb_max_m / 16) * 4 * 2 * 4 * 2);

  CHECK(max_shared_mem / 2 > scales_cache_size);  // Sanity

  return pipe_size + reduce_size < 0.95f * (max_shared_mem - scales_cache_size);
}

bool is_valid_config(thread_config_t const& th_config, int max_m_blocks,
                     int prob_m, int prob_n, int prob_k, int num_bits,
                     int group_size, bool has_act_order, bool is_k_full,
                     int max_shared_mem) {
  // Sanity
  if (th_config.thread_k == -1 || th_config.thread_n == -1 ||
      th_config.num_threads == -1) {
    return false;
  }

  // Verify K/N are divisible by thread K/N
  if (prob_k % th_config.thread_k != 0 || prob_n % th_config.thread_n != 0) {
    return false;
  }

  // Verify min for thread K/N
  if (th_config.thread_n < min_thread_n || th_config.thread_k < min_thread_k) {
    return false;
  }

  // num_threads must be at least 128 (= 4 warps)
  if (th_config.num_threads < 128) {
    return false;
  }

  //  Determine cache for scales
  int scales_cache_size =
      get_scales_cache_size(th_config, prob_m, prob_n, prob_k, num_bits,
                            group_size, has_act_order, is_k_full);

  // Check that pipeline fits into cache
  if (!is_valid_cache_size(th_config, max_m_blocks, prob_m, prob_n, prob_k,
                           num_bits, scales_cache_size, max_shared_mem)) {
    return false;
  }

  return true;
}

exec_config_t determine_thread_config(int prob_m, int prob_n, int prob_k,
                                      int num_bits, int group_size,
                                      bool has_act_order, bool is_k_full,
                                      int max_shared_mem) {
  int max_m_blocks = 4;
  while (max_m_blocks > 0) {
    if (prob_m <= 16) {
      for (auto th_config : small_batch_thread_configs) {
        if (is_valid_config(th_config, max_m_blocks, prob_m, prob_n, prob_k,
                            num_bits, group_size, has_act_order, is_k_full,
                            max_shared_mem)) {
          return exec_config_t{max_m_blocks, th_config};
        }
      }
    } else {
      for (auto th_config : large_batch_thread_configs) {
        if (is_valid_config(th_config, max_m_blocks, prob_m, prob_n, prob_k,
                            num_bits, group_size, has_act_order, is_k_full,
                            max_shared_mem)) {
          return exec_config_t{max_m_blocks, th_config};
        }
      }
    }

    max_m_blocks--;  // Process less M blocks per invocation to reduce cache
                     // usage
  }

  return exec_config_t{0, {-1, -1, -1}};
}

#define CALL_IF(N_BLOCKS, K_BLOCKS, NUM_THREADS)    \
  __CALL_IF(1, N_BLOCKS, K_BLOCKS, -1, NUM_THREADS) \
  __CALL_IF(1, N_BLOCKS, K_BLOCKS, 4, NUM_THREADS)  \
  __CALL_IF(1, N_BLOCKS, K_BLOCKS, 8, NUM_THREADS)  \
  __CALL_IF(2, N_BLOCKS, K_BLOCKS, -1, NUM_THREADS) \
  __CALL_IF(2, N_BLOCKS, K_BLOCKS, 4, NUM_THREADS)  \
  __CALL_IF(2, N_BLOCKS, K_BLOCKS, 8, NUM_THREADS)  \
  __CALL_IF(3, N_BLOCKS, K_BLOCKS, -1, NUM_THREADS) \
  __CALL_IF(3, N_BLOCKS, K_BLOCKS, 4, NUM_THREADS)  \
  __CALL_IF(3, N_BLOCKS, K_BLOCKS, 8, NUM_THREADS)  \
  __CALL_IF(4, N_BLOCKS, K_BLOCKS, -1, NUM_THREADS) \
  __CALL_IF(4, N_BLOCKS, K_BLOCKS, 4, NUM_THREADS) \
  __CALL_IF(4, N_BLOCKS, K_BLOCKS, 8, NUM_THREADS)

template<typename scalar_t,
          const ScalarTypeID w_type_id,
          const bool has_act_order,     // whether act_order is enabled
          const bool has_zp,            // whether zero-points are enabled
          const int num_bits
>
void marlin_matmul(const void* A, const void* B, void* scales, void* zeros, void* g_idx, void* C, int prob_m, int prob_k, 
                 int prob_n, void* workspace, int groupsize, int64_t stream_
                 ) {
  
  int dev = 0; 
  cudaStream_t stream = (cudaStream_t)stream_; 
  int thread_k = -1;
  int thread_n = -1; 
  int sms = -1; 
  int max_par = 16;

  int tot_m = prob_m;
  int tot_m_blocks = ceildiv(tot_m, 16);
  int pad = 16 * tot_m_blocks - tot_m;

  bool is_k_full = true;
  if (sms == -1)
    cudaDeviceGetAttribute(&sms, cudaDevAttrMultiProcessorCount, dev);
  int max_shared_mem = 0;
  cudaDeviceGetAttribute(&max_shared_mem,
                         cudaDevAttrMaxSharedMemoryPerBlockOptin, 0);
  CHECK(max_shared_mem > 0, "error");
  // Set thread config
  exec_config_t exec_cfg;
  if (thread_k != -1 && thread_n != -1) {
    // User-defined config
    exec_cfg =
        exec_config_t{4, thread_config_t{thread_k, thread_n, default_threads}};
  } else {
    // Auto config
    exec_cfg =
        determine_thread_config(prob_m, prob_n, prob_k, num_bits, groupsize,
                                has_act_order, is_k_full, max_shared_mem);
  }

  int num_threads = exec_cfg.tb_cfg.num_threads;
  thread_k = exec_cfg.tb_cfg.thread_k;
  thread_n = exec_cfg.tb_cfg.thread_n;

  int thread_k_blocks = thread_k / 16;
  int thread_n_blocks = thread_n / 16;
  int group_blocks = (groupsize == -1) ? -1 : groupsize / 16;
  int blocks = sms;
  int num_groups = prob_k / groupsize;

  if (prob_m == 0 || prob_n == 0 || prob_k == 0) {
    return;
  }

  const int4* A_ptr = (const int4*)A;
  const int4* B_ptr = (const int4*)B;
  int4* C_ptr = (int4*)C;
  const int4* s_ptr = (const int4*)scales;
  const int4* zp_ptr = (const int4*)zeros;
  const int* g_idx_ptr = (const int*)g_idx;
  int* locks = (int*)workspace;


  // if (has_act_order) {
  //   // Permute A columns
  //   int block_rows = div_ceil(prob_m, blocks);
  //   permute_cols_kernel<<<blocks, default_threads, 0, stream>>>(
  //       A_ptr, perm_ptr, a_tmp_ptr, prob_m, prob_k, prob_k, block_rows);
  //   A_ptr = a_tmp_ptr;
  // }

  // // If we have a full K, then we can run the non-act-order version of Marlin
  // // (since the weight rows are reordered by increasing group ids, and by having
  // // a full K, we have full original groups)
  // if (is_k_full) {
  //   has_act_order = false;
  // }

  for (int i = 0; i < tot_m_blocks; i += exec_cfg.max_m_blocks) {
    int thread_m_blocks = tot_m_blocks - i;
    prob_m = tot_m - 16 * i;
    int par = 1;
    if (thread_m_blocks > exec_cfg.max_m_blocks) {
      // Note that parallel > 1 currently only works for inputs without any
      // padding
      par = (16 * thread_m_blocks - pad) / (16 * exec_cfg.max_m_blocks);
      if (par > max_par) par = max_par;
      prob_m = (16 * exec_cfg.max_m_blocks) * par;
      i += exec_cfg.max_m_blocks * (par - 1);
      thread_m_blocks = exec_cfg.max_m_blocks;
    }


    // For compilation speed, we only define the kernel configurations that have
    // seemed useful (in terms of performance) in our testing, however many more
    // are, in principle, possible.
    if (false) {
    }
    CALL_IF(8, 8, 256)
    CALL_IF(16, 4, 256)
    CALL_IF(8, 4, 128)
    CALL_IF(4, 8, 128)
    else {
      // printf("Unsupported shapes: block_m %d, block_k %d, block_n %d\n", thread_m_blocks, thread_k_blocks, thread_n_blocks);
      throw std::runtime_error("Unsupported shapes: MKN");
    }

    A_ptr += 16 * thread_m_blocks * (prob_k / 8) * par;
    C_ptr += 16 * thread_m_blocks * (prob_n / 8) * par;
  }
<<<<<<< HEAD
=======
  cudaStreamSynchronize(stream);
>>>>>>> b079b148

}

extern "C" void marlin_4bit_f16(const void* A, const void* B, void* scales, void* zeros, void* g_idx, void* C, int prob_m, int prob_k, 
                 int prob_n, void* workspace, int groupsize, int64_t stream
                 ) {
    marlin_matmul<half, ScalarTypeID::kU4B8, false, false, 4>(A, B, scales, zeros, g_idx, C, prob_m, prob_k, prob_n, workspace, groupsize, stream);
}

extern "C" void marlin_4bit_bf16(const void* A, const void* B, void* scales, void* zeros, void* g_idx, void* C, int prob_m, int prob_k, 
                 int prob_n, void* workspace, int groupsize, int64_t stream
                 ) {
    marlin_matmul<nv_bfloat16, ScalarTypeID::kU4B8, false, false, 4>(A, B, scales, zeros, g_idx, C, prob_m, prob_k, prob_n, workspace, groupsize, stream);
}

extern "C" void marlin_awq_4bit_f16(const void* A, const void* B, void* scales, void* zeros, void* g_idx, void* C, int prob_m, int prob_k, 
                 int prob_n, void* workspace, int groupsize, int64_t stream
                 ) {
    marlin_matmul<half, ScalarTypeID::kU4, false, true, 4>(A, B, scales, zeros, g_idx, C, prob_m, prob_k, prob_n, workspace, groupsize, stream);
}

extern "C" void marlin_awq_4bit_bf16(const void* A, const void* B, void* scales, void* zeros, void* g_idx, void* C, int prob_m, int prob_k, 
                 int prob_n, void* workspace, int groupsize, int64_t stream
                 ) {
    marlin_matmul<nv_bfloat16, ScalarTypeID::kU4, false, true, 4>(A, B, scales, zeros, g_idx, C, prob_m, prob_k, prob_n, workspace, groupsize, stream);
}

__global__ void gptq_repack_kernel(
  uint32_t* in,
  uint32_t* out,
  int m,
  int n
) {
  uint32_t row = blockIdx.x * 2;
  uint32_t col = blockIdx.y * 64;
  uint32_t t = threadIdx.x;

  // marlin packs 4 16x16 blocks one time;
  const int pad_len = 18;
  __shared__ uint8_t block[4][16][pad_len];

  // unpack
  int block_idx = t / 8;
  int block_offset = t % 8;
  for (int offset = block_offset; offset < 16; offset += 8) {
    uint32_t v1 = in[row * n + col + block_idx * 16 + offset];
    uint32_t v2 = in[(row + 1) * n + col + block_idx * 16 + offset];
#pragma unroll
    for (int i = 0; i < 8; i += 1) {
      block[block_idx][i][offset] = v1 & 0xf;
      v1 >>= 4;
      block[block_idx][i + 8][offset] = v2 & 0xf;
      v2 >>= 4;
    }
  }

  // repack
  uint32_t srow = (t % 4) * 2;
  uint32_t scol = t / 4;

  uint32_t idx[8][2];
  idx[0][0] = srow;     idx[0][1] = scol;
  idx[1][0] = srow + 8; idx[1][1] = scol;
  idx[2][0] = srow;     idx[2][1] = scol + 8;
  idx[3][0] = srow + 8; idx[3][1] = scol + 8;

  idx[4][0] = srow + 1; idx[4][1] = scol;
  idx[5][0] = srow + 9; idx[5][1] = scol;
  idx[6][0] = srow + 1; idx[6][1] = scol + 8;
  idx[7][0] = srow + 9; idx[7][1] = scol + 8;

#pragma unroll
  for (int i = 0; i < 4; i += 1) {
    uint32_t v[8];
#pragma unroll
    for (int j = 0; j < 8; ++j) {
      v[j] = block[i][idx[j][0]][idx[j][1]];
    }

    uint32_t pack = (v[7] << 28) | (v[6] << 24) | (v[5] << 20) | (v[4] << 16) |
        (v[3] << 12) | (v[2] << 8) | (v[1] << 4) | v[0];

    out[blockIdx.x * n * 2 + blockIdx.y * 128 + t * 4 + i] = pack;
  }
}

extern "C" void gptq_repack(
  void* in,
  void* out,
  int m,
  int n,
  int64_t stream_
) {

  assert(m % 2 == 0);
  assert(n % 64 == 0);
  const dim3 threads(32);
  // marlin packs 16 x 64 block and gptq packs 8 x 1
  const dim3 blocks(m / 2, n / 64);
  cudaStream_t stream = (cudaStream_t)stream_;
  gptq_repack_kernel<<<blocks, threads, 0, stream>>>(
    (uint32_t*)in,
    (uint32_t*)out,
    m,
    n
  );
}

template <int const num_threads, int const num_bits>
__global__ void awq_marlin_repack_kernel(
    uint32_t const* __restrict__ b_q_weight_ptr, uint32_t* __restrict__ out_ptr,
    int size_k, int size_n) {
  constexpr int pack_factor = 32 / num_bits;

  int k_tiles = size_k / tile_k_size;
  int n_tiles = size_n / tile_n_size;
  int block_k_tiles = ceildiv(k_tiles, gridDim.x);

  auto start_k_tile = blockIdx.x * block_k_tiles;
  if (start_k_tile >= k_tiles) {
    return;
  }

  int finish_k_tile = min(start_k_tile + block_k_tiles, k_tiles);

  // Wait until the next thread tile has been loaded to shared memory.
  auto wait_for_stage = [&]() {
    // We only have `stages - 2` active fetches since we are double buffering
    // and can only issue the next fetch when it is guaranteed that the previous
    // shared memory load is fully complete (as it may otherwise be
    // overwritten).
    cp_async_wait<repack_stages - 2>();
    __syncthreads();
  };

  extern __shared__ int4 sh[];

  constexpr int tile_n_ints = tile_n_size / pack_factor;

  constexpr int stage_n_threads = tile_n_ints / 4;
  constexpr int stage_k_threads = tile_k_size;
  constexpr int stage_size = stage_k_threads * stage_n_threads;

  auto fetch_to_shared = [&](int pipe, int k_tile_id, int n_tile_id) {
    if (n_tile_id >= n_tiles) {
      cp_async_fence();
      return;
    }

    int first_n = n_tile_id * tile_n_size;
    int first_n_packed = first_n / pack_factor;

    int4* sh_ptr = sh + stage_size * pipe;

    if (threadIdx.x < stage_size) {
      auto k_id = threadIdx.x / stage_n_threads;
      auto n_id = threadIdx.x % stage_n_threads;

      int first_k = k_tile_id * tile_k_size;

      cp_async4(&sh_ptr[k_id * stage_n_threads + n_id],
                reinterpret_cast<int4 const*>(
                    &(b_q_weight_ptr[(first_k + k_id) * (size_n / pack_factor) +
                                     first_n_packed + (n_id * 4)])));
    }

    cp_async_fence();
  };

  auto repack_tile = [&](int pipe, int k_tile_id, int n_tile_id) {
    if (n_tile_id >= n_tiles) {
      return;
    }

    auto warp_id = threadIdx.x / 32;
    auto th_id = threadIdx.x % 32;

    if (warp_id >= 4) {
      return;
    }

    int tc_col = th_id / 4;
    int tc_row = (th_id % 4) * 2;

    constexpr int tc_offsets[4] = {0, 1, 8, 9};

    int cur_n = warp_id * 16 + tc_col;
    int cur_n_packed = cur_n / pack_factor;
    int cur_n_pos = cur_n % pack_factor;

    constexpr int sh_stride = tile_n_ints;
    constexpr uint32_t mask = (1 << num_bits) - 1;

    int4* sh_stage_ptr = sh + stage_size * pipe;
    uint32_t* sh_stage_int_ptr = reinterpret_cast<uint32_t*>(sh_stage_ptr);

    // Undo interleaving
    int cur_n_pos_unpacked;
    if constexpr (num_bits == 4) {
      constexpr int undo_pack[8] = {0, 4, 1, 5, 2, 6, 3, 7};
      cur_n_pos_unpacked = undo_pack[cur_n_pos];
    } else {
      constexpr int undo_pack[4] = {0, 2, 1, 3};
      cur_n_pos_unpacked = undo_pack[cur_n_pos];
    }

    uint32_t vals[8];
#pragma unroll
    for (int i = 0; i < 4; i++) {
      int cur_elem = tc_row + tc_offsets[i];

      int packed_src_0 = sh_stage_int_ptr[cur_n_packed + sh_stride * cur_elem];
      int packed_src_1 = sh_stage_int_ptr[cur_n_packed + (8 / pack_factor) +
                                          sh_stride * cur_elem];

      vals[i] = (packed_src_0 >> (cur_n_pos_unpacked * num_bits)) & mask;
      vals[4 + i] = (packed_src_1 >> (cur_n_pos_unpacked * num_bits)) & mask;
    }

    constexpr int tile_size = tile_k_size * tile_n_size / pack_factor;
    int out_offset = (k_tile_id * n_tiles + n_tile_id) * tile_size;

    // Result of:
    // https://github.com/NVIDIA/FasterTransformer/blob/main/src/fastertransformer/cutlass_extensions/include/cutlass_extensions/interleaved_numeric_conversion.h
    if constexpr (num_bits == 4) {
      constexpr int pack_idx[8] = {0, 2, 4, 6, 1, 3, 5, 7};

      uint32_t res = 0;
#pragma unroll
      for (int i = 0; i < 8; i++) {
        res |= vals[pack_idx[i]] << (i * 4);
      }

      out_ptr[out_offset + th_id * 4 + warp_id] = res;

    } else {
      constexpr int pack_idx[4] = {0, 2, 1, 3};

      uint32_t res1 = 0;
      uint32_t res2 = 0;
#pragma unroll
      for (int i = 0; i < 4; i++) {
        res1 |= vals[pack_idx[i]] << (i * 8);
        res2 |= vals[4 + pack_idx[i]] << (i * 8);
      }

      out_ptr[out_offset + th_id * 8 + (warp_id * 2) + 0] = res1;
      out_ptr[out_offset + th_id * 8 + (warp_id * 2) + 1] = res2;
    }
  };

  auto start_pipes = [&](int k_tile_id, int n_tile_id) {
#pragma unroll
    for (int pipe = 0; pipe < repack_stages - 1; pipe++) {
      fetch_to_shared(pipe, k_tile_id, n_tile_id + pipe);
    }

    wait_for_stage();
  };
#pragma unroll
  for (int k_tile_id = start_k_tile; k_tile_id < finish_k_tile; k_tile_id++) {
    int n_tile_id = 0;

    start_pipes(k_tile_id, n_tile_id);

    while (n_tile_id < n_tiles) {
#pragma unroll
      for (int pipe = 0; pipe < repack_stages; pipe++) {
        fetch_to_shared((pipe + repack_stages - 1) % repack_stages, k_tile_id,
                        n_tile_id + pipe + repack_stages - 1);
        repack_tile(pipe, k_tile_id, n_tile_id + pipe);
        wait_for_stage();
      }
      n_tile_id += repack_stages;
    }
  }
}

#define CALL_IF2(NUM_BITS)                                                   \
  else if (num_bits == NUM_BITS) {                                          \
    cudaFuncSetAttribute(                                                   \
        awq_marlin_repack_kernel<repack_threads, NUM_BITS>, \
        cudaFuncAttributeMaxDynamicSharedMemorySize, max_shared_mem);       \
    awq_marlin_repack_kernel<repack_threads, NUM_BITS>      \
        <<<blocks, repack_threads, max_shared_mem, stream>>>(       \
            weight_ptr, out_ptr, size_k, size_n);                       \
  }

extern "C" void awq_repack(void* in, void* out, int k,
                                int n, int num_bits, int64_t stream_) {

  //in_dim 4096, out_dim 1024 (/pack_factor)
  //ws shape [4096, 128]
  //out_shape [256, 2048]

   //recover original size_k and size_n
   int const pack_factor = 32 / num_bits;
   int size_k = k;
   int size_n = n * pack_factor;

  // Verify compatibility with marlin tile of 16x64
  CHECK(size_k % marlin::tile_k_size == 0, "size_k = ", size_k,
              " is not divisible by tile_k_size = ", marlin::tile_k_size);
  CHECK(size_n % marlin::tile_n_size == 0, "size_n = ", size_n,
              " is not divisible by tile_n_size = ", marlin::tile_n_size);

  CHECK(num_bits == 4 || num_bits == 8,
              "num_bits must be 4 or 8. Got = ", num_bits);
  cudaStream_t stream = (cudaStream_t)stream_;

  uint32_t const* weight_ptr =
      reinterpret_cast<uint32_t const*>(in);
  uint32_t* out_ptr = reinterpret_cast<uint32_t*>(out);

  // cudaPointerAttributes attributes;
  // cudaPointerGetAttributes(
  //   &attributes,
  //   in
  // );

  int blocks;
  cudaDeviceGetAttribute(&blocks, cudaDevAttrMultiProcessorCount, 0);
  int max_shared_mem = 0;
  cudaDeviceGetAttribute(&max_shared_mem,
                         cudaDevAttrMaxSharedMemoryPerBlockOptin, 0);
  CHECK(max_shared_mem > 0, "error max_shared_mem");

  if (false) {
  }
  CALL_IF2(4)
  CALL_IF2(8)
  else {
    CHECK(false, "Unsupported repack config: num_bits = ", num_bits);
  }
}

#endif<|MERGE_RESOLUTION|>--- conflicted
+++ resolved
@@ -1637,11 +1637,6 @@
     A_ptr += 16 * thread_m_blocks * (prob_k / 8) * par;
     C_ptr += 16 * thread_m_blocks * (prob_n / 8) * par;
   }
-<<<<<<< HEAD
-=======
-  cudaStreamSynchronize(stream);
->>>>>>> b079b148
-
 }
 
 extern "C" void marlin_4bit_f16(const void* A, const void* B, void* scales, void* zeros, void* g_idx, void* C, int prob_m, int prob_k, 
