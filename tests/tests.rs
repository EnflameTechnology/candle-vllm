--- conflicted
+++ resolved
@@ -23,11 +23,7 @@
             repeat_last_n: Some(64),
             penalty: Some(1.1),
             temperature: None,
-<<<<<<< HEAD
-            max_gen_tokens: None,
-=======
             max_gen_tokens: Some(512),
->>>>>>> 117586b8
         },
         Some("meta-llama/Llama-2-7b-chat-hf".to_string()),
     );
